--- conflicted
+++ resolved
@@ -156,15 +156,9 @@
         c[1, 0:2] = c2.to_label(nreps=2)
 
         tup = ('Gi', ('', (0, 1), 2, (('Gx', 0), ('Gx', 1)), ('Gy', 1)), ()) + ('@', 0, 1, 2, 3)
-<<<<<<< HEAD
-        self.assertEqual(c, tup)
+        self.assertEqual(c.tup, tup)  # can't compare with `c` b/c comparison with non-Circuits compares against labels only
         self.assertEqual(c.num_layers, 3)
         self.assertEqual(c.depth, 6)
-=======
-        self.assertEqual(c.tup, tup)  # can't compare with `c` b/c comparison with non-Circuits compares against labels only
-        self.assertEqual(c.num_layers(), 3)
-        self.assertEqual(c.depth(), 6)
->>>>>>> 54c2d5af
         # Qubit 0 ---|Gi|-||([Gx:0Gx:1]Gy:1)^2||-| |---
         # Qubit 1 ---|Gi|-||([Gx:0Gx:1]Gy:1)^2||-| |---
         # Qubit 2 ---|Gi|-|                    |-| |---
@@ -172,16 +166,10 @@
 
         c = c1.copy()
         c[1, 0:2] = c2  # special behavior: c2 is converted to a label to cram it into a single layer
-<<<<<<< HEAD
-        self.assertEqual(c, ('Gi', ('', (0, 1), 1, (('Gx', 0), ('Gx', 1)), ('Gy', 1)), ()) + ('@', 0, 1, 2, 3))
+        self.assertEqual(c.tup, ('Gi', ('', (0, 1), 1, (('Gx', 0), ('Gx', 1)), ('Gy', 1)), ()) + ('@', 0, 1, 2, 3))
+        self.assertEqual(c, ('Gi', ('', (0, 1), 1, (('Gx', 0), ('Gx', 1)), ('Gy', 1)), ()))
         self.assertEqual(c.num_layers, 3)
         self.assertEqual(c.depth, 4)
-=======
-        self.assertEqual(c.tup, ('Gi', ('', (0, 1), 1, (('Gx', 0), ('Gx', 1)), ('Gy', 1)), ()) + ('@', 0, 1, 2, 3))
-        self.assertEqual(c, ('Gi', ('', (0, 1), 1, (('Gx', 0), ('Gx', 1)), ('Gy', 1)), ()))
-        self.assertEqual(c.num_layers(), 3)
-        self.assertEqual(c.depth(), 4)
->>>>>>> 54c2d5af
 
         # Qubit 0 ---|Gi|-||([Gx:0Gx:1]Gy:1)||-| |---
         # Qubit 1 ---|Gi|-||([Gx:0Gx:1]Gy:1)||-| |---
@@ -190,16 +178,10 @@
 
         c = c1.copy()
         c[(1, 2), 0:2] = c2  # writes into described block
-<<<<<<< HEAD
-        self.assertEqual(c, ('Gi', (('Gx', 0), ('Gx', 1)), ('Gy', 1)) + ('@', 0, 1, 2, 3))
+        self.assertEqual(c.tup, ('Gi', (('Gx', 0), ('Gx', 1)), ('Gy', 1)) + ('@', 0, 1, 2, 3))
+        self.assertEqual(c, ('Gi', (('Gx', 0), ('Gx', 1)), ('Gy', 1)))
         self.assertEqual(c.num_layers, 3)
         self.assertEqual(c.depth, 3)
-=======
-        self.assertEqual(c.tup, ('Gi', (('Gx', 0), ('Gx', 1)), ('Gy', 1)) + ('@', 0, 1, 2, 3))
-        self.assertEqual(c, ('Gi', (('Gx', 0), ('Gx', 1)), ('Gy', 1)))
-        self.assertEqual(c.num_layers(), 3)
-        self.assertEqual(c.depth(), 3)
->>>>>>> 54c2d5af
         # Qubit 0 ---|Gi|-|Gx|-|  |---
         # Qubit 1 ---|Gi|-|Gx|-|Gy|---
         # Qubit 2 ---|Gi|-|  |-|  |---
@@ -207,16 +189,10 @@
 
         c = c1.copy()
         c[(1, 2), 0:2] = c2.to_label().components  # same as above, but more roundabout
-<<<<<<< HEAD
-        self.assertEqual(c, ('Gi', (('Gx', 0), ('Gx', 1)), ('Gy', 1)) + ('@', 0, 1, 2, 3))
+        self.assertEqual(c.tup, ('Gi', (('Gx', 0), ('Gx', 1)), ('Gy', 1)) + ('@', 0, 1, 2, 3))
+        self.assertEqual(c, ('Gi', (('Gx', 0), ('Gx', 1)), ('Gy', 1)))
         self.assertEqual(c.num_layers, 3)
         self.assertEqual(c.depth, 3)
-=======
-        self.assertEqual(c.tup, ('Gi', (('Gx', 0), ('Gx', 1)), ('Gy', 1)) + ('@', 0, 1, 2, 3))
-        self.assertEqual(c, ('Gi', (('Gx', 0), ('Gx', 1)), ('Gy', 1)))
-        self.assertEqual(c.num_layers(), 3)
-        self.assertEqual(c.depth(), 3)
->>>>>>> 54c2d5af
 
     def test_empty_tuple_makes_idle_layer(self):
         c = circuit.Circuit(['Gi', Label(())])

from ..testutils import BaseTestCase, compare_files, temp_files
import unittest
import numpy as np
from scipy.linalg import expm
import os
import scipy
import pygsti

from pygsti.extras import rb
from pygsti.construction import std1Q_XYI

class RBTestCase(BaseTestCase):

    def test_rb_full(self):
        gs_target = std1Q_XYI.gs_target
        clifford_group = rb.std1Q.clifford_group
        clifford_to_canonical = rb.std1Q.clifford_to_generators

        clifford_to_primitive = std1Q_XYI.clifford_compilation

        m_list = [1,101,201,301,401,501,601,701,801,801,1001]
        K_m = 10

        filename_base = os.path.join(temp_files,'rb_template')
        rb_sequences = rb.write_empty_rb_files(filename_base, m_list, K_m,clifford_group,
                                               {'primitive': clifford_to_primitive},
                                               seed=0)

        depol_strength = 1e-3
        gs_experimental = std1Q_XYI.gs_target
        gs_experimental = gs_experimental.depolarize(gate_noise=depol_strength)

        all_rb_sequences = []
        for seqs_for_single_cliff_len in rb_sequences:
            all_rb_sequences.extend(seqs_for_single_cliff_len)

        N=100    
        rb_data = pygsti.construction.generate_fake_data(gs_experimental,all_rb_sequences,
                                                         N,'binomial',seed=1,
                                                         aliasDict=clifford_to_primitive,
                                                         collisionAction="keepseparate")

        rb_results = rb.do_randomized_benchmarking(rb_data, all_rb_sequences,
                                                   fit='standard',success_spamlabel='minus', 
                                                   dim=2)
        #Maybe move this to workspace tests?
        w = pygsti.report.Workspace()
        w.RandomizedBenchmarkingPlot(rb_results)
        w.RandomizedBenchmarkingPlot(rb_results, xlim=(0,500), ylim=(0,1))
        #with self.assertRaises(ValueError):
        #    w.RandomizedBenchmarkingPlot(rb_results,'foobar')

        rb_results.print_results()
        print(rb_results.results['r'])

        rb_results.compute_bootstrap_error_bars(randState=np.random.RandomState(0))

        rb_results.print_results()
        
        print(rb_results) #test __str__
        print(rb_results.results['r_error_BS']) #random test
        
        rb_results = rb.do_randomized_benchmarking(rb_data, all_rb_sequences,
                                                   fit='first order',success_spamlabel='minus', 
                                                   dim=2)
        #Maybe move this to workspace tests?
        w = pygsti.report.Workspace()
        w.RandomizedBenchmarkingPlot(rb_results)
        #with self.assertRaises(ValueError):
        #    w.RandomizedBenchmarkingPlot(rb_results,'foobar')
            
        rb_results.print_results()
        rb_results.compute_bootstrap_error_bars()
        rb_results.print_results()

    def test_rb_strings(self):
        clifford_group = rb.std1Q.clifford_group
        gs_clifford_target = rb.std1Q.gs_target
        rndm = np.random.RandomState(1234)
        m = 5
        rndm = np.random.RandomState(1234)
        gtf = rb.create_random_gatestring(m, clifford_group, inverse = True, interleaved = None, randState=rndm)
        gtt = rb.create_random_gatestring(m, clifford_group, inverse = True, interleaved = 'Gc0', randState=rndm)
        gstf = rb.create_random_gatestring(m, gs_clifford_target, inverse = True, interleaved = None, randState=rndm)
        gstt = rb.create_random_gatestring(m, gs_clifford_target, inverse = True, interleaved = 'Gc0', randState=rndm)
        self.assertEqual(clifford_group.label_indices[clifford_group.product(gtf)],0)
        self.assertEqual(clifford_group.label_indices[clifford_group.product(gtt)],0)
        self.assertEqual(clifford_group.label_indices[clifford_group.product(gstf)],0)
        self.assertEqual(clifford_group.label_indices[clifford_group.product(gstt)],0)
        self.assertEqual(len(gtf),m+1)
        self.assertEqual(len(gtt),2*m+1)
        self.assertEqual(len(gstf),m+1)
        self.assertEqual(len(gstt),2*m+1)

        gff = rb.create_random_gatestring(5, clifford_group, inverse = False, interleaved = None, randState=rndm)
        gft = rb.create_random_gatestring(5, clifford_group, inverse = False, interleaved = 'Gc0', randState=rndm)
        gsff = rb.create_random_gatestring(5, gs_clifford_target, inverse = False, interleaved = None, randState=rndm)
        gsft = rb.create_random_gatestring(5, gs_clifford_target, inverse = False, interleaved = 'Gc0', randState=rndm)
        self.assertEqual(len(gff),m)
        self.assertEqual(len(gft),2*m)
        self.assertEqual(len(gsff),m)
        self.assertEqual(len(gsft),2*m)

        interleaved_gates_gtt = []
        interleaved_gates_gstt = []
        interleaved_gates_gft = []
        interleaved_gates_gsft = []
        interleaved_gate = []
        for i in range(0,m):
            interleaved_gates_gtt.append(gtt[2*i+1])
            interleaved_gates_gstt.append(gtt[2*i+1])
            interleaved_gates_gft.append(gtt[2*i+1])
            interleaved_gates_gsft.append(gtt[2*i+1])
            interleaved_gate.append('Gc0')  
<<<<<<< HEAD
        assert(interleaved_gates_gtt==interleaved_gate)
        assert(interleaved_gates_gstt==interleaved_gate)
        assert(interleaved_gates_gft==interleaved_gate)
        assert(interleaved_gates_gsft==interleaved_gate)
=======
        self.assertEqual(interleaved_gates_gtt, interleaved_gate)
        self.assertEqual(interleaved_gates_gst, interleaved_gate)
        self.assertEqual(interleaved_gates_gft, interleaved_gate)
        self.assertEqual(interleaved_gates_gsf, interleaved_gate)
>>>>>>> 2ad8e215
        
        K_m_sched = rb.create_K_m_sched(1,11,5,0.01,0.01,0.001)
        #Seems this method was removed...
        #lst = rb.list_random_rb_clifford_strings(1,11,5, rb.std1Q.clifford_group, K_m_sched,
        #                                         {'canonical': rb.std1Q.clifford_to_generators},
        #                                         seed=0)
        #lst = rb.list_random_rb_clifford_strings(1,11,5, rb.std1Q.clifford_group,
        #                                         10, randState=rndm)

        #This has also changed apparently...
        #filename_base = os.path.join(temp_files,'rb_test_empty')
        #rb.write_empty_rb_files(filename_base, 1, 11, 5, rb.std1Q.clifford_group, 10,
        #                        None, seed=0)


    def test_rb_objects(self):
        mxs = [ np.identity(2) ]
        mg = rb.MatrixGroup(mxs)

        M = mg.get_matrix(0)
        Minv = mg.get_matrix_inv(0)
        iMinv = mg.get_inv(0)
        iProd = mg.product( (0,0,0) )
        
        labels = [ 'I' ]
        mg = rb.MatrixGroup(mxs, labels)

        M = mg.get_matrix('I')
        Minv = mg.get_matrix_inv('I')
        iMinv = mg.get_inv('I')
        iProd = mg.product( ('I','I','I') )
        
        with self.assertRaises(AssertionError):
            non_group_mxs = [ np.identity(2), np.diag([0,2]) ]
            bad_mg = rb.MatrixGroup(non_group_mxs)

    def test_rb_utils(self):
        gs_target = std1Q_XYI.gs_target
        clifford_group = rb.std1Q.clifford_group
        gs_clifford_target = rb.std1Q.gs_target
        clifford_to_primitive = std1Q_XYI.clifford_compilation #??rb.std1Q.clifford_to_XYI
        
        depol_strength = 1e-2
        gs_d = gs_target.copy()
        gs_d_cliff = gs_clifford_target.copy()
        gs_d = gs_d.depolarize(gate_noise=depol_strength)
        gs_d_cliff = gs_d_cliff.depolarize(gate_noise=depol_strength)
        
        self.assertAlmostEqual(rb.average_gate_infidelity(gs_d.gates['Gx'],gs_target.gates['Gx']),
                               rb.p_to_r(1-depol_strength))
        A = pygsti.gm_to_std(gs_d.gates['Gx'])
        B = pygsti.gm_to_std(gs_target.gates['Gx'])
        self.assertAlmostEqual(rb.average_gate_infidelity(A,B,mxBasis='std'),
                               rb.p_to_r(1-depol_strength))
        self.assertAlmostEqual(rb.r_to_p(rb.p_to_r(0.79898)),0.79898)
        self.assertAlmostEqual(rb.p_to_r(rb.r_to_p(0.79898)),0.79898)
        self.assertAlmostEqual(rb.r_to_p(rb.average_gate_infidelity(gs_d.gates['Gx'],gs_target.gates['Gx'])),
                               1-depol_strength)
        
        self.assertAlmostEqual(rb.unitarity(gs_d.gates['Gx'],d=2),(1-depol_strength)**2)
        self.assertAlmostEqual(rb.unitarity(gs_target.gates['Gx'],d=2),1.)
        A = pygsti.gm_to_std(gs_d.gates['Gx'])
        B = pygsti.gm_to_std(gs_target.gates['Gx']) 
        self.assertAlmostEqual(rb.unitarity(A,mxBasis='std',d=2),(1-depol_strength)**2)
        self.assertAlmostEqual(rb.unitarity(B,mxBasis='std',d=2),1.)
        
        self.assertAlmostEqual(rb.average_gateset_infidelity(gs_d,gs_target,d=2),
                               rb.p_to_r(1-depol_strength))
        
        error_maps = rb.errormaps(gs_d, gs_target)
        correct_error_map = np.array([[1.,0.,0.,0.],[0.,1-depol_strength,0.,0.],[0.,0.,1-
                                            depol_strength,0.],[0.,0.,0.,1-depol_strength]])
        for key in error_maps.gates.keys():
            self.assertAlmostEqual(np.amax(abs(error_maps.gates[key]-correct_error_map)),0.)
            
        self.assertAlmostEqual(rb.gatedependence_of_errormaps(gs_d, gs_target,
                                                              norm='diamond',mxBasis=None, d=2),0.)
        self.assertAlmostEqual(rb.gatedependence_of_errormaps(gs_d, gs_target,
                                                              norm='1to1',mxBasis=None, d=2),0.)
        
        self.assertAlmostEqual(rb.predicted_RB_number(gs_d_cliff,gs_clifford_target),
                               rb.p_to_r(1-depol_strength))
        self.assertAlmostEqual(rb.predicted_RB_decay_parameter(gs_d_cliff,gs_clifford_target),
                               1-depol_strength)
        gs_d_cliff_out=rb.transform_to_RB_gauge(gs_d_cliff,gs_clifford_target)
        self.assertAlmostEqual(rb.predicted_RB_number(gs_d_cliff,gs_clifford_target),
                        rb.average_gateset_infidelity(gs_d_cliff_out,gs_clifford_target,d=2))
        self.assertAlmostEqual(rb.average_gateset_infidelity(gs_d_cliff_out,gs_d_cliff),0)
        
        z = np.array([[1.,0],[0,-1.]])       
        error_unitary_i = expm(-1j * (0.00 / 2) *z)
        error_unitary_x = expm(-1j * (0.05 / 2) *z)
        error_unitary_y = expm(-1j * (0.05 / 2) *z)

        gs_Z = gs_target.copy()
<<<<<<< HEAD
        error_gate_i = pygsti.unitary_to_pauligate_1q(error_unitary_i)
        error_gate_x = pygsti.unitary_to_pauligate_1q(error_unitary_x)
        error_gate_y = pygsti.unitary_to_pauligate_1q(error_unitary_y)
        gs_Z.gates['Gi'] = np.dot(error_gate_i,gs_target.gates['Gi'])
        gs_Z.gates['Gx'] = np.dot(error_gate_x,gs_target.gates['Gx'])
        gs_Z.gates['Gy'] = np.dot(error_gate_y,gs_target.gates['Gy'])
=======
        error_gate_i = pygsti.unitary_to_pauligate(error_unitary_i)
        error_gate_x = pygsti.unitary_to_pauligate(error_unitary_x)
        error_gate_y = pygsti.unitary_to_pauligate(error_unitary_y)
        gs_Z['Gi'] = _np.dot(error_gate_i,gs_target['Gi'])
        gs_Z['Gx'] = _np.dot(error_gate_x,gs_target['Gx'])
        gs_Z['Gy'] = _np.dot(error_gate_y,gs_target['Gy'])
>>>>>>> 2ad8e215

        gs_clifford_Z = pygsti.construction.build_alias_gateset(gs_Z,clifford_to_primitive)
        gs_clifford_Z_out = rb.transform_to_RB_gauge(gs_clifford_Z,gs_clifford_target)
        self.assertAlmostEqual(rb.predicted_RB_number(gs_clifford_Z,gs_clifford_target),
                       rb.predicted_RB_number(gs_clifford_Z_out,gs_clifford_target))
        self.assertAlmostEqual(rb.predicted_RB_number(gs_clifford_Z,gs_clifford_target),
                       rb.average_gateset_infidelity(gs_clifford_Z_out,gs_clifford_target,d=2))

        self.assertEqual(np.shape(rb.R_matrix(gs_clifford_Z,clifford_group,d=2)), (96,96))
        self.assertEqual(np.shape(rb.R_matrix(gs_clifford_Z,clifford_group,d=2,
                                               subset_sampling=['Gc0','Gc16','Gc21'])),(96,96))
        
        full_set = ['Gc0','Gc1','Gc2','Gc3','Gc4','Gc5','Gc6','Gc7','Gc8','Gc9','Gc10','Gc11','Gc12','Gc13',
            'Gc14','Gc15','Gc16','Gc17','Gc18','Gc19','Gc20','Gc21','Gc22','Gc23']
        full_dict = {'Gc0':'Gc0','Gc1':'Gc1','Gc2':'Gc2','Gc3':'Gc3','Gc4':'Gc4','Gc5':'Gc5',
             'Gc6':'Gc6','Gc7':'Gc7','Gc8':'Gc8','Gc9':'Gc9','Gc10':'Gc10','Gc11':'Gc11',
             'Gc12':'Gc12','Gc13':'Gc13','Gc14':'Gc14','Gc15':'Gc15','Gc16':'Gc16','Gc17':'Gc17',
             'Gc18':'Gc18','Gc19':'Gc19','Gc20':'Gc20','Gc21':'Gc21','Gc22':'Gc22','Gc23':'Gc23'}

        # Check for consistency between different ways to construct the full R matrix.
        #self.assertAlmostEqual(np.amax(rb.R_matrix(gs_clifford_Z,clifford_group,d=2,subset_sampling=full_set)-
        #                                rb.R_matrix(gs_clifford_Z,clifford_group,d=2,subset_sampling=None)),0.0)
        #self.assertAlmostEqual(np.amax(rb.R_matrix(gs_clifford_Z,clifford_group,d=2,subset_sampling=full_set,
        #                                    group_to_gateset=full_dict)-rb.R_matrix(gs_clifford_Z,clifford_group,
        #        d=2,subset_sampling=None)),0.0)
        
        # check the predicted R decay parameter agrees with L-matrix method for standard Clifford RB
        self.assertAlmostEqual(rb.p_to_r(rb.R_matrix_predicted_RB_decay_parameter(gs_clifford_Z,clifford_group,d=2)),
                                  rb.predicted_RB_number(gs_clifford_Z,gs_clifford_target))
        self.assertAlmostEqual(rb.p_to_r(rb.R_matrix_predicted_RB_decay_parameter(gs_d_cliff,clifford_group,d=2)),
                                  rb.predicted_RB_number(gs_d_cliff,gs_clifford_target))
        # check the predicted R decay parameter agrees with L-matrix method for "generator" RB
        self.assertAlmostEqual(rb.p_to_r(rb.R_matrix_predicted_RB_decay_parameter(gs_Z,clifford_group,d=2,
                subset_sampling=['Gi','Gx','Gy'],group_to_gateset = {'Gc0':'Gi','Gc16':'Gx','Gc21':'Gy'})),
                rb.predicted_RB_number(gs_Z,gs_target))
        self.assertAlmostEqual(rb.p_to_r(rb.R_matrix_predicted_RB_decay_parameter(gs_d,clifford_group,d=2,
                subset_sampling=['Gi','Gx','Gy'],group_to_gateset={'Gc0':'Gi','Gc16':'Gx','Gc21':'Gy'})),
                rb.predicted_RB_number(gs_d,gs_target))
        # check the "generator RB" prediction is accurate for depolarizing noise.
        self.assertAlmostEqual(rb.predicted_RB_number(gs_d,gs_target),rb.p_to_r(1-depol_strength))
        
        m1, P_m1 = rb.exact_RB_ASPs(gs_d_cliff,clifford_group,m_max=1000,m_min=1,m_step=1,
                   d=2,success_spamlabel='minus',subset_sampling=None,group_to_gateset=None,
                   fixed_length_each_m = False, compilation=None)
        self.assertAlmostEqual(np.amax(abs(P_m1 - rb.standard_fit_function(m1+1,0.5,0.5,1-depol_strength))),0.0)
        m2, P_m2 = rb.exact_RB_ASPs(gs_d,clifford_group,m_max=100,m_min=1,m_step=1,
                   d=2,success_spamlabel='minus', subset_sampling=['Gi','Gx','Gy'],group_to_gateset=
                   {'Gc0':'Gi','Gc16':'Gx','Gc21':'Gy'},fixed_length_each_m = False,
                   compilation=clifford_to_primitive)
        self.assertAlmostEqual(P_m2[0],(0.5+0.5*((1.*(1-depol_strength)**1. + 
                                          2.*(1-depol_strength)**3.)/3.)*(1-depol_strength)))
        
        m_L1 , P_m_L1 = rb.L_matrix_ASPs(gs_d_cliff,gs_clifford_target,m_max=1000,m_min=1,m_step=1,
                                         d=2,success_spamlabel='minus',error_bounds=False)
        self.assertAlmostEqual(np.amax(abs(P_m_L1 - rb.standard_fit_function(m_L1+1,0.5,0.5,1-depol_strength))),0.0)
        # Once the bounds on the asps are updated, put a test here for them, to check they are
        # consistent with exact ASPs.

        # The following test checks that the function behaves as currently intended, when
        # the full group is not sampled over, but this will need to be changed when the
        # function is updated to be consistent with the exact ASPs with a compilation
        # at the end.
        m_L1 , P_m_L1 = rb.L_matrix_ASPs(gs_d,gs_target,m_max=100,m_min=1,m_step=1,
                                          d=2,success_spamlabel='minus',error_bounds=False)
        self.assertTrue(np.amax(abs(P_m_L1- rb.standard_fit_function(m_L1+1,
                                                                     0.5,0.5,1-depol_strength))) < 1e-9)
               
        A = np.array([[1.,2.],[3.4,5.4]])
        Avec = np.array([1.,3.4,2.,5.4])
        self.assertAlmostEqual(np.amax(abs(rb.unvec(rb.vec(A)) - A)),0.0)
        A = np.array([[1.1,2.],[3.4,4.2]])
        B = np.array([[5.2,6.],[7.,8.2]])
        C = np.array([[9.3,10.],[11.1,12.4]])
        self.assertAlmostEqual(np.amax(abs(np.dot(np.dot(A,B),C)-rb.unvec(np.dot(np.kron(C.T,A), rb.vec(B))))),0.0)
        

    def test_rb_dataset_construction(self):
        gateset = std1Q_XYI.gs_target
        fids,germs = std1Q_XYI.fiducials, std1Q_XYI.germs
        depol_gateset = gateset.depolarize(gate_noise=0.1,spam_noise=0)
        gateStrings = pygsti.construction.create_gatestring_list(
            "f0+T(germ,N)+f1", f0=fids, f1=fids, germ=germs, N=3,
            T=pygsti.construction.repeat_with_max_length,
            order=["germ","f0","f1"])
        ds_binom = pygsti.construction.generate_fake_data(depol_gateset, gateStrings, nSamples=1000,
                                                          sampleError='binomial', seed=100,
                                                          collisionAction="keepseparate")

        rbDS = rb.generate_sim_rb_data(depol_gateset, ds_binom, seed=1234)
        rbDS_perfect = rb.generate_sim_rb_data_perfect(depol_gateset, ds_binom)

            


if __name__ == '__main__':
    unittest.main(verbosity=2)


<|MERGE_RESOLUTION|>--- conflicted
+++ resolved
@@ -112,17 +112,11 @@
             interleaved_gates_gft.append(gtt[2*i+1])
             interleaved_gates_gsft.append(gtt[2*i+1])
             interleaved_gate.append('Gc0')  
-<<<<<<< HEAD
-        assert(interleaved_gates_gtt==interleaved_gate)
-        assert(interleaved_gates_gstt==interleaved_gate)
-        assert(interleaved_gates_gft==interleaved_gate)
-        assert(interleaved_gates_gsft==interleaved_gate)
-=======
+
         self.assertEqual(interleaved_gates_gtt, interleaved_gate)
         self.assertEqual(interleaved_gates_gst, interleaved_gate)
         self.assertEqual(interleaved_gates_gft, interleaved_gate)
         self.assertEqual(interleaved_gates_gsf, interleaved_gate)
->>>>>>> 2ad8e215
         
         K_m_sched = rb.create_K_m_sched(1,11,5,0.01,0.01,0.001)
         #Seems this method was removed...
@@ -218,21 +212,13 @@
         error_unitary_y = expm(-1j * (0.05 / 2) *z)
 
         gs_Z = gs_target.copy()
-<<<<<<< HEAD
-        error_gate_i = pygsti.unitary_to_pauligate_1q(error_unitary_i)
-        error_gate_x = pygsti.unitary_to_pauligate_1q(error_unitary_x)
-        error_gate_y = pygsti.unitary_to_pauligate_1q(error_unitary_y)
+
+        error_gate_i = pygsti.unitary_to_pauligate(error_unitary_i)
+        error_gate_x = pygsti.unitary_to_pauligate(error_unitary_x)
+        error_gate_y = pygsti.unitary_to_pauligate(error_unitary_y)
         gs_Z.gates['Gi'] = np.dot(error_gate_i,gs_target.gates['Gi'])
         gs_Z.gates['Gx'] = np.dot(error_gate_x,gs_target.gates['Gx'])
         gs_Z.gates['Gy'] = np.dot(error_gate_y,gs_target.gates['Gy'])
-=======
-        error_gate_i = pygsti.unitary_to_pauligate(error_unitary_i)
-        error_gate_x = pygsti.unitary_to_pauligate(error_unitary_x)
-        error_gate_y = pygsti.unitary_to_pauligate(error_unitary_y)
-        gs_Z['Gi'] = _np.dot(error_gate_i,gs_target['Gi'])
-        gs_Z['Gx'] = _np.dot(error_gate_x,gs_target['Gx'])
-        gs_Z['Gy'] = _np.dot(error_gate_y,gs_target['Gy'])
->>>>>>> 2ad8e215
 
         gs_clifford_Z = pygsti.construction.build_alias_gateset(gs_Z,clifford_to_primitive)
         gs_clifford_Z_out = rb.transform_to_RB_gauge(gs_clifford_Z,gs_clifford_target)

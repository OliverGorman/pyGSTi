"""
Matrix related utility functions
"""
#***************************************************************************************************
# Copyright 2015, 2019 National Technology & Engineering Solutions of Sandia, LLC (NTESS).
# Under the terms of Contract DE-NA0003525 with NTESS, the U.S. Government retains certain rights
# in this software.
# Licensed under the Apache License, Version 2.0 (the "License"); you may not use this file except
# in compliance with the License.  You may obtain a copy of the License at
# http://www.apache.org/licenses/LICENSE-2.0 or in the LICENSE file in the root pyGSTi directory.
#***************************************************************************************************

import functools as _functools
import itertools as _itertools
import warnings as _warnings

import numpy as _np
import scipy.linalg as _spl
import scipy.optimize as _spo
import scipy.sparse as _sps
import scipy.sparse.linalg as _spsl

from pygsti.tools.basistools import change_basis

try:
    from . import fastcalc as _fastcalc
except ImportError:
    _fastcalc = None

#EXPM_DEFAULT_TOL = 1e-7
EXPM_DEFAULT_TOL = 2**-53  # Scipy default


def trace(m):  # memory leak in numpy causes repeated trace calls to eat up all memory --TODO: Cython this
    """
    The trace of a matrix, sum_i m[i,i].

    A memory leak in some version of numpy can cause repeated calls to numpy's
    trace function to eat up all available system memory, and this function
    does not have this problem.

    Parameters
    ----------
    m : numpy array
        the matrix (any object that can be double-indexed)

    Returns
    -------
    element type of m
        The trace of m.
    """
    return sum([m[i, i] for i in range(m.shape[0])])
#    with warnings.catch_warnings():
#        warnings.filterwarnings('error')
#        try:
#            ret =
#        except Warning:
#            print "BAD trace from:\n"
#            for i in range(M.shape[0]):
#                print M[i,i]
#            raise ValueError("STOP")
#    return ret


def is_hermitian(mx, tol=1e-9):
    """
    Test whether mx is a hermitian matrix.

    Parameters
    ----------
    mx : numpy array
        Matrix to test.

    tol : float, optional
        Tolerance on absolute magitude of elements.

    Returns
    -------
    bool
        True if mx is hermitian, otherwise False.
    """
    (m, n) = mx.shape
    for i in range(m):
        if abs(mx[i, i].imag) > tol: return False
        for j in range(i + 1, n):
            if abs(mx[i, j] - mx[j, i].conjugate()) > tol: return False
    return True


def is_pos_def(mx, tol=1e-9):
    """
    Test whether mx is a positive-definite matrix.

    Parameters
    ----------
    mx : numpy array
        Matrix to test.

    tol : float, optional
        Tolerance on absolute magitude of elements.

    Returns
    -------
    bool
        True if mx is positive-semidefinite, otherwise False.
    """
    evals = _np.linalg.eigvals(mx)
    return all([ev > -tol for ev in evals])


def is_valid_density_mx(mx, tol=1e-9):
    """
    Test whether mx is a valid density matrix (hermitian, positive-definite, and unit trace).

    Parameters
    ----------
    mx : numpy array
        Matrix to test.

    tol : float, optional
        Tolerance on absolute magitude of elements.

    Returns
    -------
    bool
        True if mx is a valid density matrix, otherwise False.
    """
    return is_hermitian(mx, tol) and is_pos_def(mx, tol) and abs(trace(mx) - 1.0) < tol


def frobeniusnorm(ar):
    """
    Compute the frobenius norm of an array (or matrix),

    sqrt( sum( each_element_of_a^2 ) )

    Parameters
    ----------
    ar : numpy array
        What to compute the frobenius norm of.  Note that ar can be any shape
        or number of dimenions.

    Returns
    -------
    float or complex
        depending on the element type of ar.
    """
    return _np.sqrt(_np.sum(ar**2))


def frobeniusnorm_squared(ar):
    """
    Compute the squared frobenius norm of an array (or matrix),

    sum( each_element_of_a^2 ) )

    Parameters
    ----------
    ar : numpy array
        What to compute the squared frobenius norm of.  Note that ar can be any
        shape or number of dimenions.

    Returns
    -------
    float or complex
        depending on the element type of ar.
    """
    return _np.sum(ar**2)


def nullspace(m, tol=1e-7):
    """
    Compute the nullspace of a matrix.

    Parameters
    ----------
    m : numpy array
        An matrix of shape (M,N) whose nullspace to compute.

    tol : float , optional
        Nullspace tolerance, used when comparing singular values with zero.

    Returns
    -------
    An matrix of shape (M,K) whose columns contain nullspace basis vectors.
    """
    _, s, vh = _np.linalg.svd(m)
    rank = (s > tol).sum()
    return vh[rank:].T.copy()


def nullspace_qr(m, tol=1e-7):
    """
    Compute the nullspace of a matrix using the QR decomposition.

    The QR decomposition is faster but less accurate than the SVD
    used by :func:`nullspace`.

    Parameters
    ----------
    m : numpy array
        An matrix of shape (M,N) whose nullspace to compute.

    tol : float , optional
        Nullspace tolerance, used when comparing diagonal values of R with zero.

    Returns
    -------
    An matrix of shape (M,K) whose columns contain nullspace basis vectors.
    """
    #if M,N = m.shape, and q,r,p = _spl.qr(...)
    # q.shape == (N,N), r.shape = (N,M), p.shape = (M,)
    q, r, _ = _spl.qr(m.T, mode='full', pivoting=True)
    rank = (_np.abs(_np.diagonal(r)) > tol).sum()

    #DEBUG: requires q,r,p = _sql.qr(...) above
    #assert( _np.linalg.norm(_np.dot(q,r) - m.T[:,p]) < 1e-8) #check QR decomp
    #print("Rank QR = ",rank)
    #print('\n'.join(map(str,_np.abs(_np.diagonal(r)))))
    #print("Ret = ", q[:,rank:].shape, " Q = ",q.shape, " R = ",r.shape)

    return q[:, rank:]


def nice_nullspace(m, tol=1e-7):
    """
    Computes the nullspace of a matrix, and tries to return a "nice" basis for it.

    Columns of the returned value (a basis for the nullspace) each have a maximum
    absolute value of 1.0 and are chosen so as to align with the the original
    matrix's basis as much as possible (the basis is found by projecting each
    original basis vector onto an arbitrariliy-found nullspace and keeping only
    a set of linearly independent projections).

    Parameters
    ----------
    m : numpy array
        An matrix of shape (M,N) whose nullspace to compute.

    tol : float , optional
        Nullspace tolerance, used when comparing diagonal values of R with zero.

    Returns
    -------
    An matrix of shape (M,K) whose columns contain nullspace basis vectors.
    """
    nullsp = nullspace(m, tol)
    nullsp_projector = _np.dot(nullsp, nullsp.conj().T)
    keepers = []; current_rank = 0
    for i in range(nullsp_projector.shape[1]):  # same as mx.shape[1]
        rank = _np.linalg.matrix_rank(nullsp_projector[:, 0:i + 1], tol=tol)
        if rank > current_rank:
            keepers.append(i)
            current_rank = rank
    ret = _np.take(nullsp_projector, keepers, axis=1)

    for j in range(ret.shape[1]):  # normalize columns so largest element is +1.0
        mx = abs(max(ret[:, j]))
        if mx > 1e-6: ret[:, j] /= mx
    return ret


def normalize_columns(m, return_norms=False, ord=None):
    """
    Normalizes the columns of a matrix.

    Parameters
    ----------
    m : numpy.ndarray or scipy sparse matrix
        The matrix.

    return_norms : bool, optional
        If `True`, also return a 1D array containing the norms
        of the columns (before they were normalized).

    ord : int, optional
        The order of the norm.  See :function:`numpy.linalg.norm`.

    Returns
    -------
    normalized_m : numpy.ndarray
        The matrix after columns are normalized

    column_norms : numpy.ndarray
        Only returned when `return_norms=True`, a 1-dimensional array
        of the pre-normalization norm of each column.
    """
    norms = column_norms(m, ord)
    norms[norms == 0.0] = 1.0  # avoid division of zero-column by zero
    normalized_m = scale_columns(m, 1 / norms)
    return (normalized_m, norms) if return_norms else normalized_m


def column_norms(m, ord=None):
    """
    Compute the norms of the columns of a matrix.

    Parameters
    ----------
    m : numpy.ndarray or scipy sparse matrix
        The matrix.

    ord : int, optional
        The order of the norm.  See :function:`numpy.linalg.norm`.

    Returns
    -------
    numpy.ndarray
        A 1-dimensional array of the column norms (length is number of columns of `m`).
    """
    if _sps.issparse(m):
        #this could be done more efficiently, e.g. by converting to csc and taking column norms directly
        norms = _np.array([_np.linalg.norm(m[:, j].todense(), ord=ord) for j in range(m.shape[1])])
    else:
        norms = _np.array([_np.linalg.norm(m[:, j], ord=ord) for j in range(m.shape[1])])
    return norms


def scale_columns(m, scale_values):
    """
    Scale each column of a matrix by a given value.

    Usually used for normalization purposes, when the
    matrix columns represent vectors.

    Parameters
    ----------
    m : numpy.ndarray or scipy sparse matrix
        The matrix.

    scale_values : numpy.ndarray
        A 1-dimensional array of scale values, one per
        column of `m`.

    Returns
    -------
    numpy.ndarray or scipy sparse matrix
        A copy of `m` with scaled columns, possibly with different sparsity structure.
    """
    if _sps.issparse(m):
        assert(len(scale_values) == m.shape[1])

        m_csc = _sps.csc_matrix(m)
        for j, scale in enumerate(scale_values):
            m_csc.data[m_csc.indptr[j]:m_csc.indptr[j + 1]] *= scale
        return m_csc
    else:
        return m * scale_values[None, :]


def columns_are_orthogonal(m, tol=1e-7):
    """
    Checks whether a matrix contains orthogonal columns.

    The columns do not need to be normalized.  In the
    complex case, two vectors v and w are considered orthogonal
    if `dot(v.conj(), w) == 0`.

    Parameters
    ----------
    m : numpy.ndarray
        The matrix to check.

    tol : float, optional
        Tolerance for checking whether dot products are zero.

    Returns
    -------
    bool
    """
    if m.size == 0: return True  # boundary case
    check = _np.dot(m.conj().T, m)
    check[_np.diag_indices_from(check)] = 0.0

    return bool(_np.linalg.norm(check) / check.size < tol)


def columns_are_orthonormal(m, tol=1e-7):
    """
    Checks whether a matrix contains orthogonal columns.

    The columns do not need to be normalized.  In the
    complex case, two vectors v and w are considered orthogonal
    if `dot(v.conj(), w) == 0`.

    Parameters
    ----------
    m : numpy.ndarray
        The matrix to check.

    tol : float, optional
        Tolerance for checking whether dot products are zero.

    Returns
    -------
    bool
    """
    if m.size == 0: return True  # boundary case
    check = _np.dot(m.conj().T, m)
    return bool(_np.allclose(check, _np.identity(check.shape[0], 'd'), atol=tol))


def independent_columns(m, initial_independent_cols=None, tol=1e-7):
    """
    Computes the indices of the linearly-independent columns in a matrix.

    Optionally starts with a "base" matrix of independent columns, so that
    the returned indices indicate the columns of `m` that are independent
    of all the base columns and the other independent columns of `m`.

    Parameters
    ----------
    m : numpy.ndarray or scipy sparse matrix
        The matrix.

    initial_independent_cols : numpy.ndarray or scipy sparse matrix, optional
        If not `None`, a matrix of known-to-be independent columns so to test the
        columns of `m` with respect to (in addition to the already chosen independent
        columns of `m`.

    tol : float, optional
        Tolerance threshold used to decide whether a singular value is nonzero
        (it is if it's is greater than `tol`).

    Returns
    -------
    list
        A list of the independent-column indices of `m`.
    """
    indep_cols = []

    if not _sps.issparse(m):
        running_indep_cols = initial_independent_cols.copy() \
            if (initial_independent_cols is not None) else _np.empty((m.shape[0], 0), m.dtype)
        num_indep_cols = running_indep_cols.shape[0]

        for j in range(m.shape[1]):
            trial = _np.concatenate((running_indep_cols, m[:, j]), axis=1)
            if _np.linalg.matrix_rank(trial, tol=tol) == num_indep_cols + 1:
                running_indep_cols = trial
                indep_cols.append(j)
                num_indep_cols += 1

    else:  # sparse case

        from scipy.sparse.linalg.eigen.arpack.arpack import ArpackNoConvergence as _ArpackNoConvergence
        running_indep_cols = initial_independent_cols.copy() \
            if (initial_independent_cols is not None) else _sps.csc_matrix((m.shape[0], 0), dtype=m.dtype)
        num_indep_cols = running_indep_cols.shape[0]

        for j in range(m.shape[1]):
            trial = _sps.hstack((running_indep_cols, m[:, j]))

            try:
                lowest_sval = _spsl.svds(trial, k=1, which="SM", return_singular_vectors=False)
            except _ArpackNoConvergence:
                lowest_sval = 0  # assume lack of convergence means smallest singular value was too small (?)

            if lowest_sval > tol:  # trial fogi dirs still linearly independent (full rank)
                running_indep_cols = trial
                indep_cols.append(j)
            # else trial column made fogi dirs linearly dependent and so don't tally indep column

    return indep_cols


def pinv_of_matrix_with_orthogonal_columns(m):
    """ TODO: docstring """
    col_scaling = _np.sum(_np.abs(m)**2, axis=0)
    m_with_scaled_cols = m.conj() * col_scaling[None, :]
    return m_with_scaled_cols.T


def matrix_sign(m):
    """
    The "sign" matrix of `m`

    Parameters
    ----------
    m : numpy.ndarray
        the matrix.

    Returns
    -------
    numpy.ndarray
    """
    #Notes: sign(m) defined s.t. eigvecs of sign(m) are evecs of m
    # and evals of sign(m) are +/-1 or 0 based on sign of eigenvalues of m

    #Using the extremely numerically stable (but expensive) Schur method
    # see http://www.maths.manchester.ac.uk/~higham/fm/OT104HighamChapter5.pdf
    N = m.shape[0]; assert(m.shape == (N, N)), "m must be square!"
    T, Z = _spl.schur(m, 'complex')  # m = Z T Z^H where Z is unitary and T is upper-triangular
    U = _np.zeros(T.shape, 'complex')  # will be sign(T), which is easy to compute
    # (U is also upper triangular), and then sign(m) = Z U Z^H

    # diagonals are easy
    U[_np.diag_indices_from(U)] = _np.sign(_np.diagonal(T))

    #Off diagonals: use U^2 = I or TU = UT
    # Note: Tij = Uij = 0 when i > j and i==j easy so just consider i<j case
    # 0 = sum_k Uik Ukj =  (i!=j b/c off-diag)
    # FUTURE: speed this up by using np.dot instead of sums below
    for j in range(1, N):
        for i in range(j - 1, -1, -1):
            S = U[i, i] + U[j, j]
            if _np.isclose(S, 0):  # then use TU = UT
                if _np.isclose(T[i, i] - T[j, j], 0):  # then just set to zero
                    U[i, j] = 0.0  # TODO: check correctness of this case
                else:
                    U[i, j] = T[i, j] * (U[i, i] - U[j, j]) / (T[i, i] - T[j, j]) + \
                        sum([U[i, k] * T[k, j] - T[i, k] * U[k, j] for k in range(i + 1, j)]) \
                        / (T[i, i] - T[j, j])
            else:  # use U^2 = I
                U[i, j] = - sum([U[i, k] * U[k, j] for k in range(i + 1, j)]) / S
    return _np.dot(Z, _np.dot(U, _np.conjugate(Z.T)))

    #Quick & dirty - not always stable:
    #U,_,Vt = _np.linalg.svd(M)
    #return _np.dot(U,Vt)


def print_mx(mx, width=9, prec=4, withbrackets=False):
    """
    Print matrix in pretty format.

    Will print real or complex matrices with a desired precision and
    "cell" width.

    Parameters
    ----------
    mx : numpy array
        the matrix (2-D array) to print.

    width : int, opitonal
        the width (in characters) of each printed element

    prec : int optional
        the precision (in characters) of each printed element

    withbrackets : bool, optional
        whether to print brackets and commas to make the result
        something that Python can read back in.

    Returns
    -------
    None
    """
    print(mx_to_string(mx, width, prec, withbrackets))


def mx_to_string(m, width=9, prec=4, withbrackets=False):
    """
    Generate a "pretty-format" string for a matrix.

    Will generate strings for real or complex matrices with a desired
    precision and "cell" width.

    Parameters
    ----------
    m : numpy.ndarray
        array to print.

    width : int, opitonal
        the width (in characters) of each converted element

    prec : int optional
        the precision (in characters) of each converted element

    withbrackets : bool, optional
        whether to print brackets and commas to make the result
        something that Python can read back in.

    Returns
    -------
    string
        matrix m as a pretty formated string.
    """
    if m.size == 0: return ""
    s = ""; tol = 10**(-prec)
    if _np.max(abs(_np.imag(m))) > tol:
        return mx_to_string_complex(m, width, width, prec)

    if len(m.shape) == 1: m = _np.array(m)[None, :]  # so it works w/vectors too
    if withbrackets: s += "["
    for i in range(m.shape[0]):
        if withbrackets: s += " [" if i > 0 else "["
        for j in range(m.shape[1]):
            if abs(m[i, j]) < tol: s += '{0: {w}.0f}'.format(0, w=width)
            else: s += '{0: {w}.{p}f}'.format(m[i, j].real, w=width, p=prec)
            if withbrackets and j + 1 < m.shape[1]: s += ","
        if withbrackets: s += "]," if i + 1 < m.shape[0] else "]]"
        s += "\n"
    return s


def mx_to_string_complex(m, real_width=9, im_width=9, prec=4):
    """
    Generate a "pretty-format" string for a complex-valued matrix.

    Parameters
    ----------
    m : numpy array
        array to format.

    real_width : int, opitonal
        the width (in characters) of the real part of each element.

    im_width : int, opitonal
        the width (in characters) of the imaginary part of each element.

    prec : int optional
        the precision (in characters) of each element's real and imaginary parts.

    Returns
    -------
    string
        matrix m as a pretty formated string.
    """
    if len(m.shape) == 1: m = m[None, :]  # so it works w/vectors too
    s = ""; tol = 10**(-prec)
    for i in range(m.shape[0]):
        for j in range(m.shape[1]):
            if abs(m[i, j].real) < tol: s += "{0: {w}.0f}".format(0, w=real_width)
            else: s += "{0: {w}.{p}f}".format(m[i, j].real, w=real_width, p=prec)
            if abs(m[i, j].imag) < tol: s += "{0: >+{w}.0f}j".format(0, w=im_width)
            else: s += "{0: >+{w}.{p}f}j".format(m[i, j].imag, w=im_width, p=prec)
        s += "\n"
    return s


def unitary_superoperator_matrix_log(m, mx_basis):
    """
    Construct the logarithm of superoperator matrix `m`.

    This function assumes that `m` acts as a unitary on density-matrix space,
    (`m: rho -> U rho Udagger`) so that log(m) can be written as the action
    by Hamiltonian `H`:

    `log(m): rho -> -i[H,rho]`.

    Parameters
    ----------
    m : numpy array
        The superoperator matrix whose logarithm is taken

    mx_basis : {'std', 'gm', 'pp', 'qt'} or Basis object
        The source and destination basis, respectively.  Allowed
        values are Matrix-unit (std), Gell-Mann (gm), Pauli-product (pp),
        and Qutrit (qt) (or a custom basis object).

    Returns
    -------
    numpy array
        A matrix `logM`, of the same shape as `m`, such that `m = exp(logM)`
        and `logM` can be written as the action `rho -> -i[H,rho]`.
    """
    from . import lindbladtools as _lt  # (would create circular imports if at top)
    from . import optools as _ot  # (would create circular imports if at top)

    M_std = change_basis(m, mx_basis, "std")
    evals = _np.linalg.eigvals(M_std)
    assert(_np.allclose(_np.abs(evals), 1.0))  # simple but technically incomplete check for a unitary superop
    # (e.g. could be anti-unitary: diag(1, -1, -1, -1))
    U = _ot.process_mx_to_unitary(M_std)
    H = _spl.logm(U) / -1j  # U = exp(-iH)
    logM_std = _lt.hamiltonian_to_lindbladian(H)  # rho --> -i[H, rho] * sqrt(d)/2
    logM = change_basis(logM_std * (2.0 / _np.sqrt(H.shape[0])), "std", mx_basis)
    assert(_np.linalg.norm(_spl.expm(logM) - m) < 1e-8)  # expensive b/c of expm - could comment for performance
    return logM


def near_identity_matrix_log(m, tol=1e-8):
    """
    Construct the logarithm of superoperator matrix `m` that is near the identity.

    If `m` is real, the resulting logarithm will be real.

    Parameters
    ----------
    m : numpy array
        The superoperator matrix whose logarithm is taken

    tol : float, optional
        The tolerance used when testing for zero imaginary parts.

    Returns
    -------
    numpy array
        An matrix `logM`, of the same shape as `m`, such that `m = exp(logM)`
        and `logM` is real when `m` is real.
    """
    # A near-identity matrix should have a unique logarithm, and it should be
    # real if the original matrix is real
    M_is_real = bool(_np.linalg.norm(m.imag) < tol)
    logM = _spl.logm(m)
    if M_is_real:
        assert(_np.linalg.norm(logM.imag) < tol), \
            "Failed to construct a real logarithm! " \
            + "This is probably because m is not near the identity.\n" \
            + "Its eigenvalues are: " + str(_np.linalg.eigvals(m))
        logM = logM.real
    return logM


def approximate_matrix_log(m, target_logm, target_weight=10.0, tol=1e-6):
    """
    Construct an approximate logarithm of superoperator matrix `m` that is real and near the `target_logm`.


    The equation `m = exp( logM )` is allowed to become inexact in order to make
    `logM` close to `target_logm`.  In particular, the objective function that is
    minimized is (where `||` indicates the 2-norm):

    `|exp(logM) - m|_1 + target_weight * ||logM - target_logm||^2`

    Parameters
    ----------
    m : numpy array
        The superoperator matrix whose logarithm is taken

    target_logm : numpy array
        The target logarithm

    target_weight : float
        A weighting factor used to blance the exactness-of-log term
        with the closeness-to-target term in the optimized objective
        function.  This value multiplies the latter term.

    tol : float, optional
        Optimzer tolerance.

    Returns
    -------
    logM : numpy array
        An matrix of the same shape as `m`.
    """

    assert(_np.linalg.norm(m.imag) < 1e-8), "Argument `m` must be a *real* matrix!"
    mx_shape = m.shape

    def _objective(flat_logm):
        logM = flat_logm.reshape(mx_shape)
        testM = _spl.expm(logM)
        ret = target_weight * _np.linalg.norm(logM - target_logm)**2 + \
            _np.linalg.norm(testM.flatten() - m.flatten(), 1)
        #print("DEBUG: ",ret)
        return ret

        #Alt objective1: puts L1 on target term
        #return _np.linalg.norm(testM-m)**2 + target_weight*_np.linalg.norm(
        #                      logM.flatten() - target_logm.flatten(), 1)

        #Alt objective2: all L2 terms (ridge regression)
        #return target_weight*_np.linalg.norm(logM-target_logm)**2 + \
        #        _np.linalg.norm(testM - m)**2

    #from .. import optimize as _opt
    #print_obj_func = _opt.create_obj_func_printer(_objective) #only ever prints to stdout!
    print_obj_func = None

    logM = _np.real(real_matrix_log(m, action_if_imaginary="ignore"))  # just drop any imaginary part
    initial_flat_logM = logM.flatten()  # + 0.1*target_logm.flatten()
    # Note: adding some of target_logm doesn't seem to help; and hurts in easy cases

    if _objective(initial_flat_logM) > 1e-16:  # otherwise initial logM is fine!

        #print("Initial objective fn val = ",_objective(initial_flat_logM))
        #print("Initial inexactness = ",_np.linalg.norm(_spl.expm(logM)-m),
        #      _np.linalg.norm(_spl.expm(logM).flatten()-m.flatten(), 1),
        #      _np.linalg.norm(logM-target_logm)**2)

        solution = _spo.minimize(_objective, initial_flat_logM, options={'maxiter': 1000},
                                 method='L-BFGS-B', callback=print_obj_func, tol=tol)
        logM = solution.x.reshape(mx_shape)
        #print("Final objective fn val = ",_objective(solution.x))
        #print("Final inexactness = ",_np.linalg.norm(_spl.expm(logM)-m),
        #      _np.linalg.norm(_spl.expm(logM).flatten()-m.flatten(), 1),
        #      _np.linalg.norm(logM-target_logm)**2)

    return logM


def real_matrix_log(m, action_if_imaginary="raise", tol=1e-8):
    """
    Construct a *real* logarithm of real matrix `m`.

    This is possible when negative eigenvalues of `m` come in pairs, so
    that they can be viewed as complex conjugate pairs.

    Parameters
    ----------
    m : numpy array
        The matrix to take the logarithm of

    action_if_imaginary : {"raise","warn","ignore"}, optional
        What action should be taken if a real-valued logarithm cannot be found.
        "raise" raises a ValueError, "warn" issues a warning, and "ignore"
        ignores the condition and simply returns the complex-valued result.

    tol : float, optional
        An internal tolerance used when testing for equivalence and zero
        imaginary parts (real-ness).

    Returns
    -------
    logM : numpy array
        An matrix `logM`, of the same shape as `m`, such that `m = exp(logM)`
    """
    assert(_np.linalg.norm(_np.imag(m)) < tol), "real_matrix_log must be passed a *real* matrix!"
    evals, U = _np.linalg.eig(m)
    U = U.astype("complex")

    used_indices = set()
    neg_real_pairs_real_evecs = []
    neg_real_pairs_conj_evecs = []
    unpaired_indices = []
    for i, ev in enumerate(evals):
        if i in used_indices: continue
        used_indices.add(i)
        if abs(_np.imag(ev)) < tol and _np.real(ev) < 0:
            evec1 = U[:, i]
            if _np.linalg.norm(_np.imag(evec1)) < tol:
                # evec1 is real, so look for ev2 corresponding to another real evec
                for j, ev2 in enumerate(evals[i + 1:], start=i + 1):
                    if abs(ev - ev2) < tol and _np.linalg.norm(_np.imag(U[:, j])) < tol:
                        used_indices.add(j)
                        neg_real_pairs_real_evecs.append((i, j)); break
                else: unpaired_indices.append(i)
            else:
                # evec1 is complex, so look for ev2 corresponding to the conjugate of evec1
                evec1C = evec1.conjugate()
                for j, ev2 in enumerate(evals[i + 1:], start=i + 1):
                    if abs(ev - ev2) < tol and _np.linalg.norm(evec1C - U[:, j]) < tol:
                        used_indices.add(j)
                        neg_real_pairs_conj_evecs.append((i, j)); break
                else: unpaired_indices.append(i)

    log_evals = _np.log(evals.astype("complex"))
    # astype guards against case all evals are real but some are negative

    #DEBUG
    #print("DB: evals = ",evals)
    #print("DB: log_evals:",log_evals)
    #for i,ev in enumerate(log_evals):
    #    print(i,": ",ev, ",".join([str(j) for j in range(U.shape[0]) if abs(U[j,i]) > 0.05]))
    #print("DB: neg_real_pairs_real_evecs = ",neg_real_pairs_real_evecs)
    #print("DB: neg_real_pairs_conj_evecs = ",neg_real_pairs_conj_evecs)
    #print("DB: evec[5] = ",mx_to_string(U[:,5]))
    #print("DB: evec[6] = ",mx_to_string(U[:,6]))

    for (i, j) in neg_real_pairs_real_evecs:  # need to adjust evecs as well
        log_evals[i] = _np.log(-evals[i]) + 1j * _np.pi
        log_evals[j] = log_evals[i].conjugate()
        U[:, i] = (U[:, i] + 1j * U[:, j]) / _np.sqrt(2)
        U[:, j] = U[:, i].conjugate()

    for (i, j) in neg_real_pairs_conj_evecs:  # evecs already conjugates of each other
        log_evals[i] = _np.log(-evals[i].real) + 1j * _np.pi
        log_evals[j] = log_evals[i].conjugate()
        #Note: if *don't* conjugate j-th, then this picks *consistent* branch cut (what scipy would do), which
        # results, in general, in a complex logarithm BUT one which seems more intuitive (?) - at least permits
        # expected angle extraction, etc.

    logM = _np.dot(U, _np.dot(_np.diag(log_evals), _np.linalg.inv(U)))

    #if there are unpaired negative real eigenvalues, the logarithm might be imaginary
    mayBeImaginary = bool(len(unpaired_indices) > 0)
    imMag = _np.linalg.norm(_np.imag(logM))

    if mayBeImaginary and imMag > tol:
        if action_if_imaginary == "raise":
            raise ValueError("Cannot construct a real log: unpaired negative"
                             + " real eigenvalues: %s" % [evals[i] for i in unpaired_indices])
            #+ "\nDEBUG m = \n%s" % m + "\nDEBUG evals = %s" % evals)
        elif action_if_imaginary == "warn":
            _warnings.warn("Cannot construct a real log: unpaired negative"
                           + " real eigenvalues: %s" % [evals[i] for i in unpaired_indices])
        elif action_if_imaginary == "ignore":
            pass
        else:
            assert(False), "Invalid 'action_if_imaginary' argument: %s" % action_if_imaginary
    else:
        assert(imMag <= tol), "real_matrix_log failed to construct a real logarithm!"
        logM = _np.real(logM)

    return logM


## ------------------------ Erik : Matrix tools that Tim has moved here -----------
from scipy.linalg import sqrtm as _sqrtm
import itertools as _ittls


def column_basis_vector(i, dim):
    """
    Returns the ith standard basis vector in dimension dim.

    Parameters
    ----------
    i : int
        Basis vector index.

    dim : int
        Vector dimension.

    Returns
    -------
    numpy.ndarray
        An array of shape `(dim, 1)` that is all zeros except for
        its `i`-th element, which equals 1.
    """
    output = _np.zeros([dim, 1], float)
    output[i] = 1.
    return output


def vec(matrix_in):
    """
    Stacks the columns of a matrix to return a vector

    Parameters
    ----------
    matrix_in : numpy.ndarray

    Returns
    -------
    numpy.ndarray
    """
    return [b for a in _np.transpose(matrix_in) for b in a]


def unvec(vector_in):
    """
    Slices a vector into the columns of a matrix.

    Parameters
    ----------
    vector_in : numpy.ndarray

    Returns
    -------
    numpy.ndarray
    """
    dim = int(_np.sqrt(len(vector_in)))
    return _np.transpose(_np.array(list(
        zip(*[_ittls.chain(vector_in,
                                   _ittls.repeat(None, dim - 1))] * dim))))


def norm1(m):
    """
    Returns the 1 norm of a matrix

    Parameters
    ----------
    m : numpy.ndarray
        The matrix.

    Returns
    -------
    numpy.ndarray
    """
    return float(_np.real(_np.trace(_sqrtm(_np.dot(m.conj().T, m)))))


def random_hermitian(dim):
    """
    Generates a random Hermitian matrix

    Parameters
    ----------
    dim : int
        the matrix dimensinon.

    Returns
    -------
    numpy.ndarray
    """
    my_norm = 0.
    while my_norm < 0.5:
        dim = int(dim)
        a = _np.random.random(size=[dim, dim])
        b = _np.random.random(size=[dim, dim])
        c = a + 1.j * b + (a + 1.j * b).conj().T
        my_norm = norm1(c)
    return c / my_norm


def norm1to1(operator, num_samples=10000, mx_basis="gm", return_list=False):
    """
    The Hermitian 1-to-1 norm of a superoperator represented in the standard basis.

    This is calculated via Monte-Carlo sampling.  The definition of Hermitian 1-to-1
    norm can be found in arxiv:1109.6887.

    Parameters
    ----------
    operator : numpy.ndarray
        The operator matrix to take the norm of.

    num_samples : int, optional
        Number of Monte-Carlo samples.

    mx_basis : {'std', 'gm', 'pp', 'qt'} or Basis
        The basis of `operator`.

    return_list : bool, optional
        Whether the entire list of sampled values is returned or just the maximum.

    Returns
    -------
    float or list
        Depends on the value of `return_list`.
    """
    std_operator = change_basis(operator, mx_basis, 'std')
    rand_dim = int(_np.sqrt(float(len(std_operator))))
    vals = [norm1(unvec(_np.dot(std_operator, vec(random_hermitian(rand_dim)))))
            for n in range(num_samples)]
    if return_list:
        return vals
    else:
        return max(vals)


## ------------------------ General utility fns -----------------------------------


def complex_compare(a, b):
    """
    Comparison function for complex numbers that compares real part, then imaginary part.

    Parameters
    ----------
    a : complex

    b : complex

    Returns
    -------
    -1 if a < b
        0 if a == b
    +1 if a > b
    """
    if a.real < b.real: return -1
    elif a.real > b.real: return 1
    elif a.imag < b.imag: return -1
    elif a.imag > b.imag: return 1
    else: return 0


def prime_factors(n):
    """
    GCD algorithm to produce prime factors of `n`

    Parameters
    ----------
    n : int
        The number to factorize.

    Returns
    -------
    list
        The prime factors of `n`.
    """
    i = 2; factors = []
    while i * i <= n:
        if n % i:
            i += 1
        else:
            n //= i
            factors.append(i)
    if n > 1:
        factors.append(n)
    return factors


def minweight_match(a, b, metricfn=None, return_pairs=True,
                    pass_indices_to_metricfn=False):
    """
    Matches the elements of two vectors, `a` and `b` by minimizing the weight between them.

    The weight is defined as the sum of `metricfn(x,y)` over all `(x,y)` pairs
    (`x` in `a` and `y` in `b`).

    Parameters
    ----------
    a : list or numpy.ndarray
        First 1D array to match elements between.

    b : list or numpy.ndarray
        Second 1D array to match elements between.

    metricfn : function, optional
        A function of two float parameters, `x` and `y`,which defines the cost
        associated with matching `x` with `y`.  If None, `abs(x-y)` is used.

    return_pairs : bool, optional
        If True, the matching is also returned.

    pass_indices_to_metricfn : bool, optional
        If True, the metric function is passed two *indices* into the `a` and
        `b` arrays, respectively, instead of the values.

    Returns
    -------
    weight_array : numpy.ndarray
        The array of weights corresponding to the min-weight matching. The sum
        of this array's elements is the minimized total weight.
    pairs : list
        Only returned when `return_pairs == True`, a list of 2-tuple pairs of
        indices `(ix,iy)` giving the indices into `a` and `b` respectively of
        each matched pair.  The first (ix) indices will be in continuous
        ascending order starting at zero.
    """
    assert(len(a) == len(b))
    if metricfn is None:
        def metricfn(x, y): return abs(x - y)

    D = len(a)
    weightMx = _np.empty((D, D), 'd')

    if pass_indices_to_metricfn:
        for i, x in enumerate(a):
            weightMx[i, :] = [metricfn(i, j) for j, y in enumerate(b)]
    else:
        for i, x in enumerate(a):
            weightMx[i, :] = [metricfn(x, y) for j, y in enumerate(b)]

    a_inds, b_inds = _spo.linear_sum_assignment(weightMx)
    assert(_np.allclose(a_inds, range(D))), "linear_sum_assignment returned unexpected row indices!"

    matched_pairs = list(zip(a_inds, b_inds))
    min_weights = weightMx[a_inds, b_inds]

    if return_pairs:
        return min_weights, matched_pairs
    else:
        return min_weights


def minweight_match_realmxeigs(a, b, metricfn=None,
                               pass_indices_to_metricfn=False, eps=1e-9):
    """
    Matches the elements of `a` and `b`, whose elements are assumed to either real or one-half of a conjugate pair.

    Matching is performed by minimizing the weight between elements,
    defined as the sum of `metricfn(x,y)` over all `(x,y)` pairs
    (`x` in `a` and `y` in `b`).  If straightforward matching fails
    to preserve eigenvalue conjugacy relations, then real and conjugate-
    pair eigenvalues are matched *separately* to ensure relations are
    preserved (but this can result in a sub-optimal matching).  A
    ValueError is raised when the elements of `a` and `b` have incompatible
    conjugacy structures (#'s of conjugate vs. real pairs).

    Parameters
    ----------
    a : numpy.ndarray
        First 1D array to match.

    b : numpy.ndarray
        Second 1D array to match.

    metricfn : function, optional
        A function of two float parameters, `x` and `y`,which defines the cost
        associated with matching `x` with `y`.  If None, `abs(x-y)` is used.

    pass_indices_to_metricfn : bool, optional
        If True, the metric function is passed two *indices* into the `a` and
        `b` arrays, respectively, instead of the values.

    eps : float, optional
        Tolerance when checking if eigenvalues are equal to each other.

    Returns
    -------
    pairs : list
        A list of 2-tuple pairs of indices `(ix,iy)` giving the indices into
        `a` and `b` respectively of each matched pair.
    """

    def check(pairs):
        for i, (p0, p1) in enumerate(pairs):
            for q0, q1 in pairs[i + 1:]:
                a_conj = _np.isclose(a[p0], _np.conjugate(a[q0]))
                b_conj = _np.isclose(b[p1], _np.conjugate(b[q1]))
                if (abs(a[p0].imag) > 1e-6 and a_conj and not b_conj) or \
                   (abs(b[p1].imag) > 1e-6 and b_conj and not a_conj):
                    #print("DB: FALSE at: ",(p0,p1),(q0,q1),(a[p0],b[p1]),(a[q0],b[q1]),a_conj,b_conj)
                    return False
        return True

    #First attempt:
    # See if matching everything at once satisfies conjugacy relations
    # (if this works, this is the best, since it considers everything)
    _, pairs = minweight_match(a, b, metricfn, True,
                               pass_indices_to_metricfn)

    if check(pairs):
        return pairs  # we're done! that was easy

    #Otherwise we fall back to considering real values and conj pairs separately

    #identify real values and conjugate pairs
    def split_real_conj(ar):
        real_inds = []; conj_inds = []
        for i, v in enumerate(ar):
            if abs(v.imag) < eps: real_inds.append(i)
            else:
                for pair in conj_inds:
                    if i in pair: break  # ok, we've already found v's pair
                else:
                    for j, v2 in enumerate(ar[i + 1:], start=i + 1):
                        if _np.isclose(_np.conj(v), v2) and all([(j not in cpair) for cpair in conj_inds]):
                            conj_inds.append((i, j)); break
                    else:
                        raise ValueError("No conjugate pair found for %s" % str(v))

        # choose 'a+ib' to be representative of pair
        conj_rep_inds = [p0 if (ar[p0].imag > ar[p1].imag) else p1
                         for (p0, p1) in conj_inds]

        return real_inds, conj_inds, conj_rep_inds

    def add_conjpair(ar, conj_inds, conj_rep_inds, real_inds):
        for ii, i in enumerate(real_inds):
            for jj, j in enumerate(real_inds[ii + 1:], start=ii + 1):
                if _np.isclose(ar[i], ar[j]):
                    conj_inds.append((i, j))
                    conj_rep_inds.append(i)
                    del real_inds[jj]; del real_inds[ii]  # note: we know jj > ii
                    return True
        return False

    a_real, a_conj, a_reps = split_real_conj(a)  # hold indices to a & b arrays
    b_real, b_conj, b_reps = split_real_conj(b)  # hold indices to a & b arrays

    while len(a_conj) > len(b_conj):  # try to add real-pair(s) to b_conj
        if not add_conjpair(b, b_conj, b_reps, b_real):
            raise ValueError(("Vectors `a` and `b` don't have the same conjugate-pair structure, "
                              " and so they cannot be matched in a way the preserves this structure."))
    while len(b_conj) > len(a_conj):  # try to add real-pair(s) to a_conj
        if not add_conjpair(a, a_conj, a_reps, a_real):
            raise ValueError(("Vectors `a` and `b` don't have the same conjugate-pair structure, "
                              " and so they cannot be matched in a way the preserves this structure."))
    #Note: problem with this approach is that we might convert a
    # real-pair -> conj-pair sub-optimally (i.e. there might be muliple
    # such conversions and we just choose one at random).

    _, pairs1 = minweight_match(a[a_real], b[b_real], metricfn, True,
                                pass_indices_to_metricfn)
    _, pairs2 = minweight_match(a[a_reps], b[b_reps], metricfn, True,
                                pass_indices_to_metricfn)

    #pair1 gives matching of real values, pairs2 gives that of conj pairs.
    # Now just need to assemble a master pairs list to return.
    pairs = []
    for p0, p1 in pairs1:  # p0 & p1 are indices into a_real & b_real
        pairs.append((a_real[p0], b_real[p1]))
    for p0, p1 in pairs2:  # p0 & p1 are indices into a_reps & b_reps
        pairs.append((a_reps[p0], b_reps[p1]))
        a_other = a_conj[p0][0] if (a_conj[p0][0] != a_reps[p0]) else a_conj[p0][1]
        b_other = b_conj[p1][0] if (b_conj[p1][0] != b_reps[p1]) else b_conj[p1][1]
        pairs.append((a_other, b_other))

    return sorted(pairs, key=lambda x: x[0])  # sort by a's index


def _fas(a, inds, rhs, add=False):
    """
    Fancy Assignment, equivalent to `a[*inds] = rhs` but with
    the elements of inds (allowed to be integers, slices, or
    integer arrays) always specifing a generalize-slice along
    the given dimension.  This avoids some weird numpy indexing
    rules that make using square brackets a pain.
    """
    inds = tuple([slice(None) if (i is None) else i for i in inds])

    #Mixes of ints and tuples are fine, and a single
    # index-list index is fine too.  The case we need to
    # deal with is indexing a multi-dimensional array with
    # one or more index-lists
    if all([isinstance(i, (int, slice)) for i in inds]) or len(inds) == 1:
        if add:
            a[inds] += rhs  # all integers or slices behave nicely
        else:
            a[inds] = rhs  # all integers or slices behave nicely
    else:
        #convert each dimension's index to a list, take a product of
        # these lists, and flatten the right hand side to get the
        # proper assignment:
        b = []
        single_int_inds = []  # for Cython, a and rhs must have the same
        # number of dims.  This keeps track of single-ints
        for ii, i in enumerate(inds):
            if isinstance(i, (int, _np.int64)):
                b.append(_np.array([i], _np.int64))
                single_int_inds.append(ii)
            elif isinstance(i, slice):
                b.append(_np.array(list(range(*i.indices(a.shape[ii]))), _np.int64))
            else:
                b.append(_np.array(i, _np.int64))

        nDims = len(b)
        if nDims > 0 and all([len(x) > 0 for x in b]):  # b/c a[()] just returns the entire array!

            if _fastcalc is not None and not add:
                #Note: we rarely/never use add=True, so don't bother implementing in Cython yet...

                if len(single_int_inds) > 0:
                    remove_single_int_dims = [b[i][0] if (i in single_int_inds) else slice(None)
                                              for i in range(nDims)]  # e.g. [:,2,:] if index 1 is a single int
                    for ii in reversed(single_int_inds): del b[ii]  # remove single-int els of b
                    av = a[tuple(remove_single_int_dims)]  # a view into a
                    nDims -= len(single_int_inds)  # for cython routines below
                else:
                    av = a

                #Note: we do not require these arrays to be contiguous
                if nDims == 1:
                    _fastcalc.fast_fas_helper_1d(av, rhs, b[0])
                elif nDims == 2:
                    _fastcalc.fast_fas_helper_2d(av, rhs, b[0], b[1])
                elif nDims == 3:
                    _fastcalc.fast_fas_helper_3d(av, rhs, b[0], b[1], b[2])
                else:
                    raise NotImplementedError("No fas helper for nDims=%d" % nDims)
            else:
                indx_tups = list(_itertools.product(*b))
                inds = tuple(zip(*indx_tups))  # un-zips to one list per dim
                if add:
                    a[inds] += rhs.flatten()
                else:
                    a[inds] = rhs.flatten()

            #OLD DEBUG: just a reference for building the C-implementation (this is very slow in python!)
            ##Alt: C-able impl
            #indsPerDim = b # list of indices per dimension
            #nDims = len(inds)
            #b = [0]*nDims
            #a_strides = []; stride = 1
            #for s in reversed(a.shape):
            #    a_strides.insert(0,stride)
            #    stride *= s
            #rhs_dims = rhs.shape
            #
            #a_indx = 0
            #for i in range(nDims):
            #    a_indx += indsPerDim[i][0] * a_strides[i]
            #rhs_indx = 0
            #
            #while(True):
            #
            #    #a.flat[a_indx] = rhs.flat[rhs_indx]
            #    assert(_np.isclose(a.flat[a_indx],rhs.flat[rhs_indx]))
            #    rhs_indx += 1 # always increments by 1
            #
            #    #increment b ~ itertools.product & update vec_index_noop = _np.dot(self.multipliers, b)
            #    for i in range(nDims-1,-1,-1):
            #        if b[i]+1 < rhs_dims[i]:
            #            a_indx -= indsPerDim[i][b[i]] * a_strides[i]
            #            b[i] += 1
            #            a_indx += indsPerDim[i][b[i]] * a_strides[i]
            #            break
            #        else:
            #            a_indx -= indsPerDim[i][b[i]] * a_strides[i]
            #            b[i] = 0
            #            a_indx += indsPerDim[i][b[i]] * a_strides[i]
            #    else:
            #        break # can't increment anything - break while(True) loop

    return a


def _findx_shape(a, inds):
    """ Returns the shape of a fancy-indexed array (`a[*inds].shape`) """
    shape = []
    for ii, N in enumerate(a.shape):
        indx = inds[ii] if ii < len(inds) else None
        if indx is None: shape.append(N)
        elif isinstance(indx, slice):
            shape.append(len(range(*indx.indices(N))))
        else:  # assume indx is an index list or array
            shape.append(len(indx))
    return shape


def _findx(a, inds, always_copy=False):
    """
    Fancy Indexing, equivalent to `a[*inds].copy()` but with
    the elements of inds (allowed to be integers, slices, or
    integer arrays) always specifing a generalize-slice along
    the given dimension.  This avoids some weird numpy indexing
    rules that make using square brackets a pain.
    """
    inds = tuple([slice(None) if (i is None) else i for i in inds])

    #Mixes of ints and tuples are fine, and a single
    # index-list index is fine too.  The case we need to
    # deal with is indexing a multi-dimensional array with
    # one or more index-lists
    if all([isinstance(i, (int, slice)) for i in inds]) or len(inds) == 1:
        return a[inds].copy() if always_copy else a[inds]  # all integers or slices behave nicely

    else:
        #Need to copy to a new array
        b = []; squeeze = []
        for ii, i in enumerate(inds):
            if isinstance(i, int):
                b.append([i]); squeeze.append(ii)  # squeeze ii-th dimension at end
            elif isinstance(i, slice):
                b.append(list(range(*i.indices(a.shape[ii]))))
            else:
                b.append(list(i))

        a_inds_shape = [len(x) for x in b]
        indx_tups = list(_itertools.product(*b))
        if len(indx_tups) > 0:  # b/c a[()] just returns the entire array!
            inds = tuple(zip(*indx_tups))  # un-zips to one list per dim
            a_inds = a[inds].copy()  # a 1D array of flattened "fancy" a[inds]
            a_inds.shape = a_inds_shape  # reshape
        else:
            a_inds = _np.zeros(a_inds_shape, a.dtype)  # has zero elements
            assert(a_inds.size == 0)

        a_inds = a_inds.squeeze(axis=tuple(squeeze))
        return a_inds


def safe_dot(a, b):
    """
    Performs dot(a,b) correctly when neither, either, or both arguments are sparse matrices.

    Parameters
    ----------
    a : numpy.ndarray or scipy.sparse matrix.
        First matrix.

    b : numpy.ndarray or scipy.sparse matrix.
        Second matrix.

    Returns
    -------
    numpy.ndarray or scipy.sparse matrix
    """
    if _sps.issparse(a):
        return a.dot(b)  # sparseMx.dot works for both sparse and dense args
    elif _sps.issparse(b):
        # to return a sparse mx even when a is dense (asymmetric behavior):
        # --> return _sps.csr_matrix(a).dot(b) # numpyMx.dot can't handle sparse argument
        return _np.dot(a, b.toarray())
    else:
        return _np.dot(a, b)


def safe_real(a, inplace=False, check=False):
    """
    Get the real-part of `a`, where `a` can be either a dense array or a sparse matrix.

    Parameters
    ----------
    a : numpy.ndarray or scipy.sparse matrix.
        Array to take real part of.

    inplace : bool, optional
        Whether this operation should be done in-place.

    check : bool, optional
        If True, raise a `ValueError` if `a` has a nonzero imaginary part.

    Returns
    -------
    numpy.ndarray or scipy.sparse matrix
    """
    if check:
        assert(safe_norm(a, 'imag') < 1e-6), "Check failed: taking real-part of matrix w/nonzero imaginary part"
    if _sps.issparse(a):
        if _sps.isspmatrix_csr(a):
            if inplace:
                ret = _sps.csr_matrix((_np.real(a.data), a.indices, a.indptr), shape=a.shape, dtype='d')
            else:  # copy
                ret = _sps.csr_matrix((_np.real(a.data).copy(), a.indices.copy(),
                                       a.indptr.copy()), shape=a.shape, dtype='d')
            ret.eliminate_zeros()
            return ret
        else:
            raise NotImplementedError("safe_real() doesn't work with %s matrices yet" % str(type(a)))
    else:
        return _np.real(a)


def safe_imag(a, inplace=False, check=False):
    """
    Get the imaginary-part of `a`, where `a` can be either a dense array or a sparse matrix.

    Parameters
    ----------
    a : numpy.ndarray or scipy.sparse matrix.
        Array to take imaginary part of.

    inplace : bool, optional
        Whether this operation should be done in-place.

    check : bool, optional
        If True, raise a `ValueError` if `a` has a nonzero real part.

    Returns
    -------
    numpy.ndarray or scipy.sparse matrix
    """
    if check:
        assert(safe_norm(a, 'real') < 1e-6), "Check failed: taking imag-part of matrix w/nonzero real part"
    if _sps.issparse(a):
        if _sps.isspmatrix_csr(a):
            if inplace:
                ret = _sps.csr_matrix((_np.imag(a.data), a.indices, a.indptr), shape=a.shape, dtype='d')
            else:  # copy
                ret = _sps.csr_matrix((_np.imag(a.data).copy(), a.indices.copy(),
                                       a.indptr.copy()), shape=a.shape, dtype='d')
            ret.eliminate_zeros()
            return ret
        else:
            raise NotImplementedError("safe_real() doesn't work with %s matrices yet" % str(type(a)))
    else:
        return _np.imag(a)


def safe_norm(a, part=None):
    """
    Get the frobenius norm of a matrix or vector, `a`, when it is either a dense array or a sparse matrix.

    Parameters
    ----------
    a : ndarray or scipy.sparse matrix
        The matrix or vector to take the norm of.

    part : {None,'real','imag'}
        If not None, return the norm of the real or imaginary
        part of `a`.

    Returns
    -------
    float
    """
    if part == 'real': takepart = _np.real
    elif part == 'imag': takepart = _np.imag
    else: takepart = lambda x: x
    if _sps.issparse(a):
        assert(_sps.isspmatrix_csr(a)), "Non-CSR sparse formats not implemented"
        return _np.linalg.norm(takepart(a.data))
    else:
        return _np.linalg.norm(takepart(a))
    # could also use _spsl.norm(A)


def safe_onenorm(a):
    """
    Computes the 1-norm of the dense or sparse matrix `a`.

    Parameters
    ----------
    a : ndarray or sparse matrix
        The matrix or vector to take the norm of.

    Returns
    -------
    float
    """
    if _sps.isspmatrix(a):
        return sparse_onenorm(a)
    else:
        return _np.linalg.norm(a, 1)


def csr_sum_indices(csr_matrices):
    """
    Precomputes the indices needed to sum a set of CSR sparse matrices.

    Computes the index-arrays needed for use in :method:`csr_sum`,
    along with the index pointer and column-indices arrays for constructing
    a "template" CSR matrix to be the destination of `csr_sum`.

    Parameters
    ----------
    csr_matrices : list
        The SciPy CSR matrices to be summed.

    Returns
    -------
    ind_arrays : list
        A list of numpy arrays giving the destination data-array indices
        of each element of `csr_matrices`.
    indptr, indices : numpy.ndarray
        The row-pointer and column-indices arrays specifying the sparsity
        structure of a the destination CSR matrix.
    N : int
        The dimension of the destination matrix (and of each member of
        `csr_matrices`)
    """
    if len(csr_matrices) == 0: return [], _np.empty(0, _np.int64), _np.empty(0, _np.int64), 0

    N = csr_matrices[0].shape[0]
    for mx in csr_matrices:
        assert(mx.shape == (N, N)), "Matrices must have the same square shape!"

    indptr = [0]
    indices = []
    csr_sum_array = [list() for mx in csr_matrices]

    #FUTURE sort column indices

    for iRow in range(N):
        dataInds = {}  # keys = column indices, values = data indices (for data in current row)

        for iMx, mx in enumerate(csr_matrices):
            for i in range(mx.indptr[iRow], mx.indptr[iRow + 1]):
                iCol = mx.indices[i]
                if iCol not in dataInds:  # add a new element to final mx
                    indices.append(iCol)
                    dataInds[iCol] = len(indices) - 1  # marks the final data index for this column
                csr_sum_array[iMx].append(dataInds[iCol])
        indptr.append(len(indices))

    #convert lists -> arrays
    csr_sum_array = [_np.array(lst, _np.int64) for lst in csr_sum_array]
    indptr = _np.array(indptr)
    indices = _np.array(indices)

    return csr_sum_array, indptr, indices, N


def csr_sum(data, coeffs, csr_mxs, csr_sum_indices):
    """
    Accelerated summation of several CSR-format sparse matrices.

    :method:`csr_sum_indices` precomputes the necessary indices for
    summing directly into the data-array of a destination CSR sparse matrix.
    If `data` is the data-array of matrix `D` (for "destination"), then this
    method performs:

    `D += sum_i( coeff[i] * csr_mxs[i] )`

    Note that `D` is not returned; the sum is done internally into D's
    data-array.

    Parameters
    ----------
    data : numpy.ndarray
        The data-array of the destination CSR-matrix.

    coeffs : iterable
        The weight coefficients which multiply each summed matrix.

    csr_mxs : iterable
        A list of CSR matrix objects whose data-array is given by
        `obj.data` (e.g. a SciPy CSR sparse matrix).

    csr_sum_indices : list
        A list of precomputed index arrays as returned by
        :method:`csr_sum_indices`.

    Returns
    -------
    None
    """
    for coeff, mx, inds in zip(coeffs, csr_mxs, csr_sum_indices):
        data[inds] += coeff * mx.data


def csr_sum_flat_indices(csr_matrices):
    """
    Precomputes quantities allowing fast computation of linear combinations of CSR sparse matrices.

    The returned quantities can later be used to quickly compute a linear
    combination of the CSR sparse matrices `csr_matrices`.

    Computes the index and data arrays needed for use in :method:`csr_sum_flat`,
    along with the index pointer and column-indices arrays for constructing
    a "template" CSR matrix to be the destination of `csr_sum_flat`.

    Parameters
    ----------
    csr_matrices : list
        The SciPy CSR matrices to be summed.

    Returns
    -------
    flat_dest_index_array : numpy array
        A 1D array of one element per nonzero element in any of
        `csr_matrices`, giving the destination-index of that element.
    flat_csr_mx_data : numpy array
        A 1D array of the same length as `flat_dest_index_array`, which
        simply concatenates the data arrays of `csr_matrices`.
    mx_nnz_indptr : numpy array
        A 1D array of length `len(csr_matrices)+1` such that the data
        for the i-th element of `csr_matrices` lie in the index-range of
        mx_nnz_indptr[i] to mx_nnz_indptr[i+1]-1 of the flat arrays.
    indptr, indices : numpy.ndarray
        The row-pointer and column-indices arrays specifying the sparsity
        structure of a the destination CSR matrix.
    N : int
        The dimension of the destination matrix (and of each member of
        `csr_matrices`)
    """
    csr_sum_array, indptr, indices, N = csr_sum_indices(csr_matrices)
    if len(csr_sum_array) == 0:
        return (_np.empty(0, _np.int64), _np.empty(0, 'd'), _np.zeros(1, _np.int64), indptr, indices, N)

    flat_dest_index_array = _np.ascontiguousarray(_np.concatenate(csr_sum_array, axis=0), dtype=_np.int64)
    flat_csr_mx_data = _np.ascontiguousarray(_np.concatenate([mx.data for mx in csr_matrices], axis=0), dtype=complex)
    mx_nnz_indptr = _np.cumsum([0] + [mx.nnz for mx in csr_matrices], dtype=_np.int64)

    return flat_dest_index_array, flat_csr_mx_data, mx_nnz_indptr, indptr, indices, N


if _fastcalc is None:
    def csr_sum_flat(data, coeffs, flat_dest_index_array, flat_csr_mx_data, mx_nnz_indptr):
        """
        Computation of the summation of several CSR-format sparse matrices.

        :method:`csr_sum_flat_indices` precomputes the necessary indices for
        summing directly into the data-array of a destination CSR sparse matrix.
        If `data` is the data-array of matrix `D` (for "destination"), then this
        method performs:

        `D += sum_i( coeff[i] * csr_mxs[i] )`

        Note that `D` is not returned; the sum is done internally into D's
        data-array.

        Parameters
        ----------
        data : numpy.ndarray
            The data-array of the destination CSR-matrix.

        coeffs : ndarray
            The weight coefficients which multiply each summed matrix.

        flat_dest_index_array : ndarray
            The index array generated by :function:`csr_sum_flat_indices`.

        flat_csr_mx_data : ndarray
            The data array generated by :function:`csr_sum_flat_indices`.

        mx_nnz_indptr : ndarray
            The number-of-nonzero-elements pointer array generated by
            :function:`csr_sum_flat_indices`.

        Returns
        -------
        None
        """
        Nmxs = len(mx_nnz_indptr) - 1  # the number of CSR matrices
        for iMx in range(Nmxs):
            coeff = coeffs[iMx]
            for i in range(mx_nnz_indptr[iMx], mx_nnz_indptr[iMx + 1]):
                data[flat_dest_index_array[i]] += coeff * flat_csr_mx_data[i]
else:
    def csr_sum_flat(data, coeffs, flat_dest_index_array, flat_csr_mx_data, mx_nnz_indptr):
        """
        Computes the summation of several CSR-format sparse matrices.

        :method:`csr_sum_flat_indices` precomputes the necessary indices for
        summing directly into the data-array of a destination CSR sparse matrix.
        If `data` is the data-array of matrix `D` (for "destination"), then this
        method performs:

        `D += sum_i( coeff[i] * csr_mxs[i] )`

        Note that `D` is not returned; the sum is done internally into D's
        data-array.

        Parameters
        ----------
        data : numpy.ndarray
            The data-array of the destination CSR-matrix.

        coeffs : ndarray
            The weight coefficients which multiply each summed matrix.

        flat_dest_index_array : ndarray
            The index array generated by :function:`csr_sum_flat_indices`.

        flat_csr_mx_data : ndarray
            The data array generated by :function:`csr_sum_flat_indices`.

        mx_nnz_indptr : ndarray
            The number-of-nonzero-elements pointer array generated by
            :function:`csr_sum_flat_indices`.
        """
        coeffs_complex = _np.ascontiguousarray(coeffs, dtype=complex)
        return _fastcalc.fast_csr_sum_flat(data, coeffs_complex, flat_dest_index_array, flat_csr_mx_data, mx_nnz_indptr)


def expm_multiply_prep(a, tol=EXPM_DEFAULT_TOL):
    """
    Computes "prepared" meta-info about matrix `a`, to be used in `expm_multiply_fast`.

    This includes a shifted version of `a`.

    Parameters
    ----------
    a : numpy.ndarray
        the matrix that will belater exponentiated.

    tol : float, optional
        Tolerance used to within matrix exponentiation routines.

    Returns
    -------
    tuple
        A tuple of values to pass to `expm_multiply_fast`.
    """
    if len(a.shape) != 2 or a.shape[0] != a.shape[1]:
        raise ValueError('expected a to be like a square matrix')
    assert(_sps.isspmatrix_csr(a))  # assuming this allows faster computations

    n = a.shape[0]
    n0 = 1  # always act exp(a) on *single* vectors
    mu = _spsl._expm_multiply._trace(a) / float(n)

    #ident = _spsl._expm_multiply._ident_like(a) #general case

    if _fastcalc is None:
        ident = _sps.identity(a.shape[0], dtype=a.dtype, format='csr')  # CSR specific
        a = a - mu * ident  # SLOW!
    else:
        indptr = _np.empty(n + 1, _np.int64)
        indices = _np.empty(a.data.shape[0] + n, _np.int64)  # pessimistic (assume no diags exist)
        data = _np.empty(a.data.shape[0] + n, a.dtype)  # pessimistic (assume no diags exist)
        nxt = _fastcalc.csr_subtract_identity(a.data,
                                              _np.ascontiguousarray(a.indptr, _np.int64),
                                              _np.ascontiguousarray(a.indices, _np.int64),
                                              data, indptr, indices, -mu, n)
        a = _sps.csr_matrix((data[0:nxt], indices[0:nxt], indptr), shape=(n, n))
    #DB: CHECK: assert(_spsl.norm(A1 - A2) < 1e-6); a = A1

    #exact_1_norm specific for CSR
    A_1_norm = max(_np.sum(_np.abs(a.data[_np.where(a.indices == iCol)])) for iCol in range(n))
    #A_1_norm = _spsl._expm_multiply._exact_1_norm(a) # general case

    t = 1.0  # always
    if t * A_1_norm == 0:
        m_star, s = 0, 1
    else:
        ell = 2
        norm_info = _spsl._expm_multiply.LazyOperatorNormInfo(t * a, A_1_norm=t * A_1_norm, ell=ell)
        m_star, s = _spsl._expm_multiply._fragment_3_1(norm_info, n0, tol, ell=ell)

    eta = _np.exp(t * mu / float(s))
    assert(_sps.isspmatrix_csr(a))
    return a, mu, m_star, s, eta


if _fastcalc is None:
    def expm_multiply_fast(prep_a, v, tol=EXPM_DEFAULT_TOL):
        """
        Multiplies `v` by an exponentiated matrix.

        Parameters
        ----------
        prep_a : tuple
            A tuple of values from :function:`expm_multiply_prep` that
            defines the matrix to be exponentiated and holds other pre-computed
            quantities.

        v : numpy.ndarray
            Vector to multiply (take dot product with).

        tol : float, optional
            Tolerance used to within matrix exponentiation routines.

        Returns
        -------
        numpy.ndarray
        """
        A, mu, m_star, s, eta = prep_a
        return _custom_expm_multiply_simple_core(
            A, v, mu, m_star, s, tol, eta)  # t == 1.0 always, `balance` not implemented so removed

else:
    def expm_multiply_fast(prep_a, v, tol=EXPM_DEFAULT_TOL):
        """
        Multiplies `v` by an exponentiated matrix.

        Parameters
        ----------
        prep_a : tuple
            A tuple of values from :function:`expm_multiply_prep` that
            defines the matrix to be exponentiated and holds other pre-computed
            quantities.

        v : numpy.ndarray
            Vector to multiply (take dot product with).

        tol : float, optional
            Tolerance used to within matrix exponentiation routines.

        Returns
        -------
        numpy.ndarray
        """
        #Note: copy v for now since it's modified by simple_core fn
        A, mu, m_star, s, eta = prep_a
<<<<<<< HEAD
        indices = _np.array(A.indices, dtype=_np.int64)  # convert to 64-bit ints if needed
        indptr = _np.array(A.indptr, dtype=_np.int64)
=======

        indices = _np.array(A.indices, dtype=_np.int64)  # convert to 64-bit ints if needed
        indptr = _np.array(A.indptr, dtype=_np.int64)
        
>>>>>>> 36fd74c1
        return _fastcalc.custom_expm_multiply_simple_core(A.data, indptr, indices,
                                                          v.copy(), mu, m_star, s, tol, eta)


def _custom_expm_multiply_simple_core(a, b, mu, m_star, s, tol, eta):  # t == 1.0 replaced below
    """
    a helper function.  Note that this (python) version works when a is a LinearOperator
    as well as a SciPy CSR sparse matrix.
    """
    #if balance:
    #    raise NotImplementedError
    F = b
    for i in range(s):
        #if m_star > 0: #added
        #    c1 = _np.linalg.norm(b, _np.inf) #_exact_inf_norm(b)
        for j in range(m_star):
            coeff = 1.0 / float(s * (j + 1))  # t == 1.0
            b = coeff * a.dot(b)
            F = F + b
        #    if j % 3 == 0: #every == 3 #TODO: work on this
        #        c2 = _np.linalg.norm(b, _np.inf) #_exact_inf_norm(b)
        #        if c1 + c2 <= tol * _np.linalg.norm(F, _np.inf): #_exact_inf_norm(F)
        #            break
        #        c1 = c2
        F = eta * F
        b = F
    return F


#From SciPy source, as a reference - above we assume A is a sparse csr matrix
# and B is a dense vector
#def _exact_inf_norm(A):
#    # A compatibility function which should eventually disappear.
#    if scipy.sparse.isspmatrix(A):
#        return max(abs(A).sum(axis=1).flat)
#    else:
#        return np.linalg.norm(A, np.inf)
#
#
#def _exact_1_norm(A):
#    # A compatibility function which should eventually disappear.
#    if scipy.sparse.isspmatrix(A):
#        return max(abs(A).sum(axis=0).flat)
#    else:
#        return np.linalg.norm(A, 1)

def expop_multiply_prep(op, a_1_norm=None, tol=EXPM_DEFAULT_TOL):
    """
    Returns "prepared" meta-info about operation op, which is assumed to be traceless (so no shift is needed).

    Used as input for use with `_custom_expm_multiply_simple_core` or fast C-reps.

    Parameters
    ----------
    op : scipy.sparse.linalg.LinearOperator
        The operator to exponentiate.

    a_1_norm : float, optional
        The 1-norm (if computed separately) of `op`.

    tol : float, optional
        Tolerance used to within matrix exponentiation routines.

    Returns
    -------
    tuple
        A tuple of values to pass to `expm_multiply_fast`.
    """
    assert(isinstance(op, _spsl.LinearOperator))
    if len(op.shape) != 2 or op.shape[0] != op.shape[1]:
        raise ValueError('expected op to have equal input and output dimensions')

    # n = op.shape[0]
    n0 = 1  # always act exp(op) on *single* vectors
    mu = 0  # _spsl._expm_multiply._trace(A) / float(n)
    #ASSUME op is *traceless*

    #FUTURE: get exact_1_norm specific for our ops - now just use approximate
    if a_1_norm is None:
        a_1_norm = _spsl.onenormest(op)

    #t = 1.0 # always, so t*<X> => just <X> below
    if a_1_norm == 0:
        m_star, s = 0, 1
    else:
        ell = 2
        norm_info = _spsl._expm_multiply.LazyOperatorNormInfo(op, A_1_norm=a_1_norm, ell=ell)
        m_star, s = _spsl._expm_multiply._fragment_3_1(norm_info, n0, tol, ell=ell)

    eta = 1.0  # _np.exp(t*mu / float(s)) # b/c mu always == 0 (traceless assumption)
    return mu, m_star, s, eta


def sparse_equal(a, b, atol=1e-8):
    """
    Checks whether two Scipy sparse matrices are (almost) equal.

    Parameters
    ----------
    a : scipy.sparse matrix
        First matrix.

    b : scipy.sparse matrix
        Second matrix.

    atol : float, optional
        The tolerance to use, passed to `numpy.allclose`, when comparing
        the elements of `a` and `b`.

    Returns
    -------
    bool
    """
    if _np.array_equal(a.shape, b.shape) == 0:
        return False

    r1, c1 = a.nonzero()
    r2, c2 = b.nonzero()

    lidx1 = _np.ravel_multi_index((r1, c1), a.shape)
    lidx2 = _np.ravel_multi_index((r2, c2), b.shape)
    sidx1 = lidx1.argsort()
    sidx2 = lidx2.argsort()

    index_match = _np.array_equal(lidx1[sidx1], lidx2[sidx2])
    if index_match == 0:
        return False
    else:
        v1 = a.data
        v2 = b.data
        V1 = v1[sidx1]
        V2 = v2[sidx2]
    return _np.allclose(V1, V2, atol=atol)


def sparse_onenorm(a):
    """
    Computes the 1-norm of the scipy sparse matrix `a`.

    Parameters
    ----------
    a : scipy sparse matrix
        The matrix or vector to take the norm of.

    Returns
    -------
    float
    """
    return max(abs(a).sum(axis=0).flat)
    # also == return _spsl.norm(a, ord=1) (comparable speed)


def ndarray_base(a, verbosity=0):
    """
    Get the base memory object for numpy array `a`.

    This is found by following `.base` until it comes up None.

    Parameters
    ----------
    a : numpy.ndarray
        Array to get base of.

    verbosity : int, optional
        Print additional debugging information if this is > 0.

    Returns
    -------
    numpy.ndarray
    """
    if verbosity: print("ndarray_base debug:")
    while a.base is not None:
        if verbosity: print(" -> base = ", id(a.base))
        a = a.base
    if verbosity: print(" ==> ", id(a))
    return a


def to_unitary(scaled_unitary):
    """
    Compute the scaling factor required to turn a scalar multiple of a unitary matrix to a unitary matrix.

    Parameters
    ----------
    scaled_unitary : ndarray
        A scaled unitary matrix

    Returns
    -------
    scale : float
    unitary : ndarray
        Such that `scale * unitary == scaled_unitary`.
    """
    scaled_identity = _np.dot(scaled_unitary, _np.conjugate(scaled_unitary.T))
    scale = _np.sqrt(scaled_identity[0, 0])
    assert(_np.allclose(scaled_identity / (scale**2), _np.identity(scaled_identity.shape[0], 'd'))), \
        "Given `scaled_unitary` does not appear to be a scaled unitary matrix!"
    return scale, (scaled_unitary / scale)


def sorted_eig(mx):
    """
    Similar to `numpy.eig`, but returns sorted output.

    In particular, the eigenvalues and vectors sorted by eigenvalue,
    where sorting is done according to (real_part, imaginary_part) tuple.

    Parameters
    ----------
    mx : numpy.ndarray
        Matrix to act on.

    Returns
    -------
    eigenvalues : numpy.ndarray
    eigenvectors : numpy.ndarray
    """
    ev, U = _np.linalg.eig(mx)
    sorted_evals = sorted(list(enumerate(ev)), key=lambda x: (x[1].real, x[1].imag))
    sorted_ev = ev.copy()
    sorted_U = U.copy()
    for idest, (isrc, _) in enumerate(sorted_evals):
        sorted_ev[idest] = ev[isrc]
        sorted_U[:, idest] = U[:, isrc]
    return sorted_ev, sorted_U


def compute_kite(eigenvalues):
    """
    Computes the "kite" corresponding to a list of eigenvalues.

    The kite is defined as a list of integers, each indicating that
    there is a degnenerate block of that many eigenvalues within
    `eigenvalues`.  Thus the sum of the list values equals `len(eigenvalues)`.

    Parameters
    ----------
    eigenvalues : numpy.ndarray
        A *sorted* array of eigenvalues.

    Returns
    -------
    list
        A list giving the multiplicity structure of `evals`.
    """
    kite = []
    blk = 0; last_ev = eigenvalues[0]
    for ev in eigenvalues:
        if _np.isclose(ev, last_ev):
            blk += 1
        else:
            kite.append(blk)
            blk = 1; last_ev = ev
    kite.append(blk)
    return kite


def find_zero_communtant_connection(u, u_inv, u0, u0_inv, kite):
    """
    Find a matrix `R` such that u_inv R u0 is diagonal AND log(R) has no projection onto the commutant of G0.

    More specifically, find a matrix `R` such that u_inv R u0 is diagonal
    (so G = R G0 Rinv if G and G0 share the same eigenvalues and have eigenvectors u
    and u0 respectively) AND log(R) has no (zero) projection onto the commutant of
    G0 = u0 diag(evals) u0_inv.

    Parameters
    ----------
    u : numpy.ndarray
        Usually the eigenvector matrix of a gate (G).

    u_inv : numpy.ndarray
        Inverse of `u`.

    u0 : numpy.ndarray
        Usually the eigenvector matrix of the corresponding target gate (G0).

    u0_inv : numpy.ndarray
        Inverse of `u0`.

    kite : list
        The kite structure of `u0`.

    Returns
    -------
    numpy.ndarray
    """

    #0.  Let R be a matrix that maps G0 -> Gp, where Gp has evecs of G and evals of G0.
    #1.  Does R vanish on the commutant of G0?  If so, we’re done.
    #2.  Define x = PROJ_COMMUTANT[ log(R) ], and X = exp(-x).
    #3.  Redefine R = X.R.
    #4.  GOTO 1.

    # G0 = u0 * diag * u0_inv, G = u * diag * u_inv
    D = project_onto_kite(_np.dot(u_inv, u0), kite)
    R = _np.dot(u, _np.dot(D, u0_inv))  # Include D so R is as close to identity as possible
    assert(_np.linalg.norm(R.imag) < 1e-8)

    def project_onto_commutant(x):
        a = _np.dot(u0_inv, _np.dot(x, u0))
        a = project_onto_kite(a, kite)
        return _np.dot(u0, _np.dot(a, u0_inv))

    iter = 0; lastR = R
    while iter < 100:
        #Starting condition = u_inv * R * u0 is diagonal, so
        # G' = R G0 Rinv where G' has the same spectrum as G0 but different eigenvecs (u vs u0)
        assert(_np.linalg.norm(R.imag) < 1e-8)
        test = _np.dot(u_inv, _np.dot(R, u0))
        assert(_np.linalg.norm(project_onto_antikite(test, kite)) < 1e-8)

        r = real_matrix_log(R)
        assert(_np.linalg.norm(r.imag) < 1e-8), "log of real matrix should be real!"
        r_on_comm = project_onto_commutant(r)
        assert(_np.linalg.norm(r_on_comm.imag) < 1e-8), "projection to commutant should not make complex!"

        oncomm_norm = _np.linalg.norm(r_on_comm)
        #print("Iter %d: onkite-norm = %g  lastdiff = %g" % (iter, oncomm_norm, _np.linalg.norm(R-lastR)))
        # if r has desired form or we didn't really update R
        if oncomm_norm < 1e-12 or (iter > 0 and _np.linalg.norm(R - lastR) < 1e-8):
            break  # STOP - converged!

        X = _spl.expm(-r_on_comm)
        assert(_np.linalg.norm(X.imag) < 1e-8)

        lastR = R
        R = _np.dot(R, X)
        iter += 1

    assert(_np.linalg.norm(R.imag) < 1e-8), "R should always be real!"
    return R.real


def project_onto_kite(mx, kite):
    """
    Project `mx` onto `kite`, so `mx` is zero everywhere except on the kite.

    Parameters
    ----------
    mx : numpy.ndarray
       Matrix to project.

    kite : list
        A kite structure.

    Returns
    -------
    numpy.ndarray
    """
    #Kite is a list of block sizes, such that sum(kite) == dimension of `mx`
    mx = mx.copy()
    dim = mx.shape[0]
    assert(dim == mx.shape[1]), "`mx` must be square!"
    k0 = 0
    for k in kite:
        mx[k0:k0 + k, k0 + k:] = 0
        mx[k0 + k:, k0:k0 + k] = 0
        k0 += k
    assert(k0 == dim), "Invalid kite %d-dimensional matrix: %s" % (dim, str(kite))
    return mx


def project_onto_antikite(mx, kite):
    """
    Project `mx` onto the complement of `kite`, so `mx` is zero everywhere *on* the kite.

    Parameters
    ----------
    mx : numpy.ndarray
       Matrix to project.

    kite : list
        A kite structure.

    Returns
    -------
    numpy.ndarray
    """
    #Kite is a list of block sizes, such that sum(kite) == dimension of `mx`
    mx = mx.copy()
    dim = mx.shape[0]
    assert(dim == mx.shape[1]), "`mx` must be square!"
    k0 = 0
    for k in kite:
        mx[k0:k0 + k, k0:k0 + k] = 0
        k0 += k
    assert(k0 == dim), "Invalid kite %d-dimensional matrix: %s" % (dim, str(kite))
    return mx


def remove_dependent_cols(mx, tol=1e-7):
    """
    Removes the linearly dependent columns of a matrix.

    Parameters
    ----------
    mx : numpy.ndarray
        The input matrix

    Returns
    -------
        A linearly independent subset of the columns of `mx`.
    """
    last_rank = 0; cols_to_remove = []
    for j in range(mx.shape[1]):
        rnk = _np.linalg.matrix_rank(mx[:, 0:j + 1], tol)
        if rnk == last_rank:
            cols_to_remove.append(j)
        else:
            last_rank = rnk
    #print("Removing %d cols" % len(cols_to_remove))
    return _np.delete(mx, cols_to_remove, axis=1)


def intersection_space(space1, space2, tol=1e-7, use_nice_nullspace=False):
    """
    TODO: docstring
    """
    VW = _np.concatenate((space1, -space2), axis=1)
    nullsp = nice_nullspace(VW, tol) if use_nice_nullspace else nullspace(VW, tol)
    #nullsp = _spl.null_space(VW, rcond=1e-3)  # alternative
    return _np.dot(space1, nullsp[0:space1.shape[1], :])


def union_space(space1, space2, tol=1e-7):
    """
    TODO: docstring
    """
    VW = _np.concatenate((space1, space2), axis=1)
    return remove_dependent_cols(VW, tol)


#UNUSED
#def spectral_radius(x):
#    if hasattr(x, 'ndim') and x.ndim == 2:  # then interpret as a numpy array and take norm
#        evals = _np.sort(_np.linalg.eigvals(x))
#        return abs(evals[-1] - evals[0])
#    else:
#        return x


def jamiolkowski_angle(hamiltonian_mx):
    """
    TODO: docstring
    """
    Hmx = hamiltonian_mx
    d = Hmx.shape[0]
    I = _np.identity(d)
    errmap = _np.kron(I, _spl.expm(1j * Hmx))
    psi = _np.zeros(d**2)  # will be a maximally entangled state
    for i in range(d):
        x = _np.zeros(d); x[i] = 1.0
        xx = _np.kron(x, x)
        psi += xx / _np.sqrt(d)
    assert(_np.isclose(_np.dot(psi, psi), 1.0))
    cos_theta = abs(_np.dot(psi.conj(), _np.dot(errmap, psi)))
    return _np.real_if_close(_np.arccos(cos_theta))
    #cos_squared_theta = entanglement_infidelity(expm(1j * Hmx), identity)
    #return _np.arccos(_np.sqrt(cos_squared_theta))


def zvals_to_dense(self, zvals, superket=True):
    """
    Construct the dense operator or superoperator representation of a computational basis state.

    Parameters
    ----------
    zvals : list or numpy.ndarray
        The z-values, each 0 or 1, defining the computational basis state.

    superket : bool, optional
        If `True`, the super-ket representation of the state is returned.  If `False`,
        then the complex ket representation is returned.

    Returns
    -------
    numpy.ndarray
    """
    if superket:
        factor_dim = 4
        v0 = 1.0 / _np.sqrt(2) * _np.array((1, 0, 0, 1), 'd')  # '0' qubit state as Pauli dmvec
        v1 = 1.0 / _np.sqrt(2) * _np.array((1, 0, 0, -1), 'd')  # '1' qubit state as Pauli dmvec
    else:
        factor_dim = 2
        v0 = _np.array((1, 0), complex)  # '0' qubit state as complex state vec
        v1 = _np.array((0, 1), complex)  # '1' qubit state as complex state vec
    v = (v0, v1)

    if _fastcalc is None:  # do it the slow way using numpy
        return _functools.reduce(_np.kron, [v[i] for i in zvals])
    else:
        fast_kron_array = _np.ascontiguousarray(
            _np.empty((len(self._zvals), factor_dim), v0.dtype))
        fast_kron_factordims = _np.ascontiguousarray(_np.array([factor_dim] * len(self._zvals), _np.int64))
        for i, zi in enumerate(self._zvals):
            fast_kron_array[i, :] = v[zi]
        ret = _np.ascontiguousarray(_np.empty(factor_dim**len(self._zvals), v0.dtype))
        if superket:
            _fastcalc.fast_kron(ret, fast_kron_array, fast_kron_factordims)
        else:
            _fastcalc.fast_kron_complex(ret, fast_kron_array, fast_kron_factordims)
        return ret


def int64_parity(x):
    """
    Compute the partity of x.

    Recursively divide a (64-bit) integer (x) into two equal
    halves and take their XOR until only 1 bit is left.

    Parameters
    ----------
    x : int64

    Returns
    -------
    int64
    """
    x = (x & 0x00000000FFFFFFFF) ^ (x >> 32)
    x = (x & 0x000000000000FFFF) ^ (x >> 16)
    x = (x & 0x00000000000000FF) ^ (x >> 8)
    x = (x & 0x000000000000000F) ^ (x >> 4)
    x = (x & 0x0000000000000003) ^ (x >> 2)
    x = (x & 0x0000000000000001) ^ (x >> 1)
    return x & 1  # return the last bit (0 or 1)


def zvals_int64_to_dense(zvals_int, nqubits, outvec=None, trust_outvec_sparsity=False, abs_elval=None):
    """
    Fills a dense array with the super-ket representation of a computational basis state.

    Parameters
    ----------
    zvals_int : int64
        The array of (up to 64) z-values, encoded as the 0s and 1s in the binary representation
        of this integer.

    nqubits : int
        The number of z-values (up to 64)

    outvec : numpy.ndarray, optional
        The output array, which must be a 1D array of length 4**nqubits or `None`, in
        which case a new array is allocated.

    trust_outvec_sparsity : bool, optional
        When `True`, it is assumed that the provided `outvec` starts as all zeros
        and so only non-zero elements of outvec need to be set.

    abs_elval : float
        the value `1 / (sqrt(2)**nqubits)`, which can be passed here so that
        it doesn't need to be recomputed on every call to this function.  If
        `None`, then we just compute the value.

    Returns
    -------
    numpy.ndarray
    """

    if outvec is None:
        outvec = _np.zeros(4**nqubits, 'd')
    if abs_elval is None:
        abs_elval = 1 / (_np.sqrt(2)**nqubits)

    # when trust_outvec_sparsity is True, assume we only need to fill in the
    # non-zero elements of outvec (i.e. that outvec is already zero wherever
    # this vector is zero).
    if not trust_outvec_sparsity:
        outvec[:] = 0  # reset everything to zero

    N = nqubits

    # there are nQubits factors
    # each factor (4-element, 1Q dmvec) has 2 zero elements and 2 nonzero ones
    # loop is over all non-zero elements of the final outvec by looping over
    #  all the sets of *entirely* nonzero elements from the factors.

    # Let the two possible nonzero elements of the k-th factor be represented
    # by the k-th bit of `finds` below, which ranges from 0 to 2^nFactors-1
    for finds in range(2**N):

        #Create the final index (within outvec) corresponding to finds
        # assume, like tensorprod, that factor ordering == kron ordering
        # so outvec = kron( factor[0], factor[1], ... factor[N-1] ).
        # Let factorDim[k] == 4**(N-1-k) be the stride associated with the k-th index
        # Whenever finds[bit k] == 0 => finalIndx += 0*factorDim[k]
        #          finds[bit k] == 1 => finalIndx += 3*factorDim[k] (3 b/c factor's 2nd nonzero el is at index 3)
        finalIndx = sum([3 * (4**(N - 1 - k)) for k in range(N) if bool(finds & (1 << k))])

        #Determine the sign of this element (the element is either +/- (1/sqrt(2))^N )
        # A minus sign is picked up whenever finds[bit k] == 1 (which means we're looking
        # at the index=3 element of the factor vec) AND zvals_int[bit k] == 1
        # (which means it's a [1 0 0 -1] state rather than a [1 0 0 1] state).
        # Since we only care whether the number of minus signs is even or odd, we can
        # BITWISE-AND finds with zvals_int (giving an integer whose binary-expansion's
        # number of 1's == the number of minus signs) and compute the parity of this.
        minus_sign = int64_parity(finds & zvals_int)

        outvec[finalIndx] = -abs_elval if minus_sign else abs_elval

    return outvec<|MERGE_RESOLUTION|>--- conflicted
+++ resolved
@@ -1902,15 +1902,10 @@
         """
         #Note: copy v for now since it's modified by simple_core fn
         A, mu, m_star, s, eta = prep_a
-<<<<<<< HEAD
-        indices = _np.array(A.indices, dtype=_np.int64)  # convert to 64-bit ints if needed
-        indptr = _np.array(A.indptr, dtype=_np.int64)
-=======
 
         indices = _np.array(A.indices, dtype=_np.int64)  # convert to 64-bit ints if needed
         indptr = _np.array(A.indptr, dtype=_np.int64)
         
->>>>>>> 36fd74c1
         return _fastcalc.custom_expm_multiply_simple_core(A.data, indptr, indices,
                                                           v.copy(), mu, m_star, s, tol, eta)
 

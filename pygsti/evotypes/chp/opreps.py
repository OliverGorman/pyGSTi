"""
Operation representation classes for the `stabilizer_slow` evolution type.
"""
#***************************************************************************************************
# Copyright 2015, 2019 National Technology & Engineering Solutions of Sandia, LLC (NTESS).
# Under the terms of Contract DE-NA0003525 with NTESS, the U.S. Government retains certain rights
# in this software.
# Licensed under the Apache License, Version 2.0 (the "License"); you may not use this file except
# in compliance with the License.  You may obtain a copy of the License at
# http://www.apache.org/licenses/LICENSE-2.0 or in the LICENSE file in the root pyGSTi directory.
#***************************************************************************************************

import numpy as _np
from numpy.random import RandomState as _RandomState

from .statereps import _update_chp_op
from .. import basereps as _basereps
from pygsti.baseobjs.statespace import StateSpace as _StateSpace
from ...tools import internalgates as _itgs


class OpRep(_basereps.OpRep):
    # Currently the same as StateRep... combine somehow?
    def __init__(self, chp_ops, state_space):
        self.base_chp_ops = chp_ops
        self.state_space = _StateSpace.cast(state_space)

        assert(self.state_space.num_qubits >= 0), 'State space for "chp" evotype must consist entirely of qubits!'
        assert(self.state_space.num_tensor_product_blocks == 1)  # should be redundant with above assertion
        self.qubit_labels = self.state_space.tensor_product_block_labels(0)
        self.qubit_label_to_index = {lbl: i for i, lbl in enumerate(self.qubit_labels)}

    @property
    def num_qubits(self):
        return self.state_space.num_qubits

    def chp_ops(self, seed_or_state=None):
        return self.base_chp_ops

    def chp_str(self, seed_or_state=None):
        op_str = '\n'.join(self.chp_ops(seed_or_state=seed_or_state))
        if len(op_str) > 0: op_str += '\n'
        return op_str


class OpRepClifford(OpRep):
    def __init__(self, unitarymx, symplecticrep, basis, state_space):

        raise NotImplementedError(("This could be implemented in the future - we just need"
                                   "to decompose an arbitrary Clifford unitary/stabilizer into CHP ops"))
        chp_ops = []  # compile_clifford_unitary_to_chp(unitarymx) TODO!!!
        state_space = _StateSpace.cast(state_space)
        self.basis = basis
        super(OpRepClifford, self).__init__(chp_ops, state_space)


class OpRepStandard(OpRep):
    def __init__(self, name, basis, state_space):
        std_chp_ops = _itgs.standard_gatenames_chp_conversions()
        self.name = name
        if self.name not in std_chp_ops:
            raise ValueError("Name '%s' not in standard CHP operations" % self.name)

        chp_ops = std_chp_ops[self.name]
        nqubits = 2 if any(['c' in n for n in chp_ops]) else 1

        state_space = _StateSpace.cast(state_space)
        assert(nqubits == state_space.num_qubits), \
            "State space of {0} qubits doesn't match {1} expected qubits for the standard {2} gate".format(
                state_space.num_qubits, nqubits, name)

        self.basis = basis
        super(OpRepStandard, self).__init__(chp_ops, state_space)


class OpRepComposed(OpRep):

    def __init__(self, factor_op_reps, state_space):
        state_space = _StateSpace.cast(state_space)
        self.factor_reps = factor_op_reps
        super(OpRepComposed, self).__init__([], state_space)

    def reinit_factor_op_reps(self, factor_op_reps):
        self.factors_reps = factor_op_reps

    def chp_ops(self, seed_or_state=None):
        ops = []
        for factor in self.factor_reps:
            ops.extend(factor.chp_ops(seed_or_state=seed_or_state))

        return ops


class OpRepEmbedded(OpRep):

    def __init__(self, state_space, target_labels, embedded_rep):
        # assert that all state space labels == qubits, since we only know
        # how to embed cliffords on qubits...
        state_space = _StateSpace.cast(state_space)
        assert(state_space.num_tensor_product_blocks == 1
               and all([state_space.label_udimension(l) == 2 for l in state_space.tensor_product_block_labels(0)])), \
            "All state space labels must correspond to *qubits*"

        #Cache info to speedup representation's acton(...) methods:
        # Note: ...labels[0] is the *only* tensor-prod-block, asserted above
        qubitLabels = state_space.tensor_product_block_labels(0)
        qubit_indices = _np.array([qubitLabels.index(targetLbl)
                                   for targetLbl in target_labels], _np.int64)

        self.embedded_labels = target_labels
        self.embedded_rep = embedded_rep
        # Map 0-based qubit index for embedded op -> full local qubit index
        self.embedded_to_local_qubit_indices = {str(i): str(j) for i, j in enumerate(qubit_indices)}

        # TODO: This doesn't work as nicely for the stochastic op, where chp_ops can be reset between chp_str calls
        chp_ops = [_update_chp_op(op, self.embedded_to_local_qubit_indices) for op in self.embedded_rep.chp_ops()]
        super(OpRepEmbedded, self).__init__(chp_ops, state_space)

    def chp_ops(self, seed_or_state=None):
        return [_update_chp_op(op, self.embedded_to_local_qubit_indices) for op in self.embedded_rep.chp_ops(seed_or_state=seed_or_state)]


class OpRepRepeated(OpRep):
    def __init__(self, rep_to_repeat, num_repetitions, state_space):
        state_space = _StateSpace.cast(state_space)
        self.repeated_rep = rep_to_repeat
        self.num_repetitions = num_repetitions
        super(OpRepRepeated, self).__init__(self.repeated_rep.chp_ops() * self.num_repetitions, state_space)


class OpRepRandomUnitary(OpRep):

    def __init__(self, basis, unitary_rates, unitary_reps, seed_or_state, state_space):
        self.basis = basis
        assert (basis.name in ['pp', 'PP']), "Only Pauli basis is allowed for 'chp' evotype"

        state_space = _StateSpace.cast(state_space)
        nqubits = state_space.num_qubits
        assert(self.basis.dim == 4**nqubits), "Must have an integral number of qubits"

        self.unitary_reps = unitary_reps  # superop reps in this evotype (must be reps of *this* evotype)
        if unitary_rates is None:
            self.unitary_rates = _np.ones(len(self.unitary_reps), 'd')
        else:
            assert(len(unitary_rates) == len(self.unitary_reps))
            self.unitary_rates = _np.array(unitary_rates, 'd')

        if isinstance(seed_or_state, _RandomState):
            self.rand_state = seed_or_state
        else:
            self.rand_state = _RandomState(seed_or_state)

        super(OpRepRandomUnitary, self).__init__([], state_space)  # don't store any chp_ops in base

    def update_unitary_rates(self, rates):
        self.unitary_rates[:] = rates

    @property
    def chp_ops(self):
        rates = self.unitary_rates
        index = self.rand_state.choice(len(self.unitary_rates), p=rates)
        rep = self.unitary_reps[index]
        return rep.chp_ops


class OpRepStochastic(OpRepRandomUnitary):

    def __init__(self, stochastic_basis, basis, initial_rates, seed_or_state, state_space):

        self.rates = initial_rates
        self.stochastic_basis = stochastic_basis
        assert(self.stochastic_basis.first_element_is_identity)

        rates = [1 - sum(initial_rates)] + list(initial_rates)
        reps = [OpRep([], state_space)]  # start with identity
        std_chp_ops = _itgs.standard_gatenames_chp_conversions()
        for label in self.basis.labels[1:]:
            combined_chp_ops = []

            for i, pauli in enumerate(label):
                name = 'Gi' if pauli == "I" else 'G%spi' % pauli.lower()
                chp_op = std_chp_ops[name]
                chp_op_targeted = [op.replace('0', str(i)) for op in chp_op]
                combined_chp_ops.extend(chp_op_targeted)

            reps.append(OpRep(combined_chp_ops, state_space))

        super(OpRepStochastic, self).__init__(basis, _np.array(rates, 'd'), reps, seed_or_state, state_space)

        #OLD
        #self.basis = basis
        #assert (basis.name == 'pp'), "Only Pauli basis is allowed for 'chp' evotype"
        #
        #if isinstance(seed_or_state, _RandomState):
        #    self.rand_state = seed_or_state
        #else:
        #    self.rand_state = _RandomState(seed_or_state)
        #
        ##TODO: need to fix this: `basis` above functions as basis to make superoperators out of, but here we have
        ## a CHP stochastic op which is given a basis for the space - e.g. a dim=2 vector space for 1 qubit, so
        ## we need to distinguish/specify the basis better for this... and what about rate_poly_dicts (see svterm)
        #nqubits = state_space.num_qubits
        #assert(self.basis.dim == 4**nqubits), "Must have an integral number of qubits"
        #
        #std_chp_ops = _itgs.standard_gatenames_chp_conversions()
        #
        ## For CHP, need to make a Composed + EmbeddedOp for the super operators
        ## For lower overhead, make this directly using the rep instead of with objects
        #self.stochastic_superop_reps = []
        #for label in self.basis.labels[1:]:
        #    combined_chp_ops = []
        #
        #    for i, pauli in enumerate(label):
        #        name = 'Gi' if pauli == "I" else 'G%spi' % pauli.lower()
        #        chp_op = std_chp_ops[name]
        #        chp_op_targeted = [op.replace('0', str(i)) for op in chp_op]
        #        combined_chp_ops.extend(chp_op_targeted)
        #
        #    sub_rep = OpRep(combined_chp_ops, state_space)
        #    self.stochastic_superop_reps.append(sub_rep)
        #self.rates = initial_rates
        #super(OpRepStochastic, self).__init__([], state_space)  # don't store any chp_ops in base

    def update_rates(self, rates):
        unitary_rates = [1 - sum(rates)] + list(rates)
        self.rates[:] = rates
<<<<<<< HEAD
        self.update_unitary_rates(unitary_rates)

    #TODO REMOVE - covered by OpRepKraus
    #@property
    #def chp_ops(self):
    #    rates = self.rates
    #    all_rates = [*rates, 1.0 - sum(rates)]  # Include identity so that probabilities are 1
    #    index = self.rand_state.choice(self.basis.size, p=all_rates)
    #
    #    # If final entry, no operation selected
    #    if index == self.basis.size - 1:
    #        return ''
    #
    #    rep = self.stochastic_superop_reps[index]
    #    return rep.chp_ops
=======

    def chp_ops(self, seed_or_state=None):
        # Optionally override RNG for this call
        if seed_or_state is not None:
            if isinstance(seed_or_state, _np.random.RandomState):
                rand_state = seed_or_state
            else:
                rand_state = _np.random.RandomState(seed_or_state)
        else:
            rand_state = self.rand_state
        
        rates = self.rates
        all_rates = [*rates, 1.0 - sum(rates)]  # Include identity so that probabilities are 1
        index = rand_state.choice(self.basis.size, p=all_rates)

        # If final entry, no operation selected
        if index == self.basis.size - 1:
            return []

        rep = self.stochastic_superop_reps[index]
        return rep.chp_ops()
>>>>>>> b3fc7b32
<|MERGE_RESOLUTION|>--- conflicted
+++ resolved
@@ -155,93 +155,6 @@
     def update_unitary_rates(self, rates):
         self.unitary_rates[:] = rates
 
-    @property
-    def chp_ops(self):
-        rates = self.unitary_rates
-        index = self.rand_state.choice(len(self.unitary_rates), p=rates)
-        rep = self.unitary_reps[index]
-        return rep.chp_ops
-
-
-class OpRepStochastic(OpRepRandomUnitary):
-
-    def __init__(self, stochastic_basis, basis, initial_rates, seed_or_state, state_space):
-
-        self.rates = initial_rates
-        self.stochastic_basis = stochastic_basis
-        assert(self.stochastic_basis.first_element_is_identity)
-
-        rates = [1 - sum(initial_rates)] + list(initial_rates)
-        reps = [OpRep([], state_space)]  # start with identity
-        std_chp_ops = _itgs.standard_gatenames_chp_conversions()
-        for label in self.basis.labels[1:]:
-            combined_chp_ops = []
-
-            for i, pauli in enumerate(label):
-                name = 'Gi' if pauli == "I" else 'G%spi' % pauli.lower()
-                chp_op = std_chp_ops[name]
-                chp_op_targeted = [op.replace('0', str(i)) for op in chp_op]
-                combined_chp_ops.extend(chp_op_targeted)
-
-            reps.append(OpRep(combined_chp_ops, state_space))
-
-        super(OpRepStochastic, self).__init__(basis, _np.array(rates, 'd'), reps, seed_or_state, state_space)
-
-        #OLD
-        #self.basis = basis
-        #assert (basis.name == 'pp'), "Only Pauli basis is allowed for 'chp' evotype"
-        #
-        #if isinstance(seed_or_state, _RandomState):
-        #    self.rand_state = seed_or_state
-        #else:
-        #    self.rand_state = _RandomState(seed_or_state)
-        #
-        ##TODO: need to fix this: `basis` above functions as basis to make superoperators out of, but here we have
-        ## a CHP stochastic op which is given a basis for the space - e.g. a dim=2 vector space for 1 qubit, so
-        ## we need to distinguish/specify the basis better for this... and what about rate_poly_dicts (see svterm)
-        #nqubits = state_space.num_qubits
-        #assert(self.basis.dim == 4**nqubits), "Must have an integral number of qubits"
-        #
-        #std_chp_ops = _itgs.standard_gatenames_chp_conversions()
-        #
-        ## For CHP, need to make a Composed + EmbeddedOp for the super operators
-        ## For lower overhead, make this directly using the rep instead of with objects
-        #self.stochastic_superop_reps = []
-        #for label in self.basis.labels[1:]:
-        #    combined_chp_ops = []
-        #
-        #    for i, pauli in enumerate(label):
-        #        name = 'Gi' if pauli == "I" else 'G%spi' % pauli.lower()
-        #        chp_op = std_chp_ops[name]
-        #        chp_op_targeted = [op.replace('0', str(i)) for op in chp_op]
-        #        combined_chp_ops.extend(chp_op_targeted)
-        #
-        #    sub_rep = OpRep(combined_chp_ops, state_space)
-        #    self.stochastic_superop_reps.append(sub_rep)
-        #self.rates = initial_rates
-        #super(OpRepStochastic, self).__init__([], state_space)  # don't store any chp_ops in base
-
-    def update_rates(self, rates):
-        unitary_rates = [1 - sum(rates)] + list(rates)
-        self.rates[:] = rates
-<<<<<<< HEAD
-        self.update_unitary_rates(unitary_rates)
-
-    #TODO REMOVE - covered by OpRepKraus
-    #@property
-    #def chp_ops(self):
-    #    rates = self.rates
-    #    all_rates = [*rates, 1.0 - sum(rates)]  # Include identity so that probabilities are 1
-    #    index = self.rand_state.choice(self.basis.size, p=all_rates)
-    #
-    #    # If final entry, no operation selected
-    #    if index == self.basis.size - 1:
-    #        return ''
-    #
-    #    rep = self.stochastic_superop_reps[index]
-    #    return rep.chp_ops
-=======
-
     def chp_ops(self, seed_or_state=None):
         # Optionally override RNG for this call
         if seed_or_state is not None:
@@ -251,15 +164,94 @@
                 rand_state = _np.random.RandomState(seed_or_state)
         else:
             rand_state = self.rand_state
-        
-        rates = self.rates
-        all_rates = [*rates, 1.0 - sum(rates)]  # Include identity so that probabilities are 1
-        index = rand_state.choice(self.basis.size, p=all_rates)
-
-        # If final entry, no operation selected
-        if index == self.basis.size - 1:
-            return []
-
-        rep = self.stochastic_superop_reps[index]
+
+        rates = self.unitary_rates
+        index = rand_state.choice(len(self.unitary_rates), p=rates)
+        rep = self.unitary_reps[index]
         return rep.chp_ops()
->>>>>>> b3fc7b32
+
+
+class OpRepStochastic(OpRepRandomUnitary):
+
+    def __init__(self, stochastic_basis, basis, initial_rates, seed_or_state, state_space):
+
+        self.rates = initial_rates
+        self.stochastic_basis = stochastic_basis
+        assert(self.stochastic_basis.first_element_is_identity)
+
+        rates = [1 - sum(initial_rates)] + list(initial_rates)
+        reps = [OpRep([], state_space)]  # start with identity
+        std_chp_ops = _itgs.standard_gatenames_chp_conversions()
+        for label in self.basis.labels[1:]:
+            combined_chp_ops = []
+
+            for i, pauli in enumerate(label):
+                name = 'Gi' if pauli == "I" else 'G%spi' % pauli.lower()
+                chp_op = std_chp_ops[name]
+                chp_op_targeted = [op.replace('0', str(i)) for op in chp_op]
+                combined_chp_ops.extend(chp_op_targeted)
+
+            reps.append(OpRep(combined_chp_ops, state_space))
+
+        super(OpRepStochastic, self).__init__(basis, _np.array(rates, 'd'), reps, seed_or_state, state_space)
+
+        #OLD
+        #self.basis = basis
+        #assert (basis.name == 'pp'), "Only Pauli basis is allowed for 'chp' evotype"
+        #
+        #if isinstance(seed_or_state, _RandomState):
+        #    self.rand_state = seed_or_state
+        #else:
+        #    self.rand_state = _RandomState(seed_or_state)
+        #
+        ##TODO: need to fix this: `basis` above functions as basis to make superoperators out of, but here we have
+        ## a CHP stochastic op which is given a basis for the space - e.g. a dim=2 vector space for 1 qubit, so
+        ## we need to distinguish/specify the basis better for this... and what about rate_poly_dicts (see svterm)
+        #nqubits = state_space.num_qubits
+        #assert(self.basis.dim == 4**nqubits), "Must have an integral number of qubits"
+        #
+        #std_chp_ops = _itgs.standard_gatenames_chp_conversions()
+        #
+        ## For CHP, need to make a Composed + EmbeddedOp for the super operators
+        ## For lower overhead, make this directly using the rep instead of with objects
+        #self.stochastic_superop_reps = []
+        #for label in self.basis.labels[1:]:
+        #    combined_chp_ops = []
+        #
+        #    for i, pauli in enumerate(label):
+        #        name = 'Gi' if pauli == "I" else 'G%spi' % pauli.lower()
+        #        chp_op = std_chp_ops[name]
+        #        chp_op_targeted = [op.replace('0', str(i)) for op in chp_op]
+        #        combined_chp_ops.extend(chp_op_targeted)
+        #
+        #    sub_rep = OpRep(combined_chp_ops, state_space)
+        #    self.stochastic_superop_reps.append(sub_rep)
+        #self.rates = initial_rates
+        #super(OpRepStochastic, self).__init__([], state_space)  # don't store any chp_ops in base
+
+    def update_rates(self, rates):
+        unitary_rates = [1 - sum(rates)] + list(rates)
+        self.rates[:] = rates
+        self.update_unitary_rates(unitary_rates)
+
+    #TODO REMOVE - covered by OpRepRandomUnitary
+    #def chp_ops(self, seed_or_state=None):
+    #    # Optionally override RNG for this call
+    #    if seed_or_state is not None:
+    #        if isinstance(seed_or_state, _np.random.RandomState):
+    #            rand_state = seed_or_state
+    #        else:
+    #            rand_state = _np.random.RandomState(seed_or_state)
+    #    else:
+    #        rand_state = self.rand_state
+    #
+    #    rates = self.rates
+    #    all_rates = [*rates, 1.0 - sum(rates)]  # Include identity so that probabilities are 1
+    #    index = rand_state.choice(self.basis.size, p=all_rates)
+    #
+    #    # If final entry, no operation selected
+    #    if index == self.basis.size - 1:
+    #        return []
+    #
+    #    rep = self.stochastic_superop_reps[index]
+    #    return rep.chp_ops()
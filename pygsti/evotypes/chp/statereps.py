"""
State representations for "stabilizer_slow" evolution type.
"""
#***************************************************************************************************
# Copyright 2015, 2019 National Technology & Engineering Solutions of Sandia, LLC (NTESS).
# Under the terms of Contract DE-NA0003525 with NTESS, the U.S. Government retains certain rights
# in this software.
# Licensed under the Apache License, Version 2.0 (the "License"); you may not use this file except
# in compliance with the License.  You may obtain a copy of the License at
# http://www.apache.org/licenses/LICENSE-2.0 or in the LICENSE file in the root pyGSTi directory.
#***************************************************************************************************


from .. import basereps as _basereps
from pygsti.baseobjs.statespace import StateSpace as _StateSpace
from pygsti.tools import internalgates as _itgs


def _update_chp_op(chp_op, old_to_new_qubit_index):
    if old_to_new_qubit_index is None:
        return chp_op
    else:
        new_op = chp_op.split()[0]
        for qubit in chp_op.split()[1:]:
            new_op += ' ' + old_to_new_qubit_index.get(qubit, qubit)
        return new_op


class StateRep(_basereps.StateRep):
    def __init__(self, chp_ops, state_space):
        self.base_chp_ops = chp_ops
        self.state_space = _StateSpace.cast(state_space)

        assert(self.state_space.num_qubits >= 0), 'State space for "chp" evotype must consist entirely of qubits!'
        assert(self.state_space.num_tensor_product_blocks == 1)  # should be redundant with above assertion
        self.qubit_labels = self.state_space.sole_tensor_product_block_labels
        self.qubit_label_to_index = {lbl: i for i, lbl in enumerate(self.qubit_labels)}

    @property
    def num_qubits(self):
        return self.state_space.num_qubits

<<<<<<< HEAD
    def chp_ops(self, seed_or_state=None):
        return self.base_chp_ops

    def chp_str(self, seed_or_state=None):
        op_str = '\n'.join(self.chp_ops(seed_or_state=seed_or_state))
        if len(op_str) > 0: op_str += '\n'
        return op_str
=======
    #REMOVE
    #def chp_ops(self, seed_or_state=None):
    #    return self.base_chp_ops

    #REMOVE
    #def chp_str(self, seed_or_state=None):
    #    op_str = '\n'.join(self.chp_ops(seed_or_state=seed_or_state))
    #    if len(op_str) > 0: op_str += '\n'
    #    return op_str
>>>>>>> 6fbb5d54

    def copy(self):
        return StateRep(self.base_chp_ops, self.state_space)

    def actionable_staterep(self):
        # return a state rep that can be acted on by op reps or mapped to
        # a probability/amplitude by POVM effect reps.
        return self  # for most classes, the rep itself is actionable


class StateRepComputational(StateRep):
    def __init__(self, zvals, basis, state_space):
        assert (basis.name in ['pp', 'PP']), "Only Pauli basis is allowed for 'chp' evotype"

        chp_ops = []
        x_ops = _itgs.standard_gatenames_chp_conversions()['Gxpi']
        for i, zval in enumerate(zvals):
            if zval:
                chp_ops.extend([_update_chp_op(x_op, {'0': str(i)}) for x_op in x_ops])
        
        super(StateRepComputational, self).__init__(chp_ops, state_space)


class StateRepComposed(StateRep):
    def __init__(self, state_rep, op_rep, state_space):
        self.state_rep = state_rep
        self.op_rep = op_rep
        super(StateRepComposed, self).__init__([], state_space)
        #REMOVE self.reps_have_changed()

    def reps_have_changed(self):
<<<<<<< HEAD
        self.base_chp_ops = self.state_rep.chp_ops() + self.op_rep.chp_ops()
    
    def chp_ops(self, seed_or_state=None):
        return self.state_rep.chp_ops(seed_or_state=seed_or_state) \
            + self.op_rep.chp_ops(seed_or_state=seed_or_state)
=======
        pass  # not needed -- don't actually hold ops
        #REMOVE self.base_chp_ops = self.state_rep.chp_ops() + self.op_rep.chp_ops()

    def actionable_staterep(self):
        state_rep = self.state_rep.actionable_staterep()
        return self.op_rep.acton(state_rep)

#REMOVE
#    def chp_ops(self, seed_or_state=None):
#        return self.state_rep.chp_ops(seed_or_state=seed_or_state) \
#            + self.op_rep.chp_ops(seed_or_state=seed_or_state)
>>>>>>> 6fbb5d54

# TODO: Untested, only support computational and composed for now
#class StateRepTensorProduct(StateRep):
#    def __init__(self, factor_state_reps, state_space):
#        self.factor_reps = factor_state_reps
#        super(StateRepTensorProduct, self).__init__([], state_space)
#        self.reps_have_changed()
#
#    def reps_have_changed(self):
#        chp_ops = []
#        current_iqubit = 0
#        for factor in self.factor_reps:
#            local_to_tp_index = {str(iloc): str(itp) for iloc, itp in
#                                 enumerate(range(current_iqubit, current_iqubit + factor.num_qubits))}
#            chp_ops.extend([_update_chp_op(op, local_to_tp_index) for op in self.chp_ops])
#            current_iqubit += factor.num_qubits
#        self.chp_ops = chp_ops<|MERGE_RESOLUTION|>--- conflicted
+++ resolved
@@ -28,7 +28,7 @@
 
 class StateRep(_basereps.StateRep):
     def __init__(self, chp_ops, state_space):
-        self.base_chp_ops = chp_ops
+        self.chp_ops = chp_ops
         self.state_space = _StateSpace.cast(state_space)
 
         assert(self.state_space.num_qubits >= 0), 'State space for "chp" evotype must consist entirely of qubits!'
@@ -40,15 +40,6 @@
     def num_qubits(self):
         return self.state_space.num_qubits
 
-<<<<<<< HEAD
-    def chp_ops(self, seed_or_state=None):
-        return self.base_chp_ops
-
-    def chp_str(self, seed_or_state=None):
-        op_str = '\n'.join(self.chp_ops(seed_or_state=seed_or_state))
-        if len(op_str) > 0: op_str += '\n'
-        return op_str
-=======
     #REMOVE
     #def chp_ops(self, seed_or_state=None):
     #    return self.base_chp_ops
@@ -58,10 +49,9 @@
     #    op_str = '\n'.join(self.chp_ops(seed_or_state=seed_or_state))
     #    if len(op_str) > 0: op_str += '\n'
     #    return op_str
->>>>>>> 6fbb5d54
 
     def copy(self):
-        return StateRep(self.base_chp_ops, self.state_space)
+        return StateRep(self.chp_ops, self.state_space)
 
     def actionable_staterep(self):
         # return a state rep that can be acted on by op reps or mapped to
@@ -90,13 +80,6 @@
         #REMOVE self.reps_have_changed()
 
     def reps_have_changed(self):
-<<<<<<< HEAD
-        self.base_chp_ops = self.state_rep.chp_ops() + self.op_rep.chp_ops()
-    
-    def chp_ops(self, seed_or_state=None):
-        return self.state_rep.chp_ops(seed_or_state=seed_or_state) \
-            + self.op_rep.chp_ops(seed_or_state=seed_or_state)
-=======
         pass  # not needed -- don't actually hold ops
         #REMOVE self.base_chp_ops = self.state_rep.chp_ops() + self.op_rep.chp_ops()
 
@@ -108,7 +91,6 @@
 #    def chp_ops(self, seed_or_state=None):
 #        return self.state_rep.chp_ops(seed_or_state=seed_or_state) \
 #            + self.op_rep.chp_ops(seed_or_state=seed_or_state)
->>>>>>> 6fbb5d54
 
 # TODO: Untested, only support computational and composed for now
 #class StateRepTensorProduct(StateRep):

--- conflicted
+++ resolved
@@ -263,11 +263,7 @@
             sslbls, [('Gxpi2', 1), ('Gypi2', 1), ('Gxpi2', 0), ('Gypi2', 0)],
             ['I({0}):X(pi/2,{1})', 'I({0}):Y(pi/2,{1})', 'X(pi/2,{0}):I({1})', 'Y(pi/2,{0}):I({1})'],
             effect_labels=['00', '01', '10', '11'],
-<<<<<<< HEAD
-            effect_expressions=['0', '1', '2', '3'])
-=======
             effect_expressions=['0', '1', '2', '3'], **kwargs)
->>>>>>> 24f003ff
 
 
 import sys

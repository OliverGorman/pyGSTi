"""
Defines the OpFactory class
"""
#***************************************************************************************************
# Copyright 2015, 2019 National Technology & Engineering Solutions of Sandia, LLC (NTESS).
# Under the terms of Contract DE-NA0003525 with NTESS, the U.S. Government retains certain rights
# in this software.
# Licensed under the Apache License, Version 2.0 (the "License"); you may not use this file except
# in compliance with the License.  You may obtain a copy of the License at
# http://www.apache.org/licenses/LICENSE-2.0 or in the LICENSE file in the root pyGSTi directory.
#***************************************************************************************************
import numpy as _np

from pygsti.modelmembers.operations.staticunitaryop import StaticUnitaryOp as _StaticUnitaryOp
from pygsti.modelmembers.operations.embeddedop import EmbeddedOp as _EmbeddedOp
from pygsti.modelmembers.operations.composedop import ComposedOp as _ComposedOp

from pygsti.modelmembers import modelmember as _gm
from pygsti.modelmembers import instruments as _instrument
from pygsti.modelmembers import povms as _povm
from pygsti.baseobjs.label import Label as _Lbl
from pygsti.baseobjs.nicelyserializable import NicelySerializable as _NicelySerializable
from pygsti.baseobjs import statespace as _statespace
<<<<<<< HEAD
from pygsti.baseobjs import basis as _basis
=======
from pygsti.baseobjs import Basis as _Basis
>>>>>>> bfba4324
from pygsti.evotypes import Evotype as _Evotype
from pygsti.tools import optools as _ot


def op_from_factories(factory_dict, lbl):
    """
    Create an operator for `lbl` from the factories in `factory_dict`.

    If the label has arguments, then this function looks for an
    operator factory associated with the label without its arguments.
    If one exists, the operator is created by calling
    :method:`OpFactory.create_simplified_op`.  with the label's
    arguments.  Otherwise, it looks for a factory associated with the
    label's name (`lbl.name`) and passes both the labe's
    state-space-labels and arguments (if any) to
    :method:`OpFactory.create_simplified_op`.

    Raises a `KeyError` if a matching factory cannot be found.

    Parameters
    ----------
    factory_dict : dict
        A dictionary whose keys are labels and values are :class:`OpFactory` objects.

    lbl : Label
        The label to build an operation for.

    Returns
    -------
    LinearOperator
    """
    lbl_args = lbl.collect_args()

    if lbl_args:
        lbl_without_args = lbl.strip_args()
        if lbl_without_args in factory_dict:
            return factory_dict[lbl_without_args].create_simplified_op(args=lbl_args)
            # E.g. an EmbeddedOpFactory

    lbl_name = _Lbl(lbl.name)
    if lbl_name in factory_dict:
        return factory_dict[lbl_name].create_simplified_op(args=lbl_args, sslbls=lbl.sslbls)
        # E.g. an EmbeddingOpFactory

    extra = ". Maybe you forgot the args?" if not lbl_args else ""
    raise KeyError("Cannot create operator for label `%s` from factories%s" % (str(lbl), extra))


class OpFactory(_gm.ModelMember):
    """
    An object that can generate "on-demand" operators (can be SPAM vecs, etc., as well) for a Model.

    It is assigned certain parameter indices (it's a ModelMember), which definie
    the block of indices it may assign to its created operations.

    The central method of an OpFactory object is the `create_op` method, which
    creates an operation that is associated with a given label.  This is very
    similar to a LayerLizard's function, though a LayerLizard has detailed
    knowledge and access to a Model's internals whereas an OpFactory is meant to
    create a self-contained class of operators (e.g. continuously parameterized
    gates or on-demand embedding).

    This class just provides a skeleton for an operation factory - derived
    classes add the actual code for creating custom objects.

    Parameters
    ----------
    state_space : StateSpace
        The state-space of the operation(s) this factory builds.

    evotype : Evotype
        The evolution type of the operation(s) this factory builds.
    """

    def __init__(self, state_space, evotype):
        #self._paramvec = _np.zeros(nparams, 'd')
        state_space = _statespace.StateSpace.cast(state_space)
        evotype = _Evotype.cast(evotype)
        _gm.ModelMember.__init__(self, state_space, evotype)

    def create_object(self, args=None, sslbls=None):
        """
        Create the object that implements the operation associated with the given `args` and `sslbls`.

        **Note to developers**
        The difference beween this method and :method:`create_op` is that
        this method just creates the foundational object without needing
        to setup its parameter indices (a technical detail which connects
        the created object with the originating factory's parameters).  The
        base-class `create_op` method calls `create_object` and then performs
        some additional setup on the returned object before returning it
        itself.  Thus, unless you have a reason for implementing `create_op`
        it's often more convenient and robust to implement this function.

        Parameters
        ----------
        args : list or tuple
            The arguments for the operation to be created.  None means no
            arguments were supplied.

        sslbls : list or tuple
            The list of state space labels the created operator should act on.
            If None, then these labels are unspecified and should be irrelevant
            to the construction of the operator (which typically, in this case,
            has some fixed dimension and no noition of state space labels).

        Returns
        -------
        ModelMember
            Can be any type of operation, e.g. a LinearOperator, SPAMVec,
            Instrument, or POVM, depending on the label requested.
        """
        raise NotImplementedError("Derived factory classes must implement `create_object`!")

    def create_op(self, args=None, sslbls=None):
        """
        Create the operation associated with the given `args` and `sslbls`.

        Parameters
        ----------
        args : list or tuple
            The arguments for the operation to be created.  None means no
            arguments were supplied.

        sslbls : list or tuple
            The list of state space labels the created operator should act on.
            If None, then these labels are unspecified and should be irrelevant
            to the construction of the operator (which typically, in this case,
            has some fixed dimension and no noition of state space labels).

        Returns
        -------
        ModelMember
            Can be any type of operation, e.g. a LinearOperator, SPAMVec,
            Instrument, or POVM, depending on the label requested.
        """
        obj = self.create_object(args, sslbls)  # create the object proper

        #Note: the factory's parent (usually a Model) should already
        # have allocated all of self.gpindices, so it's fine to simply
        # assign the created operation the same indices as we have.
        # (so we don't call model._init_virtual_obj as there's no need)
        obj.set_gpindices(self.gpindices, self.parent)
        obj.from_vector(self.to_vector(), dirty_value=False)
        return obj

    def create_simplified_op(self, args=None, sslbls=None, item_lbl=None):
        """
        Create the *simplified* operation associated with the given `args`, `sslbls`, and `item_lbl`.

        Similar to as :method:`create_op`, but returns a *simplified* operation
        (i.e. not a POVM or Instrument).  In addition, the `item_lbl` argument
        must be used for POVMs and Instruments, as these need to know which
        (simple) member of themselves to return (this machinery still needs
        work).

        That is, if `create_op` returns something like a POVM or an
        Instrument, this method returns a single effect or instrument-member
        operation (a single linear-operator or SPAM vector).

        Parameters
        ----------
        args : list or tuple
            The arguments for the operation to be created.  None means no
            arguments were supplied.

        sslbls : list or tuple
            The list of state space labels the created operator should act on.
            If None, then these labels are unspecified and should be irrelevant
            to the construction of the operator (which typically, in this case,
            has some fixed dimension and no noition of state space labels).

        item_lbl : str, optional
            Effect or instrument-member label (index) for factories that
            create POVMs or instruments, respectively.

        Returns
        -------
        ModelMember
            Can be any type of siple operation, e.g. a LinearOperator or SPAMVec,
            depending on the label requested.
        """
        op = self.create_op(args, sslbls)
        if isinstance(op, (_instrument.Instrument, _instrument.TPInstrument)):
            return op.simplify_operations("")[item_lbl]
        elif isinstance(op, _povm.POVM):
            return op.simplify_effects("")[item_lbl]
        else:
            return op

    def transform_inplace(self, s):
        """
        Update OpFactory so that created ops `O` are additionally transformed as `inv(s) * O * s`.

        Parameters
        ----------
        s : GaugeGroupElement
            A gauge group element which specifies the "s" matrix
            (and it's inverse) used in the above similarity transform.

        Returns
        -------
        None
        """
        raise NotImplementedError("Cannot currently transform factories!")
        # It think we'd need to keep track of all the transform_inplace calls
        # that have been made, storing the "current S" element, and then
        # apply obj.transorm(S) within create_op(...) after creating the
        # object to return.
        #self.dirty = True

    def __str__(self):
        s = "%s object with dimension %d and %d params" % (
            self.__class__.__name__, self.state_space.dim, self.num_params)
        return s

    #Note: to_vector, from_vector, and num_params are inherited from
    # ModelMember and assume there are no parameters.


class EmbeddedOpFactory(OpFactory):
    """
    A factory that embeds a given factory's action into a single, pre-defined set of target sectors.

    Parameters
    ----------
    state_space : StateSpace
        The state space of this factory, describing the space of these that the
        operations produced by this factory act upon.

    target_labels : list of strs
        The labels contained in `state_space_labels` which demarcate the
        portions of the state space acted on by the operations produced
        by `factory_to_embed` (the "contained" factory).

    factory_to_embed : OpFactory
        The factory object that is to be contained within this factory,
        and that specifies the only non-trivial action of the operations
        this factory produces.
    """

    def __init__(self, state_space, target_labels, factory_to_embed):
        state_space = _statespace.StateSpace.cast(state_space)
        self.embedded_factory = factory_to_embed
        self.target_labels = target_labels
        super(EmbeddedOpFactory, self).__init__(state_space, factory_to_embed._evotype)
        self.init_gpindices()  # initialize our gpindices based on sub-members

        #FUTURE: somehow do all the difficult embedded op computation once at construction so we
        # don't need to keep reconstructing an Embedded op in each create_op call.
        #Embedded = _op.EmbeddedDenseOp if dense else _op.EmbeddedOp
        #dummyOp = _op.ComposedOp([], dim=factory_to_embed.dim, evotype=factor_to_embed._evotype)
        #self.embedded_op = Embedded(stateSpaceLabels, target_labels, dummyOp)

    def to_memoized_dict(self, mmg_memo):
        """Create a serializable dict with references to other objects in the memo.

        Parameters
        ----------
        mmg_memo: dict
            Memo dict from a ModelMemberGraph, i.e. keys are object ids and values
            are ModelMemberGraphNodes (which contain the serialize_id). This is NOT
            the same as other memos in ModelMember (e.g. copy, allocate_gpindices, etc.).

        Returns
        -------
        mm_dict: dict
            A dict representation of this ModelMember ready for serialization
            This must have at least the following fields:
                module, class, submembers, params, state_space, evotype
            Additional fields may be added by derived classes.
        """
        mm_dict = super().to_memoized_dict(mmg_memo)  # includes 'dense_matrix' from DenseOperator
        mm_dict['target_labels'] = self.target_labels
        return mm_dict

    @classmethod
    def _from_memoized_dict(cls, mm_dict, serial_memo):
        state_space = _statespace.StateSpace.from_nice_serialization(mm_dict['state_space'])
        return cls(state_space, mm_dict['target_labels'], serial_memo[mm_dict['submembers'][0]])

    def create_op(self, args=None, sslbls=None):
        """
        Create the operation associated with the given `args` and `sslbls`.

        Parameters
        ----------
        args : list or tuple
            The arguments for the operation to be created.  None means no
            arguments were supplied.

        sslbls : list or tuple
            The list of state space labels the created operator should act on.
            If None, then these labels are unspecified and should be irrelevant
            to the construction of the operator (which typically, in this case,
            has some fixed dimension and no noition of state space labels).

        Returns
        -------
        ModelMember
            Can be any type of operation, e.g. a LinearOperator, State,
            Instrument, or POVM, depending on the label requested.
        """
        assert(sslbls is None), ("EmbeddedOpFactory objects should not be asked to create "
                                 "operations with given `sslbls` (these are already fixed!)")

        op = self.embedded_factory.create_op(args, sslbls)  # Note: will have its gpindices set already
        embedded_op = _EmbeddedOp(self.state_space, self.target_labels, op, allocated_to_parent=self.parent)
        #embedded_op.set_gpindices(self.gpindices, self.parent)  # Overkill, since embedded op already has indices set?
        # Note - adding allocated_to_parent above and commenting out set_gpindices should be fine b/c
        # 1) other factories always produce allocated ops_only_circuit, and
        # 2) when this factory is allocated (maybe assert(self.parent is not None)?), it ensures submembers are

        return embedded_op

    def submembers(self):
        """
        Get the ModelMember-derived objects contained in this one.

        Returns
        -------
        list
        """
        return [self.embedded_factory]

    @property
    def num_params(self):
        """
        Get the number of independent parameters which specify this OpFactory.

        Returns
        -------
        int
            the number of independent parameters.
        """
        return self.embedded_factory.num_params

    def to_vector(self):
        """
        Extract a vector of the underlying gate parameters from this OpFactory.

        Returns
        -------
        numpy array
            a 1D numpy array with length == num_params().
        """
        return self.embedded_factory.to_vector()

    def from_vector(self, v, close=False, dirty_value=True):
        """
        Initialize this OpFactory using a vector of its parameters.

        Parameters
        ----------
        v : numpy array
            The 1D vector of gate parameters.  Length
            must == num_params().

        close : bool, optional
            Whether `v` is close to this factory's current
            set of parameters.  Under some circumstances, when this
            is true this call can be completed more quickly.

        dirty_value : bool, optional
            The value to set this object's "dirty flag" to before exiting this
            call.  This is passed as an argument so it can be updated *recursively*.
            Leave this set to `True` unless you know what you're doing.

        Returns
        -------
        None
        """
        self.embedded_factory.from_vector(v, close, dirty_value)
        self.dirty = dirty_value


class EmbeddingOpFactory(OpFactory):
    """
    A factory that "on-demand" embeds a given factory or operation into any requested set of target sectors.

    This is similar to an `EmbeddedOpFactory` except in this case how the
    "contained" operation/factory is embedded is *not* determined at creation
    time: the `sslbls` argument of :method:`create_op` is used instead.

    Parameters
    ----------
    state_space : StateSpace
        The state space of this factory, describing the space of these that the
        operations produced by this factory act upon.

    factory_or_op_to_embed : LinearOperator or OpFactory
        The factory or operation object that is to be contained within this
        factory.  If a linear operator, this *same* operator (not a copy)
        is embedded however is requested.  If a factory, then this object's
        `create_op` method is called with any `args` that are passed to
        the embedding-factory's `create_op` method, but the `sslbls` are
        always set to `None` (as they are processed by the embedding

    num_target_labels : int, optional
        If not `None`, the number of target labels that should be expected
        (usually equal to the number of qubits the contained gate acts
        upon).  If `None`, then the length of the `sslbls` passed to this
        factory's `create_op` method is not checked at all.

    allowed_sslbls_fn : callable, optional
        A boolean function that takes a single `sslbls` argument specifying the state-space
        labels for which the factory has been asked to embed `factory_or_op_to_embed`.  If
        the function returns `True` then the embedding is allowed, if `False` then an error
        is raised.
    """

    def __init__(self, state_space, factory_or_op_to_embed, num_target_labels=None, allowed_sslbls_fn=None):
        state_space = _statespace.StateSpace.cast(state_space)
        self.embedded_factory_or_op = factory_or_op_to_embed
        self.embeds_factory = isinstance(factory_or_op_to_embed, OpFactory)
        self.num_target_labels = num_target_labels
        self.allowed_sslbls_fn = allowed_sslbls_fn
        super(EmbeddingOpFactory, self).__init__(state_space, factory_or_op_to_embed._evotype)
        self.init_gpindices()  # initialize our gpindices based on sub-members

    def to_memoized_dict(self, mmg_memo):
        """Create a serializable dict with references to other objects in the memo.

        Parameters
        ----------
        mmg_memo: dict
            Memo dict from a ModelMemberGraph, i.e. keys are object ids and values
            are ModelMemberGraphNodes (which contain the serialize_id). This is NOT
            the same as other memos in ModelMember (e.g. copy, allocate_gpindices, etc.).

        Returns
        -------
        mm_dict: dict
            A dict representation of this ModelMember ready for serialization
            This must have at least the following fields:
                module, class, submembers, params, state_space, evotype
            Additional fields may be added by derived classes.
        """
        mm_dict = super().to_memoized_dict(mmg_memo)  # includes 'dense_matrix' from DenseOperator
        mm_dict['num_target_labels'] = self.num_target_labels
        mm_dict['allowed_sslbls_fn'] = self.allowed_sslbls_fn.to_nice_serialization()
        return mm_dict

    @classmethod
    def _from_memoized_dict(cls, mm_dict, serial_memo):
        state_space = _statespace.StateSpace.from_nice_serialization(mm_dict['state_space'])
        allowed_sslbls_fn = _NicelySerializable.from_nice_serialization(mm_dict['allowed_sslbls_fn'])
        return cls(state_space, serial_memo[mm_dict['submembers'][0]],
                   mm_dict['num_target_labels'], allowed_sslbls_fn)

    def create_op(self, args=None, sslbls=None):
        """
        Create the operation associated with the given `args` and `sslbls`.

        Parameters
        ----------
        args : list or tuple
            The arguments for the operation to be created.  None means no
            arguments were supplied.

        sslbls : list or tuple
            The list of state space labels the created operator should act on.
            If None, then these labels are unspecified and should be irrelevant
            to the construction of the operator (which typically, in this case,
            has some fixed dimension and no noition of state space labels).

        Returns
        -------
        ModelMember
            Can be any type of operation, e.g. a LinearOperator, State,
            Instrument, or POVM, depending on the label requested.
        """
        assert(sslbls is not None), ("EmbeddedOpFactory objects should be asked to create "
                                     "operations with specific `sslbls`")
        assert(self.num_target_labels is None or len(sslbls) == self.num_target_labels), \
            ("EmbeddingFactory.create_op called with the wrong number (%s) of target labels!"
             " (expected %d)") % (len(sslbls), self.num_target_labels)
        if self.allowed_sslbls_fn is not None and self.allowed_sslbls_fn(sslbls) is False:
            raise ValueError("Not allowed to embed onto sslbls=" + str(sslbls))

        if self.embeds_factory:
            op = self.embedded_factory_or_op.create_op(args, None)  # Note: will have its gpindices set already
        else:
            op = self.embedded_factory_or_op
        embedded_op = _EmbeddedOp(self.state_space, sslbls, op)
        embedded_op.set_gpindices(self.gpindices, self.parent)  # Overkill, since embedded op already has indices set?
        return embedded_op

    def submembers(self):
        """
        Get the ModelMember-derived objects contained in this one.

        Returns
        -------
        list
        """
        return [self.embedded_factory_or_op]

    @property
    def num_params(self):
        """
        Get the number of independent parameters which specify this OpFactory.

        Returns
        -------
        int
            the number of independent parameters.
        """
        return self.embedded_factory_or_op.num_params

    def to_vector(self):
        """
        Extract a vector of the underlying gate parameters from this OpFactory.

        Returns
        -------
        numpy array
            a 1D numpy array with length == num_params().
        """
        return self.embedded_factory_or_op.to_vector()

    def from_vector(self, v, close=False, dirty_value=True):
        """
        Initialize this OpFactory using a vector of its parameters.

        Parameters
        ----------
        v : numpy array
            The 1D vector of gate parameters.  Length
            must == num_params().

        close : bool, optional
            Whether `v` is close to this factory's current
            set of parameters.  Under some circumstances, when this
            is true this call can be completed more quickly.

        dirty_value : bool, optional
            The value to set this object's "dirty flag" to before exiting this
            call.  This is passed as an argument so it can be updated *recursively*.
            Leave this set to `True` unless you know what you're doing.

        Returns
        -------
        None
        """
        self.embedded_factory_or_op.from_vector(v, close, dirty_value)
        self.dirty = dirty_value


class ComposedOpFactory(OpFactory):
    """
    A factory that composes a number of other factories and/or operations.

    Label arguments are passed unaltered through this factory to any component
    factories.

    Parameters
    ----------
    factories_or_ops_to_compose : list
        List of `LinearOperator` or `OpFactory`-derived objects
        that are composed to form this factory.  There should be at least
        one factory among this list, otherwise there's no need for a
        factory.  Elements are composed with vectors in *left-to-right*
        ordering, maintaining the same convention as operation sequences
        in pyGSTi.  Note that this is *opposite* from standard matrix
        multiplication order.

    state_space : StateSpace or "auto"
        States space of the operations produced by this factory.  Can be set
        to `"auto"` to take the state space from `factories_or_ops_to_compose[0]`
        *if* there's at least one factory or operator being composed.

    evotype : {"densitymx","statevec","stabilizer","svterm","cterm","auto"}
        The evolution type of this factory.  Can be set to `"auto"` to take
        the evolution type of `factories_or_ops_to_compose[0]` *if* there's
        at least one factory or operator being composed.

    dense : bool, optional
        Whether dense composed operations (ops which hold their entire superoperator)
        should be created.  (Currently UNUSED - leave as default).
    """

    def __init__(self, factories_or_ops_to_compose, state_space="auto", evotype="auto", dense=False):
        assert(len(factories_or_ops_to_compose) > 0 or state_space != "auto"), \
            "Must compose at least one factory/op when state_space='auto'!"
        self.factors = list(factories_or_ops_to_compose)

        if state_space == "auto":
            state_space = factories_or_ops_to_compose[0].state_space
        assert(all([state_space.is_compatible_with(f.state_space) for f in factories_or_ops_to_compose])), \
            "All factories/ops must have compatible state spaces (%d expected)!" % str(state_space)

        if evotype == "auto":
            evotype = factories_or_ops_to_compose[0]._evotype
        assert(all([evotype == f._evotype for f in factories_or_ops_to_compose])), \
            "All factories/ops must have the same evolution type (%s expected)!" % evotype

        self.dense = dense
        self.is_factory = [isinstance(f, OpFactory) for f in factories_or_ops_to_compose]
        super(ComposedOpFactory, self).__init__(state_space, evotype)
        self.init_gpindices()  # initialize our gpindices based on sub-members

    def create_op(self, args=None, sslbls=None):
        """
        Create the operation associated with the given `args` and `sslbls`.

        Parameters
        ----------
        args : list or tuple
            The arguments for the operation to be created.  None means no
            arguments were supplied.

        sslbls : list or tuple
            The list of state space labels the created operator should act on.
            If None, then these labels are unspecified and should be irrelevant
            to the construction of the operator (which typically, in this case,
            has some fixed dimension and no noition of state space labels).

        Returns
        -------
        ModelMember
            Can be any type of operation, e.g. a LinearOperator, State,
            Instrument, or POVM, depending on the label requested.
        """
        ops_to_compose = [f.create_op(args, sslbls) if is_f else f for is_f, f in zip(self.is_factory, self.factors)]
        op = _ComposedOp(ops_to_compose, self.evotype, self.state_space, allocated_to_parent=self.parent)
        #op.set_gpindices(self.gpindices, self.parent)  # Overkill, since composed ops already have indices set?
        # Note - adding allocated_to_parent above and commenting out set_gpindices should be fine b/c
        # 1) other factories always produce allocated ops_only_circuit, and
        # 2) when this factory is allocated (maybe assert(self.parent is not None)?), it ensures submembers are
        return op

    def submembers(self):
        """
        Get the ModelMember-derived objects contained in this one.

        Returns
        -------
        list
        """
        return self.factors

    @property
    def num_params(self):
        """
        Get the number of independent parameters which specify this factory.

        Returns
        -------
        int
            the number of independent parameters.
        """
        return len(self.gpindices_as_array())

    def to_vector(self):
        """
        Get the parameters as an array of values.

        Returns
        -------
        numpy array
            The parameters as a 1D array with length num_params().
        """
        assert(self.gpindices is not None), "Must set a ComposedOpFactory's .gpindices before calling to_vector"
        v = _np.empty(self.num_params, 'd')
        for gate in self.factors:
            factor_local_inds = _gm._decompose_gpindices(
                self.gpindices, gate.gpindices)
            v[factor_local_inds] = gate.to_vector()
        return v

    def from_vector(self, v, close=False, dirty_value=True):
        """
        Initialize this factory using a vector of parameters.

        Parameters
        ----------
        v : numpy array
            The 1D vector of gate parameters.  Length
            must == num_params()

        close : bool, optional
            Whether `v` is close to this factory's current
            set of parameters.  Under some circumstances, when this
            is true this call can be completed more quickly.

        dirty_value : bool, optional
            The value to set this object's "dirty flag" to before exiting this
            call.  This is passed as an argument so it can be updated *recursively*.
            Leave this set to `True` unless you know what you're doing.

        Returns
        -------
        None
        """
        assert(self.gpindices is not None), "Must set a ComposedOp's .gpindices before calling from_vector"
        for gate in self.factors:
            factor_local_inds = _gm._decompose_gpindices(
                self.gpindices, gate.gpindices)
            gate.from_vector(v[factor_local_inds], close, dirty_value)
        self.dirty = dirty_value

    def to_memoized_dict(self, mmg_memo):
        """Create a serializable dict with references to other objects in the memo.

        Parameters
        ----------
        mmg_memo: dict
            Memo dict from a ModelMemberGraph, i.e. keys are object ids and values
            are ModelMemberGraphNodes (which contain the serialize_id). This is NOT
            the same as other memos in ModelMember (e.g. copy, allocate_gpindices, etc.).

        Returns
        -------
        mm_dict: dict
            A dict representation of this ModelMember ready for serialization
            This must have at least the following fields:
                module, class, submembers, params, state_space, evotype
            Additional fields may be added by derived classes.
        """
        mm_dict = super().to_memoized_dict(mmg_memo)  # includes 'dense_matrix' from DenseOperator
        mm_dict['dense'] = self.dense
        return mm_dict

    @classmethod
    def _from_memoized_dict(cls, mm_dict, serial_memo):
        state_space = _statespace.StateSpace.from_nice_serialization(mm_dict['state_space'])
        factories_or_ops_to_compose = [serial_memo[i] for i in mm_dict['submembers']]
        return cls(factories_or_ops_to_compose, state_space, mm_dict['evotype'], mm_dict['dense'])


#Note: to pickle these Factories we'll probably need to some work
# because they include functions.
class UnitaryOpFactory(OpFactory):
    """
    An operation factory based on a unitary-matrix-producing function.

    Converts a function, `f(arg_tuple)`, that outputs a unitary matrix (operation)
    into a factory that produces a :class:`StaticArbitraryOp` superoperator.

    Parameters
    ----------
    fn : function
        A function that takes as it's only argument a tuple
        of label-arguments (arguments included in circuit labels,
        e.g. 'Gxrot;0.347') and returns a unitary matrix -- a
        complex numpy array that has dimension 2^nQubits, e.g.
        a 2x2 matrix in the 1-qubit case.

    state_space : StateSpace
        The state space of this factory, describing the space of these that the
        operations produced by this factory act upon.  The function `fn` should
        return a unitary matrix with dimension `state_space.udim`, e.g. a 2x2
        matrix when `state_space` describes a single qubit.

    superop_basis : Basis or {"std","pp","gm","qt"}
        The basis used to represent super-operators.  If the operations produced
        by this factor need to be given a dense superoperator representation, this
        basis is used.  Usually the default of `"pp"` is what you want.

    evotype : {"densitymx","statevec","stabilizer","svterm","cterm"}
        The evolution type of the operation(s) this factory builds.
    """

    def __init__(self, fn, state_space, superop_basis="pp", evotype="densitymx"):
        state_space = _statespace.StateSpace.cast(state_space)
        self.basis = _basis.Basis.cast(superop_basis, state_space.dim)  # basis for Hilbert-Schmidt (superop) space

        # Compute transform matrices once and for all here, to speed up create_object calls
        std_basis = _basis.BuiltinBasis('std', state_space.dim, sparse=self.basis.sparse)
        self.transform_std_to_basis = std_basis.create_transform_matrix(self.basis)
        self.transform_basis_to_std = self.basis.create_transform_matrix(std_basis)
        self.fn = fn
        super(UnitaryOpFactory, self).__init__(state_space, evotype)

    def create_object(self, args=None, sslbls=None):
        """
        Create the object which implements the operation associated with the given `args` and `sslbls`.

        Parameters
        ----------
        args : list or tuple
            The arguments for the operation to be created.  None means no
            arguments were supplied.

        sslbls : list or tuple
            The list of state space labels the created operator should act on.
            If None, then these labels are unspecified and should be irrelevant
            to the construction of the operator (which typically, in this case,
            has some fixed dimension and no noition of state space labels).

        Returns
        -------
        ModelMember
            Can be any type of operation, e.g. a LinearOperator, State,
            Instrument, or POVM, depending on the label requested.
        """
        assert(sslbls is None), "UnitaryOpFactory.create_object must be called with `sslbls=None`!"
        U = self.fn(args)
<<<<<<< HEAD
        # Expanded call to _bt.change_basis(_ot.unitary_to_process_mx(U), 'std', self.basis) for speed
        std_superop = _ot.unitary_to_process_mx(U)
        superop_mx = _np.dot(self.transform_std_to_basis, _np.dot(std_superop, self.transform_basis_to_std))
        return _StaticUnitaryOp.quick_init(U, superop_mx, self.basis, self.evotype, self.state_space)
=======
        return _StaticUnitaryOp(U, self.basis, self.evotype, self.state_space)

    def to_memoized_dict(self, mmg_memo):
        """Create a serializable dict with references to other objects in the memo.

        Parameters
        ----------
        mmg_memo: dict
            Memo dict from a ModelMemberGraph, i.e. keys are object ids and values
            are ModelMemberGraphNodes (which contain the serialize_id). This is NOT
            the same as other memos in ModelMember (e.g. copy, allocate_gpindices, etc.).

        Returns
        -------
        mm_dict: dict
            A dict representation of this ModelMember ready for serialization
            This must have at least the following fields:
                module, class, submembers, params, state_space, evotype
            Additional fields may be added by derived classes.
        """
        mm_dict = super().to_memoized_dict(mmg_memo)  # includes 'dense_matrix' from DenseOperator
        mm_dict['unitary_function'] = self.fn.to_nice_serialization()
        mm_dict['superop_basis'] = self.basis if isinstance(self.basis, str) \
            else self.basis.to_nice_serialization()
        return mm_dict

    @classmethod
    def _from_memoized_dict(cls, mm_dict, serial_memo):
        from pygsti.baseobjs.unitarygatefunction import UnitaryGateFunction as _UnitaryGateFunction
        state_space = _statespace.StateSpace.from_nice_serialization(mm_dict['state_space'])
        superop_basis = mm_dict['superop_basis']
        if isinstance(superop_basis, dict):
            superop_basis = _Basis.from_nice_serialization(superop_basis)
        fn = _UnitaryGateFunction.from_nice_serialization(mm_dict['unitary_function'])
        return cls(fn, state_space, superop_basis, mm_dict['evotype'])
>>>>>>> bfba4324
<|MERGE_RESOLUTION|>--- conflicted
+++ resolved
@@ -21,11 +21,7 @@
 from pygsti.baseobjs.label import Label as _Lbl
 from pygsti.baseobjs.nicelyserializable import NicelySerializable as _NicelySerializable
 from pygsti.baseobjs import statespace as _statespace
-<<<<<<< HEAD
 from pygsti.baseobjs import basis as _basis
-=======
-from pygsti.baseobjs import Basis as _Basis
->>>>>>> bfba4324
 from pygsti.evotypes import Evotype as _Evotype
 from pygsti.tools import optools as _ot
 
@@ -825,13 +821,11 @@
         """
         assert(sslbls is None), "UnitaryOpFactory.create_object must be called with `sslbls=None`!"
         U = self.fn(args)
-<<<<<<< HEAD
+
         # Expanded call to _bt.change_basis(_ot.unitary_to_process_mx(U), 'std', self.basis) for speed
         std_superop = _ot.unitary_to_process_mx(U)
         superop_mx = _np.dot(self.transform_std_to_basis, _np.dot(std_superop, self.transform_basis_to_std))
         return _StaticUnitaryOp.quick_init(U, superop_mx, self.basis, self.evotype, self.state_space)
-=======
-        return _StaticUnitaryOp(U, self.basis, self.evotype, self.state_space)
 
     def to_memoized_dict(self, mmg_memo):
         """Create a serializable dict with references to other objects in the memo.
@@ -863,7 +857,6 @@
         state_space = _statespace.StateSpace.from_nice_serialization(mm_dict['state_space'])
         superop_basis = mm_dict['superop_basis']
         if isinstance(superop_basis, dict):
-            superop_basis = _Basis.from_nice_serialization(superop_basis)
+            superop_basis = _basis.Basis.from_nice_serialization(superop_basis)
         fn = _UnitaryGateFunction.from_nice_serialization(mm_dict['unitary_function'])
-        return cls(fn, state_space, superop_basis, mm_dict['evotype'])
->>>>>>> bfba4324
+        return cls(fn, state_space, superop_basis, mm_dict['evotype'])
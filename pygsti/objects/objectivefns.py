"""
Defines objective-function objects
"""
#***************************************************************************************************
# Copyright 2015, 2019 National Technology & Engineering Solutions of Sandia, LLC (NTESS).
# Under the terms of Contract DE-NA0003525 with NTESS, the U.S. Government retains certain rights
# in this software.
# Licensed under the Apache License, Version 2.0 (the "License"); you may not use this file except
# in compliance with the License.  You may obtain a copy of the License at
# http://www.apache.org/licenses/LICENSE-2.0 or in the LICENSE file in the root pyGSTi directory.
#***************************************************************************************************

import time as _time
import numpy as _np
import itertools as _itertools
import sys as _sys

from .verbosityprinter import VerbosityPrinter as _VerbosityPrinter
from .. import optimize as _opt, tools as _tools
from ..tools import slicetools as _slct, mpitools as _mpit
from . import profiler as _profiler
from .computationcache import ComputationCache as _ComputationCache
from .bulkcircuitlist import BulkCircuitList as _BulkCircuitList
from .resourceallocation import ResourceAllocation as _ResourceAllocation

CHECK = False
CHECK_JACOBIAN = False
FLOATSIZE = 8  # TODO - get bytes-in-float a better way!


def _objfn(objfn_cls, model, dataset, circuits=None,
          regularization=None, penalties=None, op_label_aliases=None,
          cache=None, comm=None, mem_limit=None, **addl_args):
    """
    A convenience function for creating an objective function.

    Takes a number of common parameters and automates the creation of
    intermediate objects like a :class:`ResourceAllocation` and
    :class:`BulkCircuitList`.

    Parameters
    ----------
    objfn_cls : class
        The :class:`MDSObjectiveFunction`-derived class to create.

    model : Model
        The model.

    dataset : DataSet
        The data.

    circuits : list, optional
        The circuits.

    regularization : dict, optional
        A dictionary of regularization values.

    penalties : dict, optional
        A dictionary of penalty values.

    op_label_aliases : dict, optional
        An alias dictionary.

    cache : ComputationCache, optional
        A computation cache to initialize and use.

    comm : mpi4py.MPI.Comm, optional
        For splitting load among processors.

    mem_limit : int, optional
        Rough memory limit in bytes.

    Returns
    -------
    ObjectiveFunction
    """

    if circuits is None:
        circuits = list(dataset.keys())

    if op_label_aliases:
        circuits = _BulkCircuitList(circuits, op_label_aliases)

    resource_alloc = _ResourceAllocation(comm, mem_limit)
    ofn = objfn_cls(model, dataset, circuits, regularization, penalties, cache,
                    resource_alloc, verbosity=0, *addl_args)
    return ofn

    #def __len__(self):
    #    return len(self.circuits_to_use)


class ObjectiveFunctionBuilder(object):
    """
    A factory class for building objective functions.

    This is useful because often times the user will want to
    specify some but not all of the information needed to create
    an actual objective function object.  Namely, regularization
    and penalty values are known ahead of time, while the model,
    dataset, and circuits are supplied later, internally, when
    running a protocol.

    Parameters
    ----------
    cls_to_build : class
        The :class:`MDSObjectiveFunction`-derived objective function class to build.

    name : str, optional
        A name for the built objective function (can be anything).

    description : str, optional
        A description for the built objective function (can be anything)

    regularization : dict, optional
        Regularization values (allowed keys depend on `cls_to_build`).

    penalties : dict, optional
        Penalty values (allowed keys depend on `cls_to_build`).
    """

    @classmethod
    def cast(cls, obj):
        """
        Cast `obj` to an `ObjectiveFunctionBuilder` instance.

        If `obj` is already an `ObjectiveFunctionBuilder` instance, it is simply returned.
        Otherwise a new `ObjectiveFunctionBuilder` instance is created from `obj` if possible.

        Parameters
        ----------
        obj : None or str or dict or list or tuple or ObjectiveFunctionBuilder
            Object to cast.

        Returns
        -------
        ObjectiveFunctionBuilder
        """
        if isinstance(obj, cls): return obj
        elif obj is None: return cls.simple()
        elif isinstance(obj, str): return cls.simple(objective=obj)
        elif isinstance(obj, dict): return cls.simple(**obj)
        elif isinstance(obj, (list, tuple)): return cls(*obj)
        else: raise ValueError("Cannot create an %s object from '%s'" % (cls.__name__, str(type(obj))))

    @classmethod
    def simple(cls, objective='logl', freq_weighted_chi2=False):
        """
        Creates common :class:`ObjectiveFunctionBuilder`s from a few arguments.

        Parameters
        ----------
        objective : {'logl', 'chi2'}, optional
            The objective function type: log-likelihood or chi-squared.

        freq_weighted_chi2 : bool, optional
            Whether to use 1/frequency values as the weights in the `"chi2"` case.

        Returns
        -------
        ObjectiveFunctionBuilder
        """
        if objective == "chi2":
            if freq_weighted_chi2:
                builder = FreqWeightedChi2Function.builder(
                    name='fwchi2',
                    description="Freq-weighted sum of Chi^2",
                    regularization={'min_freq_clip_for_weighting': 1e-4})
            else:
                builder = Chi2Function.builder(
                    name='chi2',
                    description="Sum of Chi^2",
                    regularization={'min_prob_clip_for_weighting': 1e-4})

        elif objective == "logl":
            builder = PoissonPicDeltaLogLFunction.builder(
                name='dlogl',
                description="2*Delta(log(L))",
                regularization={'min_prob_clip': 1e-4,
                                'radius': 1e-4},
                penalties={'cptp_penalty_factor': 0,
                           'spam_penalty_factor': 0})

        elif objective == "tvd":
            builder = TVDFunction.builder(
                name='tvd',
                description="Total Variational Distance (TVD)")

        else:
            raise ValueError("Invalid objective: %s" % objective)
        assert(isinstance(builder, cls)), "This function should always return an ObjectiveFunctionBuilder!"
        return builder

    def __init__(self, cls_to_build, name=None, description=None, regularization=None, penalties=None, **kwargs):
        self.name = name if (name is not None) else cls_to_build.__name__
        self.description = description if (description is not None) else "_objfn"  # "Sum of Chi^2"  OR "2*Delta(log(L))"
        self.cls_to_build = cls_to_build
        self.regularization = regularization
        self.penalties = penalties
        self.additional_args = kwargs

    def build(self, mdl, dataset, circuit_list, resource_alloc=None, cache=None, verbosity=0):
        """
        Build an objective function.  This is the workhorse method of an :class:`ObjectiveFunctionBuilder`.

        Arguments are the additional information needed to construct a
        :class:`MDSObjectiveFunction` object, beyond what is stored in
        this builder object.

        Parameters
        ----------
        mdl : Model
            The model.

        dataset : DataSet.
            The data set.

        circuit_list : list
            The circuits.

        resource_alloc : ResourceAllocation, optional
            Available resources and how they should be allocated for objective
            function computations.

        cache : ComputationCache, optional
            A cache to use, possibly already populated with useful values (from previous
            calls with the *same* model, dataset, and circuit list.

        verbosity : int, optional
            Level of detail to print to stdout.

        Returns
        -------
        MDSObjectiveFunction
        """
        return self.cls_to_build(mdl=mdl, dataset=dataset, circuit_list=circuit_list,
                                 resource_alloc=resource_alloc, cache=cache, verbosity=verbosity,
                                 regularization=self.regularization, penalties=self.penalties,
                                 name=self.name, description=self.description, **self.additional_args)


class ObjectiveFunction(object):
    """
    So far, this is just a base class for organizational purposes
    """

    def chi2k_distributed_qty(self, objective_function_value):
        """
        Convert a value of this objective function to one that is expected to be chi2_k distributed.

        For instance, if the objective function is DeltaLogL then this function would
        multiply `objective_function_value` by 2, whereas in the case of a chi-squared
        objective function this function just return `objective_function_value`.

        Parameters
        ----------
        objective_function_value : float
            A value of this objective function, i.e. one returned from `self.fn(...)`.

        Returns
        -------
        float
        """
        raise ValueError("This objective function does not have chi2_k distributed values!")


class RawObjectiveFunction(ObjectiveFunction):
    """
    An objective function that acts on probabilities and counts directly.

    Every :class:`RawObjectiveFunction` is assumed to perform a "local" function
    element-wise on the vectors of probabilities, counts (usually for a single outcome),
    and total-counts (usually for all the outcomes in a group), and sum the results
    to arrive at the final objective function's value.

    That is, the function must be of the form:
    `objective_function = sum_i local_function(probability_i, counts_i, total_counts_i)`.

    Each element of this sum (`local_function(probability_i, counts_i, total_counts_i)`)
    is called a *term* of the objective function.  A vector contains the square-roots
    of the terms is referred to as the *least-squares vector* (since least-squares
    optimizers use this vector as their objective function) and is abbreviated "lsvec".

    Parameters
    ----------
    regularization : dict, optional
        Regularization values.

    resource_alloc : ResourceAllocation, optional
        Available resources and how they should be allocated for computations.

    name : str, optional
        A name for this objective function (can be anything).

    description : str, optional
        A description for this objective function (can be anything)

    verbosity : int, optional
        Level of detail to print to stdout.
    """

    def __init__(self, regularization=None, resource_alloc=None, name=None, description=None, verbosity=0):
        """
        Create a raw objective function.

        A raw objective function acts on "raw" probabilities and counts,
        and is usually a statistic comparing the probabilities to count data.

        Parameters
        ----------
        regularization : dict, optional
            Regularization values.

        resource_alloc : ResourceAllocation, optional
            Available resources and how they should be allocated for computations.

        name : str, optional
            A name for this objective function (can be anything).

        description : str, optional
            A description for this objective function (can be anything)

        verbosity : int, optional
            Level of detail to print to stdout.
        """
        resource_alloc = _ResourceAllocation.cast(resource_alloc)
        self.comm = resource_alloc.comm
        self.profiler = resource_alloc.profiler
        self.mem_limit = resource_alloc.mem_limit
        self.distribute_method = resource_alloc.distribute_method

        self.printer = _VerbosityPrinter.create_printer(verbosity, self.comm)
        self.name = name if (name is not None) else self.__class__.__name__
        self.description = description if (description is not None) else "_objfn"

        if regularization is None: regularization = {}
        self.set_regularization(**regularization)

    def set_regularization(self):
        """
        Set regularization values.
        """
        pass  # no regularization parameters

    def _intermediates(self, probs, counts, total_counts, freqs):
        """ Intermediate values used by multiple functions (similar to a temporary cache) """
        return ()  # no intermdiate values

    def fn(self, probs, counts, total_counts, freqs):
        """
        Evaluate the objective function.

        Parameters
        ----------
        probs : numpy.ndarray
            Array of probability values.

        counts : numpy.ndarray
            Array of count values.

        total_counts : numpy.ndarray
            Array of total count values.

        freqs : numpy.ndarray
            Array of frequency values.  This should always equal `counts / total_counts`
            but is supplied separately to increase performance.

        Returns
        -------
        float
        """
        return _np.sum(self.terms(probs, counts, total_counts, freqs))

    def jacobian(self, probs, counts, total_counts, freqs):
        """
        Evaluate the derivative of the objective function with respect to the probabilities.

        Parameters
        ----------
        probs : numpy.ndarray
            Array of probability values.

        counts : numpy.ndarray
            Array of count values.

        total_counts : numpy.ndarray
            Array of total count values.

        freqs : numpy.ndarray
            Array of frequency values.  This should always equal `counts / total_counts`
            but is supplied separately to increase performance.

        Returns
        -------
        numpy.ndarray
            A 1D array of length equal to that of each argument, corresponding to
            the derivative with respect to each element of `probs`.
        """
        return self.dterms(probs, counts, total_counts, freqs)  # same as dterms b/c only i-th term depends on p_i

    def hessian(self, probs, counts, total_counts, freqs):
        """
        Evaluate the Hessian of the objective function with respect to the probabilities.

        Parameters
        ----------
        probs : numpy.ndarray
            Array of probability values.

        counts : numpy.ndarray
            Array of count values.

        total_counts : numpy.ndarray
            Array of total count values.

        freqs : numpy.ndarray
            Array of frequency values.  This should always equal `counts / total_counts`
            but is supplied separately to increase performance.

        Returns
        -------
        numpy.ndarray
            A 1D array of length equal to that of each argument, corresponding to
            the 2nd derivative with respect to each element of `probs`.  Note that this
            is not a 2D matrix because all off-diagonal elements of the Hessian are
            zero (because only the i-th term depends on the i-th probability).
        """
        return self.hterms(probs, counts, total_counts, freqs)  # same as dterms b/c only i-th term depends on p_i

    def terms(self, probs, counts, total_counts, freqs, intermediates=None):
        """
        Compute the terms of the objective function.

        The "terms" are the per-(probability, count, total-count) values
        that get summed together to result in the objective function value.
        These are the "local" or "per-element" values of the objective function.

        Parameters
        ----------
        probs : numpy.ndarray
            Array of probability values.

        counts : numpy.ndarray
            Array of count values.

        total_counts : numpy.ndarray
            Array of total count values.

        freqs : numpy.ndarray
            Array of frequency values.  This should always equal `counts / total_counts`
            but is supplied separately to increase performance.

        intermediates : tuple, optional
            Used internally to speed up computations.

        Returns
        -------
        numpy.ndarray
            A 1D array of length equal to that of each array argument.
        """
        return self.lsvec(probs, counts, total_counts, freqs, intermediates)**2

    def lsvec(self, probs, counts, total_counts, freqs, intermediates=None):
        """
        Compute the least-squares vector of the objective function.

        This is the square-root of the terms-vector returned from :method:`terms`.
        This vector is the objective function value used by a least-squares
        optimizer when optimizing this objective function.  Note that the existence
        of this quantity requires that the terms be non-negative.  If this is not
        the case, an error is raised.

        Parameters
        ----------
        probs : numpy.ndarray
            Array of probability values.

        counts : numpy.ndarray
            Array of count values.

        total_counts : numpy.ndarray
            Array of total count values.

        freqs : numpy.ndarray
            Array of frequency values.  This should always equal `counts / total_counts`
            but is supplied separately to increase performance.

        intermediates : tuple, optional
            Used internally to speed up computations.

        Returns
        -------
        numpy.ndarray
            A 1D array of length equal to that of each array argument.
        """
        return _np.sqrt(self.terms(probs, counts, total_counts, freqs, intermediates))

    def dterms(self, probs, counts, total_counts, freqs, intermediates=None):
        """
        Compute the derivatives of the terms of this objective function.

        Note that because each term only depends on the corresponding probability,
        this is just an element-wise derivative (or, the diagonal of a jacobian matrix),
        i.e. the resulting values are the derivatives of the `local_function` at
        each (probability, count, total-count) value.

        Parameters
        ----------
        probs : numpy.ndarray
            Array of probability values.

        counts : numpy.ndarray
            Array of count values.

        total_counts : numpy.ndarray
            Array of total count values.

        freqs : numpy.ndarray
            Array of frequency values.  This should always equal `counts / total_counts`
            but is supplied separately to increase performance.

        intermediates : tuple, optional
            Used internally to speed up computations.

        Returns
        -------
        numpy.ndarray
            A 1D array of length equal to that of each array argument.
        """
        if intermediates is None:
            intermediates = self._intermediates(probs, counts, total_counts, freqs)
        return 2 * self.lsvec(probs, counts, total_counts, freqs, intermediates) \
            * self.dlsvec(probs, counts, total_counts, freqs, intermediates)

    def dlsvec(self, probs, counts, total_counts, freqs, intermediates=None):
        """
        Compute the derivatives of the least-squares vector of this objective function.

        Note that because each `lsvec` element only depends on the corresponding probability,
        this is just an element-wise derivative (or, the diagonal of a jacobian matrix),
        i.e. the resulting values are the derivatives of the `local_function` at
        each (probability, count, total-count) value.

        Parameters
        ----------
        probs : numpy.ndarray
            Array of probability values.

        counts : numpy.ndarray
            Array of count values.

        total_counts : numpy.ndarray
            Array of total count values.

        freqs : numpy.ndarray
            Array of frequency values.  This should always equal `counts / total_counts`
            but is supplied separately to increase performance.

        intermediates : tuple, optional
            Used internally to speed up computations.

        Returns
        -------
        numpy.ndarray
            A 1D array of length equal to that of each array argument.
        """
        # lsvec = sqrt(terms)
        # dlsvec = 0.5/lsvec * dterms
        if intermediates is None:
            intermediates = self._intermediates(probs, counts, total_counts, freqs)
        lsvec = self.lsvec(probs, counts, total_counts, freqs, intermediates)
        lsvec = _np.maximum(lsvec, 1e-100)  # avoids 0/0 elements that should be 0 below
        dterms = self.dterms(probs, counts, total_counts, freqs, intermediates)
        return (0.5 / lsvec) * dterms

    def dlsvec_and_lsvec(self, probs, counts, total_counts, freqs, intermediates=None):
        """
        Compute the derivatives of the least-squares vector together with the vector itself.

        This is sometimes more computationally efficient than calling :method:`dlsvec` and
        :method:`lsvec` separately, as the former call may require computing the latter.

        Parameters
        ----------
        probs : numpy.ndarray
            Array of probability values.

        counts : numpy.ndarray
            Array of count values.

        total_counts : numpy.ndarray
            Array of total count values.

        freqs : numpy.ndarray
            Array of frequency values.  This should always equal `counts / total_counts`
            but is supplied separately to increase performance.

        intermediates : tuple, optional
            Used internally to speed up computations.

        Returns
        -------
        dlsvec: numpy.ndarray
            A 1D array of length equal to that of each array argument.

        lsvec: numpy.ndarray
            A 1D array of length equal to that of each array argument.
        """
        #Similar to above, just return lsvec too
        if intermediates is None:
            intermediates = self._intermediates(probs, counts, total_counts, freqs)
        lsvec = self.lsvec(probs, counts, total_counts, freqs, intermediates)
        dlsvec = self.dlsvec(probs, counts, total_counts, freqs, intermediates)
        return dlsvec, lsvec

    def hterms(self, probs, counts, total_counts, freqs, intermediates=None):
        """
        Compute the 2nd derivatives of the terms of this objective function.

        Note that because each term only depends on the corresponding probability,
        this is just an element-wise 2nd derivative, i.e. the resulting values are
        the 2nd-derivatives of the `local_function` at each
        (probability, count, total-count) value.

        Parameters
        ----------
        probs : numpy.ndarray
            Array of probability values.

        counts : numpy.ndarray
            Array of count values.

        total_counts : numpy.ndarray
            Array of total count values.

        freqs : numpy.ndarray
            Array of frequency values.  This should always equal `counts / total_counts`
            but is supplied separately to increase performance.

        intermediates : tuple, optional
            Used internally to speed up computations.

        Returns
        -------
        numpy.ndarray
            A 1D array of length equal to that of each array argument.
        """
        # terms = lsvec**2
        # dterms/dp = 2*lsvec*dlsvec/dp
        # d2terms/dp2 = 2*[ (dlsvec/dp)^2 + lsvec*d2lsvec/dp2 ]
        if intermediates is None:
            intermediates = self._intermediates(probs, counts, total_counts, freqs)
        return 2 * (self.dlsvec(probs, counts, total_counts, freqs, intermediates)**2
                    + self.lsvec(probs, counts, total_counts, freqs, intermediates)
                    * self.hlsvec(probs, counts, total_counts, freqs, intermediates))

    def hlsvec(self, probs, counts, total_counts, freqs, intermediates=None):
        """
        Compute the 2nd derivatives of the least-squares vector of this objective function.

        Note that because each `lsvec` element only depends on the corresponding probability,
        this is just an element-wise 2nd derivative, i.e. the resulting values are
        the 2nd-derivatives of `sqrt(local_function)` at each (probability, count, total-count) value.

        Parameters
        ----------
        probs : numpy.ndarray
            Array of probability values.

        counts : numpy.ndarray
            Array of count values.

        total_counts : numpy.ndarray
            Array of total count values.

        freqs : numpy.ndarray
            Array of frequency values.  This should always equal `counts / total_counts`
            but is supplied separately to increase performance.

        intermediates : tuple, optional
            Used internally to speed up computations.

        Returns
        -------
        numpy.ndarray
            A 1D array of length equal to that of each array argument.
        """
        # lsvec = sqrt(terms)
        # dlsvec/dp = 0.5 * terms^(-0.5) * dterms/dp
        # d2lsvec/dp2 = -0.25 * terms^(-1.5) * (dterms/dp)^2 + 0.5 * terms^(-0.5) * d2terms_dp2
        #             = 0.5 / sqrt(terms) * (d2terms_dp2 - 0.5 * (dterms/dp)^2 / terms)
        if intermediates is None:
            intermediates = self._intermediates(probs, counts, total_counts, freqs)
        terms = self.terms(probs, counts, total_counts, freqs, intermediates)
        dterms = self.dterms(probs, counts, total_counts, freqs, intermediates)
        hterms = self.hterms(probs, counts, total_counts, freqs, intermediates)
        return 0.5 / _np.sqrt(terms) * (hterms - 0.5 * dterms**2 / terms)

    #Required zero-term methods for omitted probs support in model-based objective functions
    def zero_freq_terms(self, total_counts, probs):
        """
        Evaluate objective function terms with zero frequency (where count and frequency are zero).

        Such terms are treated specially because, for some objective functions,
        having zero frequency is a special case and must be handled differently.

        Parameters
        ----------
        total_counts : numpy.ndarray
            The total counts.

        probs : numpy.ndarray
            The probabilities.

        Returns
        -------
        numpy.ndarray
            A 1D array of the same length as `total_counts` and `probs`.
        """
        raise NotImplementedError("Derived classes must implement this!")

    def zero_freq_dterms(self, total_counts, probs):
        """
        Evaluate the derivative of zero-frequency objective function terms.

        Zero frequency terms are treated specially because, for some objective functions,
        these are a special case and must be handled differently.  Derivatives are
        evaluated element-wise, i.e. the i-th element of the returned array is the
        derivative of the i-th term with respect to the i-th probability (derivatives
        with respect to all other probabilities are zero because of the function structure).

        Parameters
        ----------
        total_counts : numpy.ndarray
            The total counts.

        probs : numpy.ndarray
            The probabilities.

        Returns
        -------
        numpy.ndarray
            A 1D array of the same length as `total_counts` and `probs`.
        """
        raise NotImplementedError("Derived classes must implement this!")

    def zero_freq_hterms(self, total_counts, probs):
        """
        Evaluate the 2nd derivative of zero-frequency objective function terms.

        Zero frequency terms are treated specially because, for some objective functions,
        these are a special case and must be handled differently.  Derivatives are
        evaluated element-wise, i.e. the i-th element of the returned array is the
        2nd derivative of the i-th term with respect to the i-th probability (derivatives
        with respect to all other probabilities are zero because of the function structure).

        Parameters
        ----------
        total_counts : numpy.ndarray
            The total counts.

        probs : numpy.ndarray
            The probabilities.

        Returns
        -------
        numpy.ndarray
            A 1D array of the same length as `total_counts` and `probs`.
        """
        raise NotImplementedError("Derived classes must implement this!")


class ModelDatasetCircuitsStore(object):
    """
    Contains all the information that we'd like to persist when performing
    (multiple) evaluations of the same circuits using the same model and
    data set.  For instance, the evaluation of mubltiple (different) objective
    functions.

    This class holds only quantities that do *not* depend on the contained
    model's parameters.  See :class:`EvaluatedObjectiveFunction` for a class (TODO??)
    that holds the values of an objective function at a certain parameter-space
    point.
    """
    def __init__(self, model, dataset, circuits=None, resource_alloc=None):
        self.dataset = dataset
        self.model = model
        #self.nparams = mdl.num_params()
        #self.opBasis = mdl.basis
        self.resource_alloc = _ResourceAllocation.create_from(resource_alloc)
        # expand = ??? get from model based on fwdsim type?

        circuit_list = circuits if (circuits is not None) else list(dataset.keys())
        bulk_circuit_list = circuit_list if isinstance(
            circuit_list, _BulkCircuitList) else _BulkCircuitList(circuit_list)
        self.circuits = CircuitProbabilityArrayLayout(bulk_circuit_list, model, dataset, expand)

        #self.circuits_to_use = bulk_circuit_list[:]
        #self.circuit_weights = bulk_circuit_list.circuit_weights
        self.ds_circuits_to_use = self.circuits.apply_aliases()

        #HERE - create evaltree as self.circuits?
        if not self.cache.has_evaltree():
            subcalls = self.get_evaltree_subcalls()
            evt_resource_alloc = _ResourceAllocation(self.raw_objfn.comm, evt_mlim,
                                                     self.raw_objfn.profiler, self.raw_objfn.distribute_method)
            self.cache.add_evaltree(self.mdl, self.dataset, bulk_circuit_list, evt_resource_alloc,
                                    subcalls, self.raw_objfn.printer - 1)

        self.eval_tree = self.cache.eval_tree
        self.lookup = self.cache.lookup
        self.outcomes_lookup = self.cache.outcomes_lookup
        self.wrt_block_size = self.cache.wrt_block_size
        self.wrt_block_size2 = self.cache.wrt_block_size2

        self.nelements = self.eval_tree.num_final_elements()  # shorthand for combined spam+circuit dimension

    def get_num_data_params(self):
        """
        The number of degrees of freedom in the data used by this objective function.

        Returns
        -------
        int
        """
        return self.dataset.get_degrees_of_freedom(self.ds_circuits_to_use,
                                                   aggregate_times=not self.time_dependent)


class EvaluatedModelDatasetCircuitsStore(ModelDatasetCircuitsStore):
    """ Additionally holds quantities at a specific model-parameter-space point """

    def __init__(self, mds_store, HERE):
        self.enable_hessian = enable_hessian

        # Memory check - see if there's enough memory to hold all the evaluated quantities
        persistent_mem = self.get_persistent_memory_estimate()
        in_gb = 1.0 / 1024.0**3  # in gigabytes
        if self.raw_objfn.mem_limit is not None:
            in_gb = 1.0 / 1024.0**3  # in gigabytes
            cur_mem = _profiler._get_max_mem_usage(self.raw_objfn.comm)  # is this what we want??
            if self.raw_objfn.mem_limit - cur_mem < persistent_mem:
                raise MemoryError("Memory limit ({}-{} GB) is < memory required to hold final results "
                                  "({} GB)".format(self.raw_objfn.mem_limit * in_gb, cur_mem * in_gb,
                                                   persistent_mem * in_gb))

            self.gthrMem = int(0.1 * (self.raw_objfn.mem_limit - persistent_mem - cur_mem))
            evt_mlim = self.raw_objfn.mem_limit - persistent_mem - self.gthrMem - cur_mem
            self.raw_objfn.printer.log("Memory limit = %.2fGB" % (self.raw_objfn.mem_limit * in_gb))
            self.raw_objfn.printer.log("Cur, Persist, Gather = %.2f, %.2f, %.2f GB" %
                                       (cur_mem * in_gb, persistent_mem * in_gb, self.gthrMem * in_gb))
            assert(evt_mlim > 0), 'Not enough memory, exiting..'
        else:
            evt_mlim = None


    #PRIVATE
    def get_persistent_memory_estimate(self, num_elements=None):
        #  Estimate & check persistent memory (from allocs within objective function)
        """
        Compute the amount of memory needed to perform evaluations of this objective function.

        This number includes both intermediate and final results, and assumes
        that the types of evauations given by :method:`get_evaltree_subcalls`
        are required.

        Parameters
        ----------
        num_elements : int, optional
            The number of elements (circuit outcomes) that will be computed.

        Returns
        -------
        int
        """
        if num_elements is None:
            nout = int(round(_np.sqrt(self.mdl.dim)))  # estimate of avg number of outcomes per string
            nc = len(self.circuits_to_use)
            ne = nc * nout  # estimate of the number of elements (e.g. probabilities, # LS terms, etc) to compute
        else:
            ne = num_elements
        np = self.mdl.num_params()

        # "persistent" memory is that used to store the final results.
        obj_fn_mem = FLOATSIZE * ne
        jac_mem = FLOATSIZE * ne * np
        hess_mem = FLOATSIZE * ne * np**2
        persistent_mem = 4 * obj_fn_mem + jac_mem  # 4 different objective-function sized arrays, 1 jacobian array?
        if any([nm == "bulk_fill_hprobs" for nm in self.get_evaltree_subcalls()]):
            persistent_mem += hess_mem  # we need room for the hessian too!
        # TODO: what about "bulk_hprobs_by_block"?

        return persistent_mem

    #PRIVATE
    def get_evaltree_subcalls(self):
        """
        The types of calls that will be made to an evaluation tree.

        This information is used for memory estimation purposes.

        Returns
        -------
        list
        """
        calls = ["bulk_fill_probs", "bulk_fill_dprobs"]
        if self.enable_hessian: calls.append("bulk_fill_hprobs")
        return calls


class MDSObjectiveFunction(ObjectiveFunction):
    """
    An objective function whose probabilities and counts are given by a Model and DataSet, respectively.

    Instances of this class glue a model, dataset, and circuit list to a
    "raw" objective function, resulting in an objective function that is a
    function of model-parameters and contains counts based on a data set.

    The model is treated as a function that computes probabilities (as a function of
    the model's parameters) for each circuit outcome, and the data set as a function
    that similarly computes counts (and total-counts).

    Parameters
    ----------
    raw_objfn : RawObjectiveFunction
        The raw objective function - specifies how probability and count values
        are turned into objective function values.

    mdl : Model
        The model - specifies how parameter values are turned into probabilities
        for each circuit outcome.

    dataset : DataSet
        The data set - specifies how counts and total_counts are obtained for each
        circuit outcome.

    circuit_list : list or BulkCircuitList
        The circuit list - specifies what probabilities and counts this objective
        function compares.  If `None`, then the keys of `dataset` are used.

    cache : ComputationCache, optional
        A cache for storing values using the same model, data set, and circuit list.

    enable_hessian : bool, optional
        Whether hessian calculations are allowed.  If `True` then more resources are
        needed.  If `False`, calls to hessian-requiring function will result in an
        error.

    Attributes
    ----------
    name : str
        The name of this objective function.

    description : str
        A description of this objective function.
    """

    @clasmethod
    def create_from(cls, raw_objfn, mdl, dataset, circuit_list, cache=None, enable_hessian=False):
        pass

    def __init__(self, mds_store):  # mds_store can be an evaluated or normal MDS store...
        """
        Create a new MDSObjectiveFunction.
        """
        self.raw_objfn = raw_objfn
        #self.dataset = dataset
        #self.mdl = mdl
        #self.nparams = mdl.num_params()
        #self.opBasis = mdl.basis
        #self.enable_hessian = enable_hessian
        self.gthrMem = None  # set below

        self.time_dependent = False
        self.check = CHECK
        self.check_jacobian = CHECK_JACOBIAN

<<<<<<< HEAD
        #circuit_list = circuit_list if (circuit_list is not None) else list(dataset.keys())
        #bulk_circuit_list = circuit_list if isinstance(
        #    circuit_list, _BulkCircuitList) else _BulkCircuitList(circuit_list)
        #self.circuits_to_use = bulk_circuit_list[:]
        #self.circuit_weights = bulk_circuit_list.circuit_weights
        #self.ds_circuits_to_use = _tools.apply_aliases_to_circuit_list(self.circuits_to_use,
        #                                                               bulk_circuit_list.op_label_aliases)
        #
        ## Memory check
        #persistent_mem = self.get_persistent_memory_estimate()
        #in_gb = 1.0 / 1024.0**3  # in gigabytes
        #if self.raw_objfn.mem_limit is not None:
        #    in_gb = 1.0 / 1024.0**3  # in gigabytes
        #    cur_mem = _profiler._get_max_mem_usage(self.raw_objfn.comm)  # is this what we want??
        #    if self.raw_objfn.mem_limit - cur_mem < persistent_mem:
        #        raise MemoryError("Memory limit ({}-{} GB) is < memory required to hold final results "
        #                          "({} GB)".format(self.raw_objfn.mem_limit * in_gb, cur_mem * in_gb,
        #                                           persistent_mem * in_gb))
        #
        #    self.gthrMem = int(0.1 * (self.raw_objfn.mem_limit - persistent_mem - cur_mem))
        #    evt_mlim = self.raw_objfn.mem_limit - persistent_mem - self.gthrMem - cur_mem
        #    self.raw_objfn.printer.log("Memory limit = %.2fGB" % (self.raw_objfn.mem_limit * in_gb))
        #    self.raw_objfn.printer.log("Cur, Persist, Gather = %.2f, %.2f, %.2f GB" %
        #                               (cur_mem * in_gb, persistent_mem * in_gb, self.gthrMem * in_gb))
        #    assert(evt_mlim > 0), 'Not enough memory, exiting..'
        #else:
        #    evt_mlim = None
        #
        #self.cache = cache if (cache is not None) else _ComputationCache()
        #if not self.cache.has_evaltree():
        #    subcalls = self.get_evaltree_subcalls()
        #    evt_resource_alloc = _ResourceAllocation(self.raw_objfn.comm, evt_mlim,
        #                                             self.raw_objfn.profiler, self.raw_objfn.distribute_method)
        #    self.cache.add_evaltree(self.mdl, self.dataset, bulk_circuit_list, evt_resource_alloc,
        #                            subcalls, self.raw_objfn.printer - 1)
        #
        #self.eval_tree = self.cache.eval_tree
        #self.lookup = self.cache.lookup
        #self.outcomes_lookup = self.cache.outcomes_lookup
        #self.wrt_block_size = self.cache.wrt_block_size
        #self.wrt_block_size2 = self.cache.wrt_block_size2
        #
        #self.nelements = self.eval_tree.num_final_elements()  # shorthand for combined spam+circuit dimension
        
=======
        circuit_list = circuit_list if (circuit_list is not None) else list(dataset.keys())
        bulk_circuit_list = circuit_list if isinstance(
            circuit_list, _BulkCircuitList) else _BulkCircuitList(circuit_list)
        self.circuits_to_use = bulk_circuit_list[:]
        self.circuit_weights = bulk_circuit_list.circuit_weights
        self.ds_circuits_to_use = _tools.apply_aliases_to_circuits(self.circuits_to_use,
                                                                       bulk_circuit_list.op_label_aliases)

        # Memory check
        persistent_mem = self._persistent_memory_estimate()
        in_gb = 1.0 / 1024.0**3  # in gigabytes
        if self.raw_objfn.mem_limit is not None:
            in_gb = 1.0 / 1024.0**3  # in gigabytes
            cur_mem = _profiler._get_max_mem_usage(self.raw_objfn.comm)  # is this what we want??
            if self.raw_objfn.mem_limit - cur_mem < persistent_mem:
                raise MemoryError("Memory limit ({}-{} GB) is < memory required to hold final results "
                                  "({} GB)".format(self.raw_objfn.mem_limit * in_gb, cur_mem * in_gb,
                                                   persistent_mem * in_gb))

            self.gthrMem = int(0.1 * (self.raw_objfn.mem_limit - persistent_mem - cur_mem))
            evt_mlim = self.raw_objfn.mem_limit - persistent_mem - self.gthrMem - cur_mem
            self.raw_objfn.printer.log("Memory limit = %.2fGB" % (self.raw_objfn.mem_limit * in_gb))
            self.raw_objfn.printer.log("Cur, Persist, Gather = %.2f, %.2f, %.2f GB" %
                                       (cur_mem * in_gb, persistent_mem * in_gb, self.gthrMem * in_gb))
            assert(evt_mlim > 0), 'Not enough memory, exiting..'
        else:
            evt_mlim = None

        self.cache = cache if (cache is not None) else _ComputationCache()
        if not self.cache.has_evaltree():
            subcalls = self._evaltree_subcalls()
            evt_resource_alloc = _ResourceAllocation(self.raw_objfn.comm, evt_mlim,
                                                     self.raw_objfn.profiler, self.raw_objfn.distribute_method)
            self.cache.add_evaltree(self.mdl, self.dataset, bulk_circuit_list, evt_resource_alloc,
                                    subcalls, self.raw_objfn.printer - 1)

        self.eval_tree = self.cache.eval_tree
        self.lookup = self.cache.lookup
        self.outcomes_lookup = self.cache.outcomes_lookup
        self.wrt_block_size = self.cache.wrt_block_size
        self.wrt_block_size2 = self.cache.wrt_block_size2

        self.nelements = self.eval_tree.num_final_elements()  # shorthand for combined spam+circuit dimension
>>>>>>> f69937f1
        self.firsts = None  # no omitted probs by default

    @property
    def name(self):
        """
        Name of this objective function.
        """
        return self.raw_objfn.name

    @property
    def description(self):
        """
        A description of this objective function.
        """
        return self.raw_objfn.description

    def chi2k_distributed_qty(self, objective_function_value):
        """
        Convert a value of this objective function to one that is expected to be chi2_k distributed.

        For instance, if the objective function is DeltaLogL then this function would
        multiply `objective_function_value` by 2, whereas in the case of a chi-squared
        objective function this function just return `objective_function_value`.

        Parameters
        ----------
        objective_function_value : float
            A value of this objective function, i.e. one returned from `self.fn(...)`.

        Returns
        -------
        float
        """
        return self.raw_objfn.chi2k_distributed_qty(objective_function_value)

    def lsvec(self, paramvec=None, oob_check=False):
        """
        Compute the least-squares vector of the objective function.

        This is the square-root of the terms-vector returned from :method:`terms`.
        This vector is the objective function value used by a least-squares
        optimizer when optimizing this objective function.  Note that the existence
        of this quantity requires that the terms be non-negative.  If this is not
        the case, an error is raised.

        Parameters
        ----------
        paramvec : numpy.ndarray, optional
            The vector of (model) parameters to evaluate the objective function at.
            If `None`, then the model's current parameter vector is used (held internally).

        oob_check : bool, optional
            Whether the objective function should raise an error if it is being
            evaluated in an "out of bounds" region.

        Returns
        -------
        numpy.ndarray
            An array of shape `(nElements,)` where `nElements` is the number
            of circuit outcomes.
        """
        raise NotImplementedError("Derived classes should implement this!")

    def dlsvec(self, paramvec=None):
        """
        The derivative (jacobian) of the least-squares vector.

        Derivatives are taken with respect to model parameters.

        Parameters
        ----------
        paramvec : numpy.ndarray, optional
            The vector of (model) parameters to evaluate the objective function at.
            If `None`, then the model's current parameter vector is used (held internally).

        Returns
        -------
        numpy.ndarray
            An array of shape `(nElements,nParams)` where `nElements` is the number
            of circuit outcomes and `nParams` is the number of model parameters.
        """
        raise NotImplementedError("Derived classes should implement this!")

    def terms(self, paramvec=None):
        """
        Compute the terms of the objective function.

        The "terms" are the per-circuit-outcome values that get summed together
        to result in the objective function value.

        Parameters
        ----------
        paramvec : numpy.ndarray, optional
            The vector of (model) parameters to evaluate the objective function at.
            If `None`, then the model's current parameter vector is used (held internally).

        Returns
        -------
        numpy.ndarray
            An array of shape `(nElements,)` where `nElements` is the number
            of circuit outcomes.
        """
        return self.lsvec(paramvec)**2

    def dterms(self, paramvec=None):
        """
        Compute the jacobian of the terms of the objective function.

        The "terms" are the per-circuit-outcome values that get summed together
        to result in the objective function value.  Differentiation is with
        respect to model parameters.

        Parameters
        ----------
        paramvec : numpy.ndarray, optional
            The vector of (model) parameters to evaluate the objective function at.
            If `None`, then the model's current parameter vector is used (held internally).

        Returns
        -------
        numpy.ndarray
            An array of shape `(nElements,nParams)` where `nElements` is the number
            of circuit outcomes and `nParams` is the number of model parameters.
        """
        lsvec = self.lsvec(paramvec)  # least-squares objective fn: v is a vector s.t. obj_fn = ||v||^2 (L2 norm)
        dlsvec = self.dlsvec(paramvec)  # jacobian of dim N x M where N = len(v) and M = len(pv)
        assert(dlsvec.shape == (len(lsvec), len(paramvec))), "dlsvec returned a Jacobian with the wrong shape!"
        return 2.0 * lsvec[:, None] * dlsvec  # terms = lsvec**2, so dterms = 2*lsvec*dlsvec

    def percircuit(self, paramvec=None):
        """
        Compute the per-circuit contributions to this objective function.

        These values collect (sum) together the contributions of
        the outcomes of a single circuit.

        Parameters
        ----------
        paramvec : numpy.ndarray, optional
            The vector of (model) parameters to evaluate the objective function at.
            If `None`, then the model's current parameter vector is used (held internally).

        Returns
        -------
        numpy.ndarray
            An array of shape `(nCircuits,)` where `nCircuits` is the number
            of circuits (specified when this objective function was constructed).
        """
        terms = self.terms(paramvec)

        #Aggregate over outcomes:
        # obj_per_el[iElement] contains contributions per element - now aggregate over outcomes
        # percircuit[iCircuit] will contain contributions for each original circuit (aggregated over outcomes)
        num_circuits = len(self.circuits_to_use)
        percircuit = _np.empty(num_circuits, 'd')
        for i in range(num_circuits):
            percircuit[i] = _np.sum(terms[self.lookup[i]], axis=0)
        return percircuit

    def dpercircuit(self, paramvec=None):
        """
        Compute the jacobian of the per-circuit contributions of this objective function.

        Parameters
        ----------
        paramvec : numpy.ndarray, optional
            The vector of (model) parameters to evaluate the objective function at.
            If `None`, then the model's current parameter vector is used (held internally).

        Returns
        -------
        numpy.ndarray
            An array of shape `(nCircuits, nParams)` where `nCircuits` is the number
            of circuits and `nParams` is the number of model parameters (the circuits
            and model were specified when this objective function was constructed).
        """
        dterms = self.dterms(paramvec)

        #Aggregate over outcomes:
        # obj_per_el[iElement] contains contributions per element - now aggregate over outcomes
        # percircuit[iCircuit] will contain contributions for each original circuit (aggregated over outcomes)
        num_circuits = len(self.circuits_to_use)
        dpercircuit = _np.empty((num_circuits, self.nparams), 'd')
        for i in range(num_circuits):
            dpercircuit[i] = _np.sum(dterms[self.lookup[i]], axis=0)
        return dpercircuit

    def fn(self, paramvec=None):
        """
        Evaluate this objective function.

        Parameters
        ----------
        paramvec : numpy.ndarray, optional
            The vector of (model) parameters to evaluate the objective function at.
            If `None`, then the model's current parameter vector is used (held internally).

        Returns
        -------
        float
        """
        return _np.sum(self.terms(paramvec))

    def jacobian(self, paramvec=None):
        """
        Compute the Jacobian of this objective function.

        Derivatives are takes with respect to model parameters.

        Parameters
        ----------
        paramvec : numpy.ndarray, optional
            The vector of (model) parameters to evaluate the objective function at.
            If `None`, then the model's current parameter vector is used (held internally).

        Returns
        -------
        numpy.ndarray
            An array of shape `(nParams,)` where `nParams` is the number
            of model parameters.
        """
        return _np.sum(self.dterms(paramvec), axis=0)

    def hessian(self, paramvec=None):
        """
        Compute the Hessian of this objective function.

        Derivatives are takes with respect to model parameters.

        Parameters
        ----------
        paramvec : numpy.ndarray, optional
            The vector of (model) parameters to evaluate the objective function at.
            If `None`, then the model's current parameter vector is used (held internally).

        Returns
        -------
        numpy.ndarray
            An array of shape `(nParams, nParams)` where `nParams` is the number
            of model parameters.
        """
        raise NotImplementedError("Derived classes should implement this!")

    def approximate_hessian(self, paramvec=None):
        """
        Compute an approximate Hessian of this objective function.

        This is typically much less expensive than :method:`hessian` and
        does not require that `enable_hessian=True` was set upon initialization.
        It computes an approximation to the Hessian that only utilizes the
        information in the Jacobian. Derivatives are takes with respect to model
        parameters.

        Parameters
        ----------
        paramvec : numpy.ndarray, optional
            The vector of (model) parameters to evaluate the objective function at.
            If `None`, then the model's current parameter vector is used (held internally).

        Returns
        -------
        numpy.ndarray
            An array of shape `(nParams, nParams)` where `nParams` is the number
            of model parameters.
        """
        raise NotImplementedError("Derived classes should implement this!")

<<<<<<< HEAD
    #PRIVATE
    def precompute_omitted_freqs(self):
=======
    def _persistent_memory_estimate(self, num_elements=None):
        #  Estimate & check persistent memory (from allocs within objective function)
        """
        Compute the amount of memory needed to perform evaluations of this objective function.

        This number includes both intermediate and final results, and assumes
        that the types of evauations given by :method:`_evaltree_subcalls`
        are required.

        Parameters
        ----------
        num_elements : int, optional
            The number of elements (circuit outcomes) that will be computed.

        Returns
        -------
        int
        """
        if num_elements is None:
            nout = int(round(_np.sqrt(self.mdl.dim)))  # estimate of avg number of outcomes per string
            nc = len(self.circuits_to_use)
            ne = nc * nout  # estimate of the number of elements (e.g. probabilities, # LS terms, etc) to compute
        else:
            ne = num_elements
        np = self.mdl.num_params()

        # "persistent" memory is that used to store the final results.
        obj_fn_mem = FLOATSIZE * ne
        jac_mem = FLOATSIZE * ne * np
        hess_mem = FLOATSIZE * ne * np**2
        persistent_mem = 4 * obj_fn_mem + jac_mem  # 4 different objective-function sized arrays, 1 jacobian array?
        if any([nm == "bulk_fill_hprobs" for nm in self._evaltree_subcalls()]):
            persistent_mem += hess_mem  # we need room for the hessian too!
        # TODO: what about "bulk_hprobs_by_block"?

        return persistent_mem

    def _evaltree_subcalls(self):
        """
        The types of calls that will be made to an evaluation tree.

        This information is used for memory estimation purposes.

        Returns
        -------
        list
        """
        calls = ["bulk_fill_probs", "bulk_fill_dprobs"]
        if self.enable_hessian: calls.append("bulk_fill_hprobs")
        return calls

    def num_data_params(self):
        """
        The number of degrees of freedom in the data used by this objective function.

        Returns
        -------
        int
        """
        return self.dataset.degrees_of_freedom(self.ds_circuits_to_use,
                                                   aggregate_times=not self.time_dependent)

    def _precompute_omitted_freqs(self):
>>>>>>> f69937f1
        """
        Detect omitted frequences (assumed to be 0) so we can compute objective fn correctly
        """
        self.firsts = []; self.indicesOfCircuitsWithOmittedData = []
        for i, c in enumerate(self.circuits_to_use):
            lklen = _slct.length(self.lookup[i])
            if 0 < lklen < self.mdl.compute_num_outcomes(c):
                self.firsts.append(_slct.to_array(self.lookup[i])[0])
                self.indicesOfCircuitsWithOmittedData.append(i)
        if len(self.firsts) > 0:
            self.firsts = _np.array(self.firsts, 'i')
            self.indicesOfCircuitsWithOmittedData = _np.array(self.indicesOfCircuitsWithOmittedData, 'i')
            self.dprobs_omitted_rowsum = _np.empty((len(self.firsts), self.nparams), 'd')
            self.raw_objfn.printer.log("SPARSE DATA: %d of %d rows have sparse data" %
                                       (len(self.firsts), len(self.circuits_to_use)))
        else:
            self.firsts = None  # no omitted probs

    def _compute_count_vectors(self):
        """
        Ensure self.cache contains count and total-count vectors.
        """
        if not self.cache.has_count_vectors():
            self.cache.add_count_vectors(self.dataset, self.ds_circuits_to_use, self.circuit_weights)
        return self.cache.counts, self.cache.total_counts

    def _construct_hessian(self, counts_all, total_counts_all, prob_clip_interval):
        """
        Framework for constructing a hessian matrix row by row using a derived
        class's `_hessian_from_hprobs` method.  This function expects that this
        objective function has been setup for hessian computation, and it's evaltree
        may be split in order to facilitate this.
        """
        #Note - we could in the future use comm to distribute over
        # subtrees here.  We currently don't because we parallelize
        # over columns and it seems that in almost all cases of
        # interest there will be more hessian columns than processors,
        # so adding the additional ability to parallelize over
        # subtrees would just add unnecessary complication.

        #get distribution across subtrees (groups if needed)
        subtrees = self.eval_tree.sub_trees()
        my_subtree_indices, subtree_owners, my_subcomm = self.eval_tree.distribute(self.raw_objfn.comm)

        nparams = self.mdl.num_params()
        blk_size1, blk_size2 = self.wrt_block_size, self.wrt_block_size2
        row_parts = int(round(nparams / blk_size1)) if (blk_size1 is not None) else 1
        col_parts = int(round(nparams / blk_size2)) if (blk_size2 is not None) else 1

        #  Allocate memory (alloc max required & take views)
        max_nelements = max([subtrees[i].num_final_elements() for i in my_subtree_indices])
        probs_mem = _np.empty(max_nelements, 'd')

        #  Allocate persistent memory
        final_hessian = _np.zeros((nparams, nparams), 'd')

        tm = _time.time()

        #Loop over subtrees
        for subtree_index in my_subtree_indices:
            eval_subtree = subtrees[subtree_index]
            sub_nelements = eval_subtree.num_final_elements()

            if eval_subtree.myFinalElsToParentFinalElsMap is not None:
                #Then `eval_subtree` is a nontrivial sub-tree and its .spamtuple_indices
                # will index the *parent's* final index array space, which we
                # usually want but NOT here, where we fill arrays just big
                # enough for each subtree separately - so re-init spamtuple_indices
                eval_subtree = eval_subtree.copy()
                eval_subtree._recompute_spamtuple_indices(local=True)

            # Create views into pre-allocated memory
            probs = probs_mem[0:sub_nelements]

            # Take portions of count arrays for this subtree
            counts = counts_all[eval_subtree.final_element_indices(self.eval_tree)]
            total_counts = total_counts_all[eval_subtree.final_element_indices(self.eval_tree)]
            freqs = counts / total_counts
            assert(len(counts) == len(probs))

            #compute probs separately
            self.mdl.bulk_fill_probs(probs, eval_subtree,
                                     clip_to=prob_clip_interval, check=self.check,
                                     comm=my_subcomm)

            num_cols = self.mdl.num_params()
            blocks1 = _mpit.slice_up_range(num_cols, row_parts)
            blocks2 = _mpit.slice_up_range(num_cols, col_parts)
            slicetup_list_all = list(_itertools.product(blocks1, blocks2))
            #cull out lower triangle blocks, which have no overlap with
            # the upper triangle of the hessian
            slicetup_list = [(slc1, slc2) for slc1, slc2 in slicetup_list_all
                             if slc1.start <= slc2.stop]

            loc_iblks, blk_owners, blk_comm = \
                _mpit.distribute_indices(list(range(len(slicetup_list))), my_subcomm)
            my_slicetup_list = [slicetup_list[i] for i in loc_iblks]

            subtree_hessian = _np.zeros((nparams, nparams), 'd')

            k, kmax = 0, len(my_slicetup_list)
            for (slice1, slice2, hprobs, dprobs12) in self.mdl.bulk_hprobs_by_block(
                    eval_subtree, my_slicetup_list, True, blk_comm):
                rank = self.raw_objfn.comm.Get_rank() if (self.raw_objfn.comm is not None) else 0

                if self.raw_objfn.printer.verbosity > 3 or (self.raw_objfn.printer.verbosity == 3 and rank == 0):
                    isub = my_subtree_indices.index(subtree_index)
                    print("rank %d: %gs: block %d/%d, sub-tree %d/%d, sub-tree-len = %d"
                          % (rank, _time.time() - tm, k, kmax, isub,
                             len(my_subtree_indices), len(eval_subtree)))
                    _sys.stdout.flush(); k += 1

                subtree_hessian[slice1, slice2] = \
                    self._hessian_from_block(hprobs, dprobs12, probs, counts,
                                             total_counts, freqs)
                #NOTE: _hessian_from_hprobs MAY modify hprobs and dprobs12

            #Gather columns from different procs and add to running final hessian
            #_mpit.gather_slices_by_owner(slicesIOwn, subtree_hessian,[], (0,1), mySubComm)
            _mpit.gather_slices(slicetup_list, blk_owners, subtree_hessian, [], (0, 1), my_subcomm)
            final_hessian += subtree_hessian

        #gather (add together) final_hessians from different processors
        if self.raw_objfn.comm is not None and len(set(subtree_owners.values())) > 1:
            if self.raw_objfn.comm.Get_rank() not in subtree_owners.values():
                # this proc is not the "owner" of its subtrees and should not send a contribution to the sum
                final_hessian[:, :] = 0.0  # zero out hessian so it won't contribute
            final_hessian = self.raw_objfn.comm.allreduce(final_hessian)

        #copy upper triangle to lower triangle (we only compute upper)
        for i in range(final_hessian.shape[0]):
            for j in range(i + 1, final_hessian.shape[1]):
                final_hessian[j, i] = final_hessian[i, j]

        return final_hessian  # (N,N)

    def _hessian_from_block(self, hprobs, dprobs12, probs, counts, total_counts, freqs):
        raise NotImplementedError("Derived classes should implement this!")


#NOTE on chi^2 expressions:
#in general case:   chi^2 = sum (p_i-f_i)^2/p_i  (for i summed over outcomes)
#in 2-outcome case: chi^2 = (p+ - f+)^2/p+ + (p- - f-)^2/p-
#                         = (p - f)^2/p + (1-p - (1-f))^2/(1-p)
#                         = (p - f)^2 * (1/p + 1/(1-p))
#                         = (p - f)^2 * ( ((1-p) + p)/(p*(1-p)) )
#                         = 1/(p*(1-p)) * (p - f)^2

class RawChi2Function(RawObjectiveFunction):
    """
    The function `N(p-f)^2 / p`

    Note that this equals `Nf (1-x)^2 / x` where `x := p/f`.

    Parameters
    ----------
    regularization : dict, optional
        Regularization values.

    resource_alloc : ResourceAllocation, optional
        Available resources and how they should be allocated for computations.

    name : str, optional
        A name for this objective function (can be anything).

    description : str, optional
        A description for this objective function (can be anything)

    verbosity : int, optional
        Level of detail to print to stdout.
    """
    def __init__(self, regularization=None, resource_alloc=None, name="chi2", description="Sum of Chi^2", verbosity=0):
        super().__init__(regularization, resource_alloc, name, description, verbosity)

    def chi2k_distributed_qty(self, objective_function_value):
        """
        Convert a value of this objective function to one that is expected to be chi2_k distributed.

        Parameters
        ----------
        objective_function_value : float
            A value of this objective function, i.e. one returned from `self.fn(...)`.

        Returns
        -------
        float
        """
        return objective_function_value

    def set_regularization(self, min_prob_clip_for_weighting=1e-4):
        """
        Set regularization values.

        Parameters
        ----------
        min_prob_clip_for_weighting : float, optional
            Cutoff for probability `prob` in `1 / prob` weighting factor (the maximum
            of `prob` and `min_prob_clip_for_weighting` is used in the denominator).

        Returns
        -------
        None
        """
        self.min_prob_clip_for_weighting = min_prob_clip_for_weighting

    def lsvec(self, probs, counts, total_counts, freqs, intermediates=None):
        """
        Compute the least-squares vector of the objective function.

        This is the square-root of the terms-vector returned from :method:`terms`.
        This vector is the objective function value used by a least-squares
        optimizer when optimizing this objective function.  Note that the existence
        of this quantity requires that the terms be non-negative.  If this is not
        the case, an error is raised.

        Parameters
        ----------
        probs : numpy.ndarray
            Array of probability values.

        counts : numpy.ndarray
            Array of count values.

        total_counts : numpy.ndarray
            Array of total count values.

        freqs : numpy.ndarray
            Array of frequency values.  This should always equal `counts / total_counts`
            but is supplied separately to increase performance.

        intermediates : tuple, optional
            Used internally to speed up computations.

        Returns
        -------
        numpy.ndarray
            A 1D array of length equal to that of each array argument.
        """
        return (probs - freqs) * self._weights(probs, freqs, total_counts)  # Note: ok if this is negative

    def dlsvec(self, probs, counts, total_counts, freqs, intermediates=None):
        """
        Compute the derivatives of the least-squares vector of this objective function.

        Note that because each `lsvec` element only depends on the corresponding probability,
        this is just an element-wise derivative (or, the diagonal of a jacobian matrix),
        i.e. the resulting values are the derivatives of the `local_function` at
        each (probability, count, total-count) value.

        Parameters
        ----------
        probs : numpy.ndarray
            Array of probability values.

        counts : numpy.ndarray
            Array of count values.

        total_counts : numpy.ndarray
            Array of total count values.

        freqs : numpy.ndarray
            Array of frequency values.  This should always equal `counts / total_counts`
            but is supplied separately to increase performance.

        intermediates : tuple, optional
            Used internally to speed up computations.

        Returns
        -------
        numpy.ndarray
            A 1D array of length equal to that of each array argument.
        """
        weights = self._weights(probs, freqs, total_counts)
        return weights + (probs - freqs) * self._dweights(probs, freqs, weights)

    def hlsvec(self, probs, counts, total_counts, freqs, intermediates=None):
        """
        Compute the 2nd derivatives of the least-squares vector of this objective function.

        Note that because each `lsvec` element only depends on the corresponding probability,
        this is just an element-wise 2nd derivative, i.e. the resulting values are
        the 2nd-derivatives of `sqrt(local_function)` at each (probability, count, total-count) value.

        Parameters
        ----------
        probs : numpy.ndarray
            Array of probability values.

        counts : numpy.ndarray
            Array of count values.

        total_counts : numpy.ndarray
            Array of total count values.

        freqs : numpy.ndarray
            Array of frequency values.  This should always equal `counts / total_counts`
            but is supplied separately to increase performance.

        intermediates : tuple, optional
            Used internally to speed up computations.

        Returns
        -------
        numpy.ndarray
            A 1D array of length equal to that of each array argument.
        """
        # lsvec = (p-f)*sqrt(N/cp) = (p-f)*w
        # dlsvec/dp = w + (p-f)*dw/dp
        # d2lsvec/dp2 = dw/dp + (p-f)*d2w/dp2 + dw/dp = 2*dw/dp + (p-f)*d2w/dp2
        weights = self._weights(probs, freqs, total_counts)
        return 2 * self._dweights(probs, freqs, weights) + (probs - freqs) * self._hweights(probs, freqs, weights)

    def hterms_alt(self, probs, counts, total_counts, freqs, intermediates=None):
        """
        Alternate computation of the 2nd derivatives of the terms of this objective function.

        This should give exactly the same results as :method:`hterms`, but may be a little faster.

        Parameters
        ----------
        probs : numpy.ndarray
            Array of probability values.

        counts : numpy.ndarray
            Array of count values.

        total_counts : numpy.ndarray
            Array of total count values.

        freqs : numpy.ndarray
            Array of frequency values.  This should always equal `counts / total_counts`
            but is supplied separately to increase performance.

        intermediates : tuple, optional
            Used internally to speed up computations.

        Returns
        -------
        numpy.ndarray
            A 1D array of length equal to that of each array argument.
        """
        # v = N * (p-f)**2 / p  => dv/dp = 2N * (p-f)/p - N * (p-f)**2 / p**2 = 2N * t - N * t**2
        # => d2v/dp2 = 2N*dt - 2N*t*dt = 2N(1-t)*dt
        cprobs = _np.clip(probs, self.min_prob_clip_for_weighting, None)
        iclip = (cprobs == self.min_prob_clip_for_weighting)
        t = ((probs - freqs) / cprobs)  # should think of as (p-f)/p
        dtdp = (1.0 - t) / cprobs  # 1/p - (p-f)/p**2 => 1/cp - (p-f)/cp**2 = (1-t)/cp
        d2v_dp2 = 2 * total_counts * (1.0 - t) * dtdp
        d2v_dp2[iclip] = 2 * total_counts[iclip] / self.min_prob_clip_for_weighting
        # with cp constant v = N*(p-f)**2/cp => dv/dp = 2N*(p-f)/cp => d2v/dp2 = 2N/cp
        return d2v_dp2

    #Required zero-term methods for omitted probs support in model-based objective functions
    def zero_freq_terms(self, total_counts, probs):
        """
        Evaluate objective function terms with zero frequency (where count and frequency are zero).

        Such terms are treated specially because, for some objective functions,
        having zero frequency is a special case and must be handled differently.

        Parameters
        ----------
        total_counts : numpy.ndarray
            The total counts.

        probs : numpy.ndarray
            The probabilities.

        Returns
        -------
        numpy.ndarray
            A 1D array of the same length as `total_counts` and `probs`.
        """
        clipped_probs = _np.clip(probs, self.min_prob_clip_for_weighting, None)
        return total_counts * probs**2 / clipped_probs

    def zero_freq_dterms(self, total_counts, probs):
        """
        Evaluate the derivative of zero-frequency objective function terms.

        Zero frequency terms are treated specially because, for some objective functions,
        these are a special case and must be handled differently.  Derivatives are
        evaluated element-wise, i.e. the i-th element of the returned array is the
        derivative of the i-th term with respect to the i-th probability (derivatives
        with respect to all other probabilities are zero because of the function structure).

        Parameters
        ----------
        total_counts : numpy.ndarray
            The total counts.

        probs : numpy.ndarray
            The probabilities.

        Returns
        -------
        numpy.ndarray
            A 1D array of the same length as `total_counts` and `probs`.
        """
        clipped_probs = _np.clip(probs, self.min_prob_clip_for_weighting, None)
        return _np.where(probs == clipped_probs, total_counts, 2 * total_counts * probs / clipped_probs)

    def zero_freq_hterms(self, total_counts, probs):
        """
        Evaluate the 2nd derivative of zero-frequency objective function terms.

        Zero frequency terms are treated specially because, for some objective functions,
        these are a special case and must be handled differently.  Derivatives are
        evaluated element-wise, i.e. the i-th element of the returned array is the
        2nd derivative of the i-th term with respect to the i-th probability (derivatives
        with respect to all other probabilities are zero because of the function structure).

        Parameters
        ----------
        total_counts : numpy.ndarray
            The total counts.

        probs : numpy.ndarray
            The probabilities.

        Returns
        -------
        numpy.ndarray
            A 1D array of the same length as `total_counts` and `probs`.
        """
        clipped_probs = _np.clip(probs, self.min_prob_clip_for_weighting, None)
        return _np.where(probs == clipped_probs, 0.0, 2 * total_counts / clipped_probs)

    #Support functions
    def _weights(self, p, f, total_counts):
        """
        Get the chi2 weighting factor.

        Parameters
        ----------
        p : numpy.ndarray
            The probabilities.

        f : numpy.ndarray
            The frequencies

        total_counts : numpy.ndarray
            The total counts.

        Returns
        -------
        numpy.ndarray
        """
        cp = _np.clip(p, self.min_prob_clip_for_weighting, None)
        return _np.sqrt(total_counts / cp)  # nSpamLabels x nCircuits array (K x M)

    def _dweights(self, p, f, wts):  # derivative of weights w.r.t. p
        """
        Get the derivative of the chi2 weighting factor.

        Parameters
        ----------
        p : numpy.ndarray
            The probabilities.

        f : numpy.ndarray
            The frequencies

        wts : numpy.ndarray
            The weights, as computed by :method:`_weights`.

        Returns
        -------
        numpy.ndarray
        """
        cp = _np.clip(p, self.min_prob_clip_for_weighting, None)
        dw = -0.5 * wts / cp   # nSpamLabels x nCircuits array (K x M)
        dw[p < self.min_prob_clip_for_weighting] = 0.0
        return dw

    def _hweights(self, p, f, wts):  # 2nd derivative of weights w.r.t. p
        # wts = sqrt(N/cp), dwts = (-1/2) sqrt(N) *cp^(-3/2), hwts = (3/4) sqrt(N) cp^(-5/2)
        """
        Get the 2nd derivative of the chi2 weighting factor.

        Parameters
        ----------
        p : numpy.ndarray
            The probabilities.

        f : numpy.ndarray
            The frequencies

        wts : numpy.ndarray
            The weights, as computed by :method:`_weights`.

        Returns
        -------
        numpy.ndarray
        """
        cp = _np.clip(p, self.min_prob_clip_for_weighting, None)
        hw = 0.75 * wts / cp**2   # nSpamLabels x nCircuits array (K x M)
        hw[p < self.min_prob_clip_for_weighting] = 0.0
        return hw


class RawChiAlphaFunction(RawObjectiveFunction):
    """
    The function `N[x + 1/(alpha * x^alpha) - (1 + 1/alpha)]` where `x := p/f`.

    This function interpolates between the log-likelihood function (alpha=>0)
    and the chi2 function (alpha=1).

    Parameters
    ----------
    regularization : dict, optional
        Regularization values.

    resource_alloc : ResourceAllocation, optional
        Available resources and how they should be allocated for computations.

    name : str, optional
        A name for this objective function (can be anything).

    description : str, optional
        A description for this objective function (can be anything)

    verbosity : int, optional
        Level of detail to print to stdout.

    alpha : float, optional
        The alpha parameter, which lies in the interval (0,1].
    """
    def __init__(self, regularization=None, resource_alloc=None, name="chialpha", description="Sum of ChiAlpha",
                 verbosity=0, alpha=1):
        super().__init__(regularization, resource_alloc, name, description, verbosity)
        self.alpha = alpha

    def chi2k_distributed_qty(self, objective_function_value):
        """
        Convert a value of this objective function to one that is expected to be chi2_k distributed.

        Parameters
        ----------
        objective_function_value : float
            A value of this objective function, i.e. one returned from `self.fn(...)`.

        Returns
        -------
        float
        """
        return objective_function_value

    def set_regularization(self, pfratio_stitchpt=0.01, pfratio_derivpt=0.01, radius=None, fmin=None):
        """
        Set regularization values.

        Parameters
        ----------
        pfratio_stitchpt : float, optional
            The x-value (x = probility/frequency ratio) below which the function is
            replaced with it second-order Taylor expansion.

        pfratio_derivpt : float, optional
            The x-value at which the Taylor expansion derivatives are evaluated at.  If
            this is the same as `pfratio_stitchpt` then the function is smooth to 2nd
            order at this point.  However, choosing a larger value of `pfratio_derivpt`
            will make the stitched part of the function less steep, which is sometimes
            more helpful to an optimizer than having the stitch-point be smooth.

        radius : float, optional
            If `radius` is not None then a "harsh" method of regularizing the zero-frequency
            terms (where the local function = `N*p`) is used.  Specifically, for `p < radius`
            we splice in the cubic polynomial, `-(1/3)*p^3/r^2 + p^2/r + (1/3)*r` (where `r == radius`).
            This has the nice properties that 1) it matches the value, first-derivative,
            and second derivative of `N*p` at `p=r` and 2) it, like `N*p` has a minimum at `p=0`
            with value `0`.  The `radius` dictates the amount of curvature or sharpness of this
            stitching function, with smaller values making the function more pointed.  We recommend
            making this value smaller than the smallest expected frequencies, so as not to alter
            the objective function in regions we near the ML point.  If `radius` is None, then
            `fmin` is used to handle the zero-frequency terms.

        fmin : float, optional
            The minimum expected frequency.  When `radius` is None a "relaxed" regularization of
            the zero-frequency terms is used that stitches the quadratic `N * C * p^2` to `N*p` when
            `p < 1/C`, with `C = 1/(2 fmin) * (1 + alpha) / pfratio_derivpt^(2 + alpha)`.  This
            matches the value of the stitch and `N*p` at `p=1/C` but *not* the derivative, but
            makes up for this by being less steep - the value of `C` is chosen so that the derivative
            (steepness) of the zero-frequency terms at the stitch point is similar to the regular
            nonzero-frequency terms at their stitch points.

        Returns
        -------
        None
        """
        self.x0 = pfratio_stitchpt
        self.x1 = pfratio_derivpt

        if radius is None:
            #Infer the curvature of the regularized zero-f-term functions from
            # the largest curvature we use at the stitch-points of nonzero-f terms.
            assert(fmin is not None), "Must specify 'fmin' when radius is None (should be smalled allowed frequency)."
            self.radius = None
            self.zero_freq_terms = self._zero_freq_terms_relaxed
            self.zero_freq_dterms = self._zero_freq_dterms_relaxed
            self.zero_freq_hterms = None  # no hessian support
            self.fmin = fmin  # = max(1e-7, _np.min(freqs_nozeros))  # lowest non-zero frequency
        else:
            #Use radius to specify the curvature/"roundness" of f == 0 terms,
            # though this uses a more aggressive p^3 function to penalize negative probs.
            self.radius = radius
            self.zero_freq_terms = self._zero_freq_terms_harsh
            self.zero_freq_dterms = self._zero_freq_dterms_harsh
            self.zero_freq_hterms = None  # no hessian support
            self.fmin = None

    def _intermediates(self, probs, counts, total_counts, freqs):
        """ Intermediate values used by both terms(...) and dterms(...) """
        freqs_nozeros = _np.where(counts == 0, 1.0, freqs)
        x = probs / freqs_nozeros
        itaylor = x < self.x0  # indices where we patch objective function with taylor series
        c0 = 1. - 1. / (self.x1**(1 + self.alpha))
        c1 = 0.5 * (1. + self.alpha) / self.x1**(2 + self.alpha)
        return x, itaylor, c0, c1

    def terms(self, probs, counts, total_counts, freqs, intermediates=None):
        """
        Compute the terms of the objective function.

        The "terms" are the per-(probability, count, total-count) values
        that get summed together to result in the objective function value.
        These are the "local" or "per-element" values of the objective function.

        Parameters
        ----------
        probs : numpy.ndarray
            Array of probability values.

        counts : numpy.ndarray
            Array of count values.

        total_counts : numpy.ndarray
            Array of total count values.

        freqs : numpy.ndarray
            Array of frequency values.  This should always equal `counts / total_counts`
            but is supplied separately to increase performance.

        intermediates : tuple, optional
            Used internally to speed up computations.

        Returns
        -------
        numpy.ndarray
            A 1D array of length equal to that of each array argument.
        """
        if intermediates is None:
            intermediates = self._intermediates(probs, counts, total_counts, freqs)

        x0 = self.x0
        x, itaylor, c0, c1 = intermediates
        xt = x.copy(); xt[itaylor] = x0  # so we evaluate expression below at x0 (first taylor term) at itaylor indices
        terms = counts * (xt + 1.0 / (self.alpha * xt**self.alpha) - (1.0 + 1.0 / self.alpha))
        terms = _np.where(itaylor, terms + c0 * counts * (x - x0) + c1 * counts * (x - x0)**2, terms)
        terms = _np.where(counts == 0, self.zero_freq_terms(total_counts, probs), terms)

        #DEBUG TODO REMOVE
        #if debug and (self.comm is None or self.comm.Get_rank() == 0):
        #    print("ALPHA OBJECTIVE: ", c0, S2)
        #    print(" KM=",len(x), " nTaylored=",_np.count_nonzero(itaylor), " nZero=",_np.count_nonzero(self.counts==0))
        #    print(" xrange = ",_np.min(x),_np.max(x))
        #    print(" vrange = ",_np.min(terms),_np.max(terms))
        #    print(" |v|^2 = ",_np.sum(terms))
        #    print(" |v(normal)|^2 = ",_np.sum(terms[x >= x0]))
        #    print(" |v(taylor)|^2 = ",_np.sum(terms[x < x0]))
        #    imax = _np.argmax(terms)
        #    print(" MAX: v=",terms[imax]," x=",x[imax]," p=",self.probs[imax]," f=",self.freqs[imax])
        return terms

    def dterms(self, probs, counts, total_counts, freqs, intermediates=None):
        """
        Compute the derivatives of the terms of this objective function.

        Note that because each term only depends on the corresponding probability,
        this is just an element-wise derivative (or, the diagonal of a jacobian matrix),
        i.e. the resulting values are the derivatives of the `local_function` at
        each (probability, count, total-count) value.

        Parameters
        ----------
        probs : numpy.ndarray
            Array of probability values.

        counts : numpy.ndarray
            Array of count values.

        total_counts : numpy.ndarray
            Array of total count values.

        freqs : numpy.ndarray
            Array of frequency values.  This should always equal `counts / total_counts`
            but is supplied separately to increase performance.

        intermediates : tuple, optional
            Used internally to speed up computations.

        Returns
        -------
        numpy.ndarray
            A 1D array of length equal to that of each array argument.
        """
        if intermediates is None:
            intermediates = self._intermediates(probs, counts, total_counts, freqs)

        x0 = self.x0
        x, itaylor, c0, c1 = intermediates
        dterms = total_counts * (1 - 1. / x**(1. + self.alpha))
        dterms_taylor = total_counts * (c0 + 2 * c1 * (x - x0))
        dterms[itaylor] = dterms_taylor[itaylor]
        dterms = _np.where(counts == 0, self.zero_freq_dterms(total_counts, probs), dterms)
        return dterms

    def hterms(self, probs, counts, total_counts, freqs, intermediates=None):
        """
        Compute the 2nd derivatives of the terms of this objective function.

        Note that because each term only depends on the corresponding probability,
        this is just an element-wise 2nd derivative, i.e. the resulting values are
        the 2nd-derivatives of the `local_function` at each
        (probability, count, total-count) value.

        Parameters
        ----------
        probs : numpy.ndarray
            Array of probability values.

        counts : numpy.ndarray
            Array of count values.

        total_counts : numpy.ndarray
            Array of total count values.

        freqs : numpy.ndarray
            Array of frequency values.  This should always equal `counts / total_counts`
            but is supplied separately to increase performance.

        intermediates : tuple, optional
            Used internally to speed up computations.

        Returns
        -------
        numpy.ndarray
            A 1D array of length equal to that of each array argument.
        """
        raise NotImplementedError("Hessian not implemented for ChiAlpha function yet")

    def hlsvec(self, probs, counts, total_counts, freqs):
        """
        Compute the 2nd derivatives of the least-squares vector of this objective function.

        Note that because each `lsvec` element only depends on the corresponding probability,
        this is just an element-wise 2nd derivative, i.e. the resulting values are
        the 2nd-derivatives of `sqrt(local_function)` at each (probability, count, total-count) value.

        Parameters
        ----------
        probs : numpy.ndarray
            Array of probability values.

        counts : numpy.ndarray
            Array of count values.

        total_counts : numpy.ndarray
            Array of total count values.

        freqs : numpy.ndarray
            Array of frequency values.  This should always equal `counts / total_counts`
            but is supplied separately to increase performance.

        intermediates : tuple, optional
            Used internally to speed up computations.

        Returns
        -------
        numpy.ndarray
            A 1D array of length equal to that of each array argument.
        """
        raise NotImplementedError("Hessian not implemented for ChiAlpha function yet")

    #Required zero-term methods for omitted probs support in model-based objective functions
    def _zero_freq_terms_harsh(self, total_counts, probs):
        a = self.radius
        return total_counts * _np.where(probs >= a, probs,
                                        (-1.0 / (3 * a**2)) * probs**3 + probs**2 / a + a / 3.0)

    def _zero_freq_dterms_harsh(self, total_counts, probs):
        a = self.radius
        return total_counts * _np.where(probs >= a, 1.0, (-1.0 / a**2) * probs**2 + 2 * probs / a)

    def _zero_freq_terms_relaxed(self, total_counts, probs):
        c1 = (0.5 / self.fmin) * (1. + self.alpha) / (self.x1**(2 + self.alpha))
        p0 = 1.0 / c1
        return total_counts * _np.where(probs > p0, probs, c1 * probs**2)

    def _zero_freq_dterms_relaxed(self, total_counts, probs):
        c1 = (0.5 / self.fmin) * (1. + self.alpha) / (self.x1**(2 + self.alpha))
        p0 = 1.0 / c1
        return total_counts * _np.where(probs > p0, 1.0, 2 * c1 * probs)


class RawFreqWeightedChi2Function(RawChi2Function):

    """
    The function `N(p-f)^2 / f`

    Parameters
    ----------
    regularization : dict, optional
        Regularization values.

    resource_alloc : ResourceAllocation, optional
        Available resources and how they should be allocated for computations.

    name : str, optional
        A name for this objective function (can be anything).

    description : str, optional
        A description for this objective function (can be anything)

    verbosity : int, optional
        Level of detail to print to stdout.
    """
    def __init__(self, regularization=None, resource_alloc=None, name="fwchi2",
                 description="Sum of freq-weighted Chi^2", verbosity=0):
        super().__init__(regularization, resource_alloc, name, description, verbosity)

    def chi2k_distributed_qty(self, objective_function_value):
        """
        Convert a value of this objective function to one that is expected to be chi2_k distributed.

        Parameters
        ----------
        objective_function_value : float
            A value of this objective function, i.e. one returned from `self.fn(...)`.

        Returns
        -------
        float
        """
        return objective_function_value  # default is to assume the value *is* chi2_k distributed

    def set_regularization(self, min_freq_clip_for_weighting=1e-4):
        """
        Set regularization values.

        Parameters
        ----------
        min_freq_clip_for_weighting : float, optional
            The minimum frequency that will be used in the `1/f` weighting factor.
            That is, the weighting factor is the `1 / max(f, min_freq_clip_for_weighting)`.

        Returns
        -------
        None
        """
        self.min_freq_clip_for_weighting = min_freq_clip_for_weighting

    def _weights(self, p, f, total_counts):
        #Note: this could be computed once and cached?
        """
        Get the chi2 weighting factor.

        Parameters
        ----------
        p : numpy.ndarray
            The probabilities.

        f : numpy.ndarray
            The frequencies

        total_counts : numpy.ndarray
            The total counts.

        Returns
        -------
        numpy.ndarray
        """
        return _np.sqrt(total_counts / _np.clip(f, self.min_freq_clip_for_weighting, None))

    def _dweights(self, p, f, wts):
        """
        Get the derivative of the chi2 weighting factor.

        Parameters
        ----------
        p : numpy.ndarray
            The probabilities.

        f : numpy.ndarray
            The frequencies

        wts : numpy.ndarray
            The weights, as computed by :method:`_weights`.

        Returns
        -------
        numpy.ndarray
        """
        return _np.zeros(len(p), 'd')

    def _hweights(self, p, f, wts):
        """
        Get the 2nd derivative of the chi2 weighting factor.

        Parameters
        ----------
        p : numpy.ndarray
            The probabilities.

        f : numpy.ndarray
            The frequencies

        wts : numpy.ndarray
            The weights, as computed by :method:`_weights`.

        Returns
        -------
        numpy.ndarray
        """
        return _np.zeros(len(p), 'd')

    def zero_freq_terms(self, total_counts, probs):
        """
        Evaluate objective function terms with zero frequency (where count and frequency are zero).

        Such terms are treated specially because, for some objective functions,
        having zero frequency is a special case and must be handled differently.

        Parameters
        ----------
        total_counts : numpy.ndarray
            The total counts.

        probs : numpy.ndarray
            The probabilities.

        Returns
        -------
        numpy.ndarray
            A 1D array of the same length as `total_counts` and `probs`.
        """
        return total_counts * probs**2 / self.min_freq_clip_for_weighting  # N * p^2 / fmin

    def zero_freq_dterms(self, total_counts, probs):
        """
        Evaluate the derivative of zero-frequency objective function terms.

        Zero frequency terms are treated specially because, for some objective functions,
        these are a special case and must be handled differently.  Derivatives are
        evaluated element-wise, i.e. the i-th element of the returned array is the
        derivative of the i-th term with respect to the i-th probability (derivatives
        with respect to all other probabilities are zero because of the function structure).

        Parameters
        ----------
        total_counts : numpy.ndarray
            The total counts.

        probs : numpy.ndarray
            The probabilities.

        Returns
        -------
        numpy.ndarray
            A 1D array of the same length as `total_counts` and `probs`.
        """
        return 2 * total_counts * probs / self.min_freq_clip_for_weighting

    def zero_freq_hterms(self, total_counts, probs):
        """
        Evaluate the 2nd derivative of zero-frequency objective function terms.

        Zero frequency terms are treated specially because, for some objective functions,
        these are a special case and must be handled differently.  Derivatives are
        evaluated element-wise, i.e. the i-th element of the returned array is the
        2nd derivative of the i-th term with respect to the i-th probability (derivatives
        with respect to all other probabilities are zero because of the function structure).

        Parameters
        ----------
        total_counts : numpy.ndarray
            The total counts.

        probs : numpy.ndarray
            The probabilities.

        Returns
        -------
        numpy.ndarray
            A 1D array of the same length as `total_counts` and `probs`.
        """
        return 2 * total_counts / self.min_freq_clip_for_weighting


# The log(Likelihood) within the Poisson picture is:                                                                                                    # noqa
#                                                                                                                                                       # noqa
# L = prod_{i,sl} lambda_{i,sl}^N_{i,sl} e^{-lambda_{i,sl}} / N_{i,sl}!                                                                                 # noqa
#                                                                                                                                                       # noqa
# Where lamba_{i,sl} := p_{i,sl}*N[i] is a rate, i indexes the operation sequence,                                                                      # noqa
#  and sl indexes the spam label.  N[i] is the total counts for the i-th circuit, and                                                                   # noqa
#  so sum_{sl} N_{i,sl} == N[i]. We can ignore the p-independent N_j! and take the log:                                                                 # noqa
#                                                                                                                                                       # noqa
# log L = sum_{i,sl} N_{i,sl} log(N[i]*p_{i,sl}) - N[i]*p_{i,sl}                                                                                        # noqa
#       = sum_{i,sl} N_{i,sl} log(p_{i,sl}) - N[i]*p_{i,sl}   (where we ignore the p-independent log(N[i]) terms)                                       # noqa
#                                                                                                                                                       # noqa
# The objective function computes the negative log(Likelihood) as a vector of leastsq                                                                   # noqa
#  terms, where each term == sqrt( N_{i,sl} * -log(p_{i,sl}) + N[i] * p_{i,sl} )                                                                        # noqa
#                                                                                                                                                       # noqa
# See LikelihoodFunctions.py for details on patching                                                                                                    # noqa
# The log(Likelihood) within the standard picture is:
#
# L = prod_{i,sl} p_{i,sl}^N_{i,sl}
#
# Where i indexes the operation sequence, and sl indexes the spam label.
#  N[i] is the total counts for the i-th circuit, and
#  so sum_{sl} N_{i,sl} == N[i]. We take the log:
#
# log L = sum_{i,sl} N_{i,sl} log(p_{i,sl})
#
# The objective function computes the negative log(Likelihood) as a vector of leastsq
#  terms, where each term == sqrt( N_{i,sl} * -log(p_{i,sl}) )
#
# See LikelihoodFunction.py for details on patching
class RawPoissonPicDeltaLogLFunction(RawObjectiveFunction):
    """
    The function `N*f*log(f/p) - N*(f-p)`.

    Note that this equals `Nf(-log(x) - 1 + x)` where `x := p/f`.

    Parameters
    ----------
    regularization : dict, optional
        Regularization values.

    resource_alloc : ResourceAllocation, optional
        Available resources and how they should be allocated for computations.

    name : str, optional
        A name for this objective function (can be anything).

    description : str, optional
        A description for this objective function (can be anything)

    verbosity : int, optional
        Level of detail to print to stdout.
    """
    def __init__(self, regularization=None,
                 resource_alloc=None, name='dlogl', description="2*Delta(log(L))", verbosity=0):
        super().__init__(regularization, resource_alloc, name, description, verbosity)

    def chi2k_distributed_qty(self, objective_function_value):
        """
        Convert a value of this objective function to one that is expected to be chi2_k distributed.

        Parameters
        ----------
        objective_function_value : float
            A value of this objective function, i.e. one returned from `self.fn(...)`.

        Returns
        -------
        float
        """
        return 2 * objective_function_value  # 2 * deltaLogL is what is chi2_k distributed

    def set_regularization(self, min_prob_clip=1e-4, pfratio_stitchpt=None, pfratio_derivpt=None,
                           radius=1e-4, fmin=None):
        """
        Set regularization values.

        Parameters
        ----------
        min_prob_clip : float, optional
            The probability below which the objective function is replaced with its
            second order Taylor expansion.  This must be `None` if `pfratio_stitchpt`
            is not None, this specifies an alternate stitching method where the
            stitch-point is given in `x=p/f` units.

        pfratio_stitchpt : float, optional
            The x-value (x = probility/frequency ratio) below which the function is
            replaced with it second order Taylor expansion.  Conflicts with
            `min_prob_clip`, which specifies an alternate stitching method.

        pfratio_derivpt : float, optional
            Specified if and only if `pfratio_stitchpt` is.  The x-value at which the
            Taylor expansion derivatives are evaluated at.  If this is the same as
            `pfratio_stitchpt` then the function is smooth to 2nd order at this point.
            However, choosing a larger value of `pfratio_derivpt` will make the stitched
            part of the function less steep, which is sometimes more helpful to an
            optimizer than having the stitch-point be smooth.

        radius : float, optional
            If `radius` is not None then a "harsh" method of regularizing the zero-frequency
            terms (where the local function = `N*p`) is used.  Specifically, for `p < radius`
            we splice in the cubic polynomial, `-(1/3)*p^3/r^2 + p^2/r + (1/3)*r` (where `r == radius`).
            This has the nice properties that 1) it matches the value, first-derivative,
            and second derivative of `N*p` at `p=r` and 2) it, like `N*p` has a minimum at `p=0`
            with value `0`.  The `radius` dictates the amount of curvature or sharpness of this
            stitching function, with smaller values making the function more pointed.  We recommend
            making this value smaller than the smallest expected frequencies, so as not to alter
            the objective function in regions we near the ML point.  If `radius` is None, then
            `fmin` is used to handle the zero-frequency terms.

        fmin : float, optional
            The minimum expected frequency.  When `radius` is None a "relaxed" regularization of
            the zero-frequency terms is used that stitches the quadratic `N * C * p^2` to `N*p` when
            `p < 1/C`, with `C = 1/(2 fmin) * (1 + alpha) / pfratio_derivpt^(2 + alpha)`.  This
            matches the value of the stitch and `N*p` at `p=1/C` but *not* the derivative, but
            makes up for this by being less steep - the value of `C` is chosen so that the derivative
            (steepness) of the zero-frequency terms at the stitch point is similar to the regular
            nonzero-frequency terms at their stitch points.

        Returns
        -------
        None
        """
        if min_prob_clip is not None:
            assert(pfratio_stitchpt is None and pfratio_derivpt is None), \
                "Cannot specify pfratio and min_prob_clip arguments as non-None!"
            self.min_p = min_prob_clip
            self.regtype = "minp"
        else:
            assert(min_prob_clip is None), "Cannot specify pfratio and min_prob_clip arguments as non-None!"
            self.x0 = pfratio_stitchpt
            self.x1 = pfratio_derivpt
            self.regtype = "pfratio"

        if radius is None:
            #Infer the curvature of the regularized zero-f-term functions from
            # the largest curvature we use at the stitch-points of nonzero-f terms.
            assert(self.regtype == 'pfratio'), "Must specify `radius` when %s regularization type" % self.regtype
            assert(fmin is not None), "Must specify 'fmin' when radius is None (should be smalled allowed frequency)."
            self.radius = None
            self.zero_freq_terms = self._zero_freq_terms_relaxed
            self.zero_freq_dterms = self._zero_freq_dterms_relaxed
            self.zero_freq_hterms = self._zero_freq_hterms_relaxed
            self.fmin = fmin  # = max(1e-7, _np.min(freqs_nozeros))  # lowest non-zero frequency
        else:
            #Use radius to specify the curvature/"roundness" of f == 0 terms,
            # though this uses a more aggressive p^3 function to penalize negative probs.
            assert(fmin is None), "Cannot specify 'fmin' when radius is specified."
            self.radius = radius
            self.zero_freq_terms = self._zero_freq_terms_harsh
            self.zero_freq_dterms = self._zero_freq_dterms_harsh
            self.zero_freq_hterms = self._zero_freq_hterms_harsh
            self.fmin = None

    def _intermediates(self, probs, counts, total_counts, freqs):
        """ Intermediate values used by both terms(...) and dterms(...) """
        # Quantities depending on data only (not probs): could be computed once and
        # passed in as arguments to this (and other) functions?
        freqs_nozeros = _np.where(counts == 0, 1.0, freqs)

        if self.regtype == 'pfratio':
            x0 = self.x0
            x1 = self.x1
            x = probs / freqs_nozeros  # objective is -Nf*(log(x) + 1 - x)
            pos_x = _np.where(x < x0, x0, x)
            c0 = counts * (1 - 1 / x1)  # deriv wrt x at x == x1 (=min_p)
            c1 = 0.5 * counts / (x1**2)  # 0.5 * 2nd deriv at x1

            #DEBUG TODO REMOVE
            #if self.comm.Get_rank() == 0 and debug:
            #    print(">>>> DEBUG ----------------------------------")
            #    print("x range = ",_np.min(x), _np.max(x))
            #    print("p range = ",_np.min(self.probs), _np.max(self.probs))
            #    #print("f range = ",_np.min(self.freqs), _np.max(self.freqs))
            #    #print("fnz range = ",_np.min(self.freqs_nozeros), _np.max(self.freqs_nozeros))
            #    #print("TVD = ", _np.sum(_np.abs(self.probs - self.freqs)))
            #    print(" KM=",len(x), " nTaylored=",_np.count_nonzero(x < x0),
            #          " nZero=",_np.count_nonzero(self.minusCntVecMx==0))
            #    #for i,el in enumerate(x):
            #    #    if el < 0.1 or el > 10.0:
            #    #        print("-> x=%g  p=%g  f=%g  fnz=%g" % (el, self.probs[i],
            #                   self.freqs[i], self.freqs_nozeros[i]))
            #    print("<<<<< DEBUG ----------------------------------")

            #pos_x = _np.where(x > 1 / x0, 1 / x0, pos_x)
            #T = self.minusCntVecMx * (x0 - 1)  # deriv wrt x at x == 1/x0
            #T2 = -0.5 * self.minusCntVecMx / (1 / x0**2)  # 0.5 * 2nd deriv at 1/x0

            return x, pos_x, c0, c1, freqs_nozeros

        elif self.regtype == 'minp':
            freq_term = counts * (_np.log(freqs_nozeros) - 1.0)
            pos_probs = _np.where(probs < self.min_p, self.min_p, probs)
            c0 = total_counts - counts / self.min_p
            c1 = 0.5 * counts / (self.min_p**2)
            return freq_term, pos_probs, c0, c1, freqs_nozeros

        else:
            raise ValueError("Invalid regularization type: %s" % self.regtype)

    def terms(self, probs, counts, total_counts, freqs, intermediates=None):
        """
        Compute the terms of the objective function.

        The "terms" are the per-(probability, count, total-count) values
        that get summed together to result in the objective function value.
        These are the "local" or "per-element" values of the objective function.

        Parameters
        ----------
        probs : numpy.ndarray
            Array of probability values.

        counts : numpy.ndarray
            Array of count values.

        total_counts : numpy.ndarray
            Array of total count values.

        freqs : numpy.ndarray
            Array of frequency values.  This should always equal `counts / total_counts`
            but is supplied separately to increase performance.

        intermediates : tuple, optional
            Used internally to speed up computations.

        Returns
        -------
        numpy.ndarray
            A 1D array of length equal to that of each array argument.
        """
        if intermediates is None:
            intermediates = self._intermediates(probs, counts, total_counts, freqs)

        if self.regtype == 'pfratio':
            x0 = self.x0
            x, pos_x, c0, c1, _ = intermediates
            terms = -counts * (1.0 - pos_x + _np.log(pos_x))
            #Note: order of +/- terms above is important to avoid roundoff errors when x is near 1.0
            # (see patching line below).  For example, using log(x) + 1 - x causes significant loss
            # of precision because log(x) is tiny and so is |1-x| but log(x) + 1 == 1.0.

            # remove small negative elements due to roundoff error (above expression *cannot* really be negative)
            terms = _np.maximum(terms, 0)
            # quadratic extrapolation of logl at x0 for probabilities/frequencies < x0
            terms = _np.where(x < x0, terms + c0 * (x - x0) + c1 * (x - x0)**2, terms)
            #terms = _np.where(x > 1 / x0, terms + T * (x - x0) + T2 * (x - x0)**2, terms)

        elif self.regtype == 'minp':
            freq_term, pos_probs, c0, c1, _ = intermediates
            terms = freq_term - counts * _np.log(pos_probs) + total_counts * pos_probs

            # remove small negative elements due to roundoff error (above expression *cannot* really be negative)
            terms = _np.maximum(terms, 0)
            # quadratic extrapolation of logl at min_p for probabilities < min_p
            terms = _np.where(probs < self.min_p,
                              terms + c0 * (probs - self.min_p) + c1 * (probs - self.min_p)**2, terms)
        else:
            raise ValueError("Invalid regularization type: %s" % self.regtype)

        terms = _np.where(counts == 0, self.zero_freq_terms(total_counts, probs), terms)
        # special handling for f == 0 terms
        # using cubit rounding of function that smooths N*p for p>0:
        #  has minimum at p=0; matches value, 1st, & 2nd derivs at p=a.

        if _np.min(terms) < 0.0:
            #Since we set terms = _np.maximum(terms, 0) above we know it was the regularization that caused this
            if self.regtype == 'minp':
                raise ValueError(("Regularization => negative terms!  Is min_prob_clip (%g) too large? "
                                  "(it should be smaller than the smallest frequency)") % self.min_p)
            else:
                raise ValueError("Regularization => negative terms!")

        #DEBUG TODO REMOVE
        #if debug and (self.comm is None or self.comm.Get_rank() == 0):
        #    print("LOGL OBJECTIVE: ")
        #    #print(" KM=",len(x), " nTaylored=",_np.count_nonzero(x < x0),
        #           " nZero=",_np.count_nonzero(self.minusCntVecMx==0))
        #    print(" KM=",len(self.probs), " nTaylored=",_np.count_nonzero(self.probs < self.min_p),
        #          " nZero=",_np.count_nonzero(self.minusCntVecMx==0))
        #    #print(" xrange = ",_np.min(x),_np.max(x))
        #    print(" prange = ",_np.min(self.probs),_np.max(self.probs))
        #    print(" vrange = ",_np.min(v),_np.max(v))
        #    print(" |v|^2 = ",_np.sum(v))
        #    #print(" |v(normal)|^2 = ",_np.sum(v[x >= x0]))
        #    #print(" |v(taylor)|^2 = ",_np.sum(v[x < x0]))
        #    print(" |v(normal)|^2 = ",_np.sum(v[self.probs >= self.min_p]))
        #    print(" |v(taylor)|^2 = ",_np.sum(v[self.probs < self.min_p]))
        #    imax = _np.argmax(v)
        #    print(" MAX: v=",v[imax]," p=",self.probs[imax]," f=",self.freqs[imax])
        #    " x=",x[imax]," pos_x=",pos_x[imax],

        return terms

    def lsvec(self, probs, counts, total_counts, freqs, intermediates=None):
        # lsvec = sqrt(terms), but don't use base class fn b/c of special taylor patch...
        """
        Compute the least-squares vector of the objective function.

        This is the square-root of the terms-vector returned from :method:`terms`.
        This vector is the objective function value used by a least-squares
        optimizer when optimizing this objective function.  Note that the existence
        of this quantity requires that the terms be non-negative.  If this is not
        the case, an error is raised.

        Parameters
        ----------
        probs : numpy.ndarray
            Array of probability values.

        counts : numpy.ndarray
            Array of count values.

        total_counts : numpy.ndarray
            Array of total count values.

        freqs : numpy.ndarray
            Array of frequency values.  This should always equal `counts / total_counts`
            but is supplied separately to increase performance.

        intermediates : tuple, optional
            Used internally to speed up computations.

        Returns
        -------
        numpy.ndarray
            A 1D array of length equal to that of each array argument.
        """
        lsvec = _np.sqrt(self.terms(probs, counts, total_counts, freqs, intermediates))

        if self.regtype == "pfratio":  # post-sqrt(v) 1st order taylor patch for x near 1.0 - maybe unnecessary
            freqs_nozeros = _np.where(counts == 0, 1.0, freqs)
            x = probs / freqs_nozeros  # objective is -Nf*(log(x) + 1 - x)
            lsvec = _np.where(_np.abs(x - 1) < 1e-6, _np.sqrt(counts) * _np.abs(x - 1) / _np.sqrt(2), lsvec)

        return lsvec

    def dterms(self, probs, counts, total_counts, freqs, intermediates=None):
        """
        Compute the derivatives of the terms of this objective function.

        Note that because each term only depends on the corresponding probability,
        this is just an element-wise derivative (or, the diagonal of a jacobian matrix),
        i.e. the resulting values are the derivatives of the `local_function` at
        each (probability, count, total-count) value.

        Parameters
        ----------
        probs : numpy.ndarray
            Array of probability values.

        counts : numpy.ndarray
            Array of count values.

        total_counts : numpy.ndarray
            Array of total count values.

        freqs : numpy.ndarray
            Array of frequency values.  This should always equal `counts / total_counts`
            but is supplied separately to increase performance.

        intermediates : tuple, optional
            Used internally to speed up computations.

        Returns
        -------
        numpy.ndarray
            A 1D array of length equal to that of each array argument.
        """
        if intermediates is None:
            intermediates = self._intermediates(probs, counts, total_counts, freqs)

        if self.regtype == 'pfratio':
            x0 = self.x0
            x, pos_x, c0, c1, freqs_nozeros = intermediates
            dterms = (total_counts * (-1 / pos_x + 1))
            dterms_taylor = (c0 + 2 * c1 * (x - x0)) / freqs_nozeros
            #dterms_taylor2 = (T + 2 * T2 * (x - x0)) / self.freqs_nozeros
            dterms = _np.where(x < x0, dterms_taylor, dterms)
            #terms = _np.where(x > 1 / x0, dprobs_taylor2, dterms)

        elif self.regtype == 'minp':
            _, pos_probs, c0, c1, freqs_nozeros = intermediates
            dterms = total_counts - counts / pos_probs
            dterms_taylor = c0 + 2 * c1 * (probs - self.min_p)
            dterms = _np.where(probs < self.min_p, dterms_taylor, dterms)

        dterms_zerofreq = self.zero_freq_dterms(total_counts, probs)
        dterms = _np.where(counts == 0, dterms_zerofreq, dterms)
        return dterms

    def hterms(self, probs, counts, total_counts, freqs, intermediates=None):
        """
        Compute the 2nd derivatives of the terms of this objective function.

        Note that because each term only depends on the corresponding probability,
        this is just an element-wise 2nd derivative, i.e. the resulting values are
        the 2nd-derivatives of the `local_function` at each
        (probability, count, total-count) value.

        Parameters
        ----------
        probs : numpy.ndarray
            Array of probability values.

        counts : numpy.ndarray
            Array of count values.

        total_counts : numpy.ndarray
            Array of total count values.

        freqs : numpy.ndarray
            Array of frequency values.  This should always equal `counts / total_counts`
            but is supplied separately to increase performance.

        intermediates : tuple, optional
            Used internally to speed up computations.

        Returns
        -------
        numpy.ndarray
            A 1D array of length equal to that of each array argument.
        """
        # terms = Nf*(log(f)-log(p)) + N*(p-f)  OR const + S*(p - minp) + S2*(p - minp)^2
        # dterms/dp = -Nf/p + N  OR  c0 + 2*S2*(p - minp)
        # d2terms/dp2 = Nf/p^2   OR  2*S2
        if(self.regtype != "minp"):
            raise NotImplementedError("Hessian only implemented for 'minp' regularization type so far.")

        if intermediates is None:
            intermediates = self._intermediates(probs, counts, total_counts, freqs)
        _, pos_probs, c0, c1, freqs_nozeros = intermediates
        d2terms_dp2 = _np.where(probs < self.min_p, 2 * c1, counts / pos_probs**2)
        zfc = _np.where(probs >= self.radius, 0.0,
                        total_counts * ((-2.0 / self.radius**2) * probs + 2.0 / self.radius))
        d2terms_dp2 = _np.where(counts == 0, zfc, d2terms_dp2)
        return d2terms_dp2  # a 1D array of d2(logl)/dprobs2 values; shape = (nEls,)

    #Required zero-term methods for omitted probs support in model-based objective functions
    def _zero_freq_terms_harsh(self, total_counts, probs):
        a = self.radius
        return total_counts * _np.where(probs >= a, probs,
                                        (-1.0 / (3 * a**2)) * probs**3 + probs**2 / a + a / 3.0)

    def _zero_freq_dterms_harsh(self, total_counts, probs):
        a = self.radius
        return total_counts * _np.where(probs >= a, 1.0, (-1.0 / a**2) * probs**2 + 2 * probs / a)

    def _zero_freq_hterms_harsh(self, total_counts, probs):
        a = self.radius
        return total_counts * _np.where(probs >= a, 0.0, (-2.0 / a**2) * probs + 2 / a)

    def _zero_freq_terms_relaxed(self, total_counts, probs):
        # quadratic N*C0*p^2 that == N*p at p=1/C0.
        # Pick C0 so it is ~ magnitude of curvature at patch-pt p/f = x1
        # Note that at d2f/dx2 at x1 is 0.5 N*f / x1^2 so d2f/dp2 = 0.5 (N/f) / x1^2  (dx/dp = 1/f)
        # Thus, we want C0 ~ 0.5(N/f)/x1^2; the largest this value can be is when f=fmin
        c1 = (0.5 / self.fmin) * 1.0 / (self.x1**2)
        p0 = 1.0 / c1
        return total_counts * _np.where(probs > p0, probs, c1 * probs**2)

    def _zero_freq_dterms_relaxed(self, total_counts, probs):
        c1 = (0.5 / self.fmin) * 1.0 / (self.x1**2)
        p0 = 1.0 / c1
        return total_counts * _np.where(probs > p0, 1.0, 2 * c1 * probs)

    def _zero_freq_hterms_relaxed(self, total_counts, probs):
        raise NotImplementedError()  # This is straightforward, but do it later.


class RawDeltaLogLFunction(RawObjectiveFunction):
    """
    The function `N*f*log(f/p)`.

    Note that this equals `-Nf log(x)` where `x := p/f`.

    Parameters
    ----------
    regularization : dict, optional
        Regularization values.

    resource_alloc : ResourceAllocation, optional
        Available resources and how they should be allocated for computations.

    name : str, optional
        A name for this objective function (can be anything).

    description : str, optional
        A description for this objective function (can be anything)

    verbosity : int, optional
        Level of detail to print to stdout.
    """
    def __init__(self, regularization=None,
                 resource_alloc=None, name='dlogl', description="2*Delta(log(L))", verbosity=0):
        super().__init__(regularization, resource_alloc, name, description, verbosity)

    def chi2k_distributed_qty(self, objective_function_value):
        """
        Convert a value of this objective function to one that is expected to be chi2_k distributed.

        Parameters
        ----------
        objective_function_value : float
            A value of this objective function, i.e. one returned from `self.fn(...)`.

        Returns
        -------
        float
        """
        return 2 * objective_function_value  # 2 * deltaLogL is what is chi2_k distributed

    def set_regularization(self, min_prob_clip=1e-4, pfratio_stitchpt=None, pfratio_derivpt=None):
        """
        Set regularization values.

        Parameters
        ----------
        min_prob_clip : float, optional
            The probability below which the objective function is replaced with its
            second order Taylor expansion.  This must be `None` if `pfratio_stitchpt`
            is not None, this specifies an alternate stitching method where the
            stitch-point is given in `x=p/f` units.

        pfratio_stitchpt : float, optional
            The x-value (x = probility/frequency ratio) below which the function is
            replaced with it second order Taylor expansion.  Conflicts with
            `min_prob_clip`, which specifies an alternate stitching method.

        pfratio_derivpt : float, optional
            Specified if and only if `pfratio_stitchpt` is.  The x-value at which the
            Taylor expansion derivatives are evaluated at.  If this is the same as
            `pfratio_stitchpt` then the function is smooth to 2nd order at this point.
            However, choosing a larger value of `pfratio_derivpt` will make the stitched
            part of the function less steep, which is sometimes more helpful to an
            optimizer than having the stitch-point be smooth.

        Returns
        -------
        None
        """
        if min_prob_clip is not None:
            assert(pfratio_stitchpt is None and pfratio_derivpt is None), \
                "Cannot specify pfratio and min_prob_clip arguments as non-None!"
            self.min_p = min_prob_clip
            self.regtype = "minp"
        else:
            assert(min_prob_clip is None), "Cannot specify pfratio and min_prob_clip arguments as non-None!"
            self.x0 = pfratio_stitchpt
            self.x1 = pfratio_derivpt
            self.regtype = "pfratio"

    def _intermediates(self, probs, counts, total_counts, freqs):
        """ Intermediate values used by both terms(...) and dterms(...) """
        # Quantities depending on data only (not probs): could be computed once and
        # passed in as arguments to this (and other) functions?
        freqs_nozeros = _np.where(counts == 0, 1.0, freqs)

        if self.regtype == 'pfratio':
            x0 = self.x0
            x1 = self.x1
            x = probs / freqs_nozeros  # objective is -Nf*log(x)
            pos_x = _np.where(x < x0, x0, x)
            c0 = -counts * (1 / x1)  # deriv wrt x at x == x1 (=min_p)
            c1 = 0.5 * counts / (x1**2)  # 0.5 * 2nd deriv at x1
            return x, pos_x, c0, c1, freqs_nozeros

        elif self.regtype == 'minp':
            freq_term = counts * _np.log(freqs_nozeros)  # objective is Nf*(log(f) - log(p))
            pos_probs = _np.where(probs < self.min_p, self.min_p, probs)
            c0 = -counts / self.min_p
            c1 = 0.5 * counts / (self.min_p**2)
            return freq_term, pos_probs, c0, c1, freqs_nozeros

        else:
            raise ValueError("Invalid regularization type: %s" % self.regtype)

    def terms(self, probs, counts, total_counts, freqs, intermediates=None):
        """
        Compute the terms of the objective function.

        The "terms" are the per-(probability, count, total-count) values
        that get summed together to result in the objective function value.
        These are the "local" or "per-element" values of the objective function.

        Parameters
        ----------
        probs : numpy.ndarray
            Array of probability values.

        counts : numpy.ndarray
            Array of count values.

        total_counts : numpy.ndarray
            Array of total count values.

        freqs : numpy.ndarray
            Array of frequency values.  This should always equal `counts / total_counts`
            but is supplied separately to increase performance.

        intermediates : tuple, optional
            Used internally to speed up computations.

        Returns
        -------
        numpy.ndarray
            A 1D array of length equal to that of each array argument.
        """
        if intermediates is None:
            intermediates = self._intermediates(probs, counts, total_counts, freqs)

        if self.regtype == 'pfratio':
            x0 = self.x0
            x, pos_x, c0, c1, freqs_nozeros = intermediates
            terms = -counts * _np.log(pos_x)
            terms = _np.where(x < x0, terms + c0 * (x - x0) + c1 * (x - x0)**2, terms)

        elif self.regtype == 'minp':
            freq_term, pos_probs, c0, c1, _ = intermediates
            terms = freq_term - counts * _np.log(pos_probs)
            terms = _np.where(probs < self.min_p,
                              terms + c0 * (probs - self.min_p) + c1 * (probs - self.min_p)**2, terms)
        else:
            raise ValueError("Invalid regularization type: %s" % self.regtype)

        terms = _np.where(counts == 0, 0.0, terms)
        #Note: no penalty for omitted probabilities (objective fn == 0 whenever counts == 0)
        return terms

    def dterms(self, probs, counts, total_counts, freqs, intermediates=None):
        """
        Compute the derivatives of the terms of this objective function.

        Note that because each term only depends on the corresponding probability,
        this is just an element-wise derivative (or, the diagonal of a jacobian matrix),
        i.e. the resulting values are the derivatives of the `local_function` at
        each (probability, count, total-count) value.

        Parameters
        ----------
        probs : numpy.ndarray
            Array of probability values.

        counts : numpy.ndarray
            Array of count values.

        total_counts : numpy.ndarray
            Array of total count values.

        freqs : numpy.ndarray
            Array of frequency values.  This should always equal `counts / total_counts`
            but is supplied separately to increase performance.

        intermediates : tuple, optional
            Used internally to speed up computations.

        Returns
        -------
        numpy.ndarray
            A 1D array of length equal to that of each array argument.
        """
        if intermediates is None:
            intermediates = self._intermediates(probs, counts, total_counts, freqs)

        if self.regtype == 'pfratio':
            x0 = self.x0
            x, pos_x, c0, c1, freqs_nozeros = intermediates
            dterms = total_counts * (-1 / pos_x)  # note Nf/p = N/x
            dterms_taylor = (c0 + 2 * c1 * (x - x0)) / freqs_nozeros  # (...) is df/dx and want df/dp = df/dx * (1/f)
            dterms = _np.where(x < x0, dterms_taylor, dterms)

        elif self.regtype == 'minp':
            _, pos_probs, c0, c1, freqs_nozeros = intermediates
            dterms = -counts / pos_probs
            dterms_taylor = c0 + 2 * c1 * (probs - self.min_p)
            dterms = _np.where(probs < self.min_p, dterms_taylor, dterms)

        dterms = _np.where(counts == 0, 0.0, dterms)
        return dterms

    def hterms(self, probs, counts, total_counts, freqs, intermediates=None):
        """
        Compute the 2nd derivatives of the terms of this objective function.

        Note that because each term only depends on the corresponding probability,
        this is just an element-wise 2nd derivative, i.e. the resulting values are
        the 2nd-derivatives of the `local_function` at each
        (probability, count, total-count) value.

        Parameters
        ----------
        probs : numpy.ndarray
            Array of probability values.

        counts : numpy.ndarray
            Array of count values.

        total_counts : numpy.ndarray
            Array of total count values.

        freqs : numpy.ndarray
            Array of frequency values.  This should always equal `counts / total_counts`
            but is supplied separately to increase performance.

        intermediates : tuple, optional
            Used internally to speed up computations.

        Returns
        -------
        numpy.ndarray
            A 1D array of length equal to that of each array argument.
        """
        # terms = Nf*log(p) OR const + S*(p - minp) + S2*(p - minp)^2
        # dterms/dp = Nf/p  OR  c0 + 2*S2*(p - minp)
        # d2terms/dp2 = -Nf/p^2   OR  2*S2
        if(self.regtype != "minp"):
            raise NotImplementedError("Hessian only implemented for 'minp' regularization type so far.")

        if intermediates is None:
            intermediates = self._intermediates(probs, counts, total_counts, freqs)
        _, pos_probs, c0, c1, freqs_nozeros = intermediates
        d2terms_dp2 = _np.where(probs < self.min_p, 2 * c1, counts / pos_probs**2)
        d2terms_dp2 = _np.where(counts == 0, 0.0, d2terms_dp2)
        return d2terms_dp2  # a 1D array of d2(logl)/dprobs2 values; shape = (nEls,)

    def lsvec(self, probs, counts, total_counts, freqs, intermediates=None):
        # lsvec = sqrt(terms), but terms are not guaranteed to be positive!
        """
        Compute the least-squares vector of the objective function.

        This is the square-root of the terms-vector returned from :method:`terms`.
        This vector is the objective function value used by a least-squares
        optimizer when optimizing this objective function.  Note that the existence
        of this quantity requires that the terms be non-negative.  If this is not
        the case, an error is raised.

        Parameters
        ----------
        probs : numpy.ndarray
            Array of probability values.

        counts : numpy.ndarray
            Array of count values.

        total_counts : numpy.ndarray
            Array of total count values.

        freqs : numpy.ndarray
            Array of frequency values.  This should always equal `counts / total_counts`
            but is supplied separately to increase performance.

        intermediates : tuple, optional
            Used internally to speed up computations.

        Returns
        -------
        numpy.ndarray
            A 1D array of length equal to that of each array argument.
        """
        raise ValueError("LogL objective function cannot produce a LS-vector b/c terms are not necessarily positive!")

    def dlsvec(self, probs, counts, total_counts, freqs, intermediates=None):
        """
        Compute the derivatives of the least-squares vector of this objective function.

        Note that because each `lsvec` element only depends on the corresponding probability,
        this is just an element-wise derivative (or, the diagonal of a jacobian matrix),
        i.e. the resulting values are the derivatives of the `local_function` at
        each (probability, count, total-count) value.

        Parameters
        ----------
        probs : numpy.ndarray
            Array of probability values.

        counts : numpy.ndarray
            Array of count values.

        total_counts : numpy.ndarray
            Array of total count values.

        freqs : numpy.ndarray
            Array of frequency values.  This should always equal `counts / total_counts`
            but is supplied separately to increase performance.

        intermediates : tuple, optional
            Used internally to speed up computations.

        Returns
        -------
        numpy.ndarray
            A 1D array of length equal to that of each array argument.
        """
        raise ValueError("LogL objective function cannot produce a LS-vector b/c terms are not necessarily positive!")

    def dlsvec_and_lsvec(self, probs, counts, total_counts, freqs, intermediates=None):
        """
        Compute the derivatives of the least-squares vector together with the vector itself.

        This is sometimes more computationally efficient than calling :method:`dlsvec` and
        :method:`lsvec` separately, as the former call may require computing the latter.

        Parameters
        ----------
        probs : numpy.ndarray
            Array of probability values.

        counts : numpy.ndarray
            Array of count values.

        total_counts : numpy.ndarray
            Array of total count values.

        freqs : numpy.ndarray
            Array of frequency values.  This should always equal `counts / total_counts`
            but is supplied separately to increase performance.

        intermediates : tuple, optional
            Used internally to speed up computations.

        Returns
        -------
        dlsvec: numpy.ndarray
            A 1D array of length equal to that of each array argument.

        lsvec: numpy.ndarray
            A 1D array of length equal to that of each array argument.
        """
        raise ValueError("LogL objective function cannot produce a LS-vector b/c terms are not necessarily positive!")

    def hlsvec(self, probs, counts, total_counts, freqs, intermediates=None):
        """
        Compute the 2nd derivatives of the least-squares vector of this objective function.

        Note that because each `lsvec` element only depends on the corresponding probability,
        this is just an element-wise 2nd derivative, i.e. the resulting values are
        the 2nd-derivatives of `sqrt(local_function)` at each (probability, count, total-count) value.

        Parameters
        ----------
        probs : numpy.ndarray
            Array of probability values.

        counts : numpy.ndarray
            Array of count values.

        total_counts : numpy.ndarray
            Array of total count values.

        freqs : numpy.ndarray
            Array of frequency values.  This should always equal `counts / total_counts`
            but is supplied separately to increase performance.

        intermediates : tuple, optional
            Used internally to speed up computations.

        Returns
        -------
        numpy.ndarray
            A 1D array of length equal to that of each array argument.
        """
        raise ValueError("LogL objective function cannot produce a LS-vector b/c terms are not necessarily positive!")

    #Required zero-term methods for omitted probs support in model-based objective functions
    def zero_freq_terms(self, total_counts, probs):
        """
        Evaluate objective function terms with zero frequency (where count and frequency are zero).

        Such terms are treated specially because, for some objective functions,
        having zero frequency is a special case and must be handled differently.

        Parameters
        ----------
        total_counts : numpy.ndarray
            The total counts.

        probs : numpy.ndarray
            The probabilities.

        Returns
        -------
        numpy.ndarray
            A 1D array of the same length as `total_counts` and `probs`.
        """
        return _np.zeros(len(probs), 'd')

    def zero_freq_dterms(self, total_counts, probs):
        """
        Evaluate the derivative of zero-frequency objective function terms.

        Zero frequency terms are treated specially because, for some objective functions,
        these are a special case and must be handled differently.  Derivatives are
        evaluated element-wise, i.e. the i-th element of the returned array is the
        derivative of the i-th term with respect to the i-th probability (derivatives
        with respect to all other probabilities are zero because of the function structure).

        Parameters
        ----------
        total_counts : numpy.ndarray
            The total counts.

        probs : numpy.ndarray
            The probabilities.

        Returns
        -------
        numpy.ndarray
            A 1D array of the same length as `total_counts` and `probs`.
        """
        return _np.zeros(len(probs), 'd')

    def zero_freq_hterms(self, total_counts, probs):
        """
        Evaluate the 2nd derivative of zero-frequency objective function terms.

        Zero frequency terms are treated specially because, for some objective functions,
        these are a special case and must be handled differently.  Derivatives are
        evaluated element-wise, i.e. the i-th element of the returned array is the
        2nd derivative of the i-th term with respect to the i-th probability (derivatives
        with respect to all other probabilities are zero because of the function structure).

        Parameters
        ----------
        total_counts : numpy.ndarray
            The total counts.

        probs : numpy.ndarray
            The probabilities.

        Returns
        -------
        numpy.ndarray
            A 1D array of the same length as `total_counts` and `probs`.
        """
        return _np.zeros(len(probs), 'd')


class RawMaxLogLFunction(RawObjectiveFunction):
    """
    The function `N*f*log(f)` (note this doesn't depend on the probability!).

    Parameters
    ----------
    regularization : dict, optional
        Regularization values.

    resource_alloc : ResourceAllocation, optional
        Available resources and how they should be allocated for computations.

    name : str, optional
        A name for this objective function (can be anything).

    description : str, optional
        A description for this objective function (can be anything)

    verbosity : int, optional
        Level of detail to print to stdout.
    """
    def __init__(self, regularization=None,
                 resource_alloc=None, name='maxlogl', description="Max LogL", verbosity=0, poisson_picture=True):
        super().__init__(regularization, resource_alloc, name, description, verbosity)
        self.poisson_picture = poisson_picture

    def terms(self, probs, counts, total_counts, freqs, intermediates=None):
        """
        Compute the terms of the objective function.

        The "terms" are the per-(probability, count, total-count) values
        that get summed together to result in the objective function value.
        These are the "local" or "per-element" values of the objective function.

        Parameters
        ----------
        probs : numpy.ndarray
            Array of probability values.

        counts : numpy.ndarray
            Array of count values.

        total_counts : numpy.ndarray
            Array of total count values.

        freqs : numpy.ndarray
            Array of frequency values.  This should always equal `counts / total_counts`
            but is supplied separately to increase performance.

        intermediates : tuple, optional
            Used internally to speed up computations.

        Returns
        -------
        numpy.ndarray
            A 1D array of length equal to that of each array argument.
        """
        freqs_nozeros = _np.where(counts == 0, 1.0, freqs)
        if self.poisson_picture:
            terms = counts * (_np.log(freqs_nozeros) - 1.0)
        else:
            terms = counts * _np.log(freqs_nozeros)
        terms[counts == 0] = 0.0
        return terms

    def dterms(self, probs, counts, total_counts, freqs, intermediates=None):
        """
        Compute the derivatives of the terms of this objective function.

        Note that because each term only depends on the corresponding probability,
        this is just an element-wise derivative (or, the diagonal of a jacobian matrix),
        i.e. the resulting values are the derivatives of the `local_function` at
        each (probability, count, total-count) value.

        Parameters
        ----------
        probs : numpy.ndarray
            Array of probability values.

        counts : numpy.ndarray
            Array of count values.

        total_counts : numpy.ndarray
            Array of total count values.

        freqs : numpy.ndarray
            Array of frequency values.  This should always equal `counts / total_counts`
            but is supplied separately to increase performance.

        intermediates : tuple, optional
            Used internally to speed up computations.

        Returns
        -------
        numpy.ndarray
            A 1D array of length equal to that of each array argument.
        """
        return _np.zeros(len(probs), 'd')

    def hterms(self, probs, counts, total_counts, freqs, intermediates=None):
        """
        Compute the 2nd derivatives of the terms of this objective function.

        Note that because each term only depends on the corresponding probability,
        this is just an element-wise 2nd derivative, i.e. the resulting values are
        the 2nd-derivatives of the `local_function` at each
        (probability, count, total-count) value.

        Parameters
        ----------
        probs : numpy.ndarray
            Array of probability values.

        counts : numpy.ndarray
            Array of count values.

        total_counts : numpy.ndarray
            Array of total count values.

        freqs : numpy.ndarray
            Array of frequency values.  This should always equal `counts / total_counts`
            but is supplied separately to increase performance.

        intermediates : tuple, optional
            Used internally to speed up computations.

        Returns
        -------
        numpy.ndarray
            A 1D array of length equal to that of each array argument.
        """
        return _np.zeros(len(probs), 'd')

    def lsvec(self, probs, counts, total_counts, freqs, intermediates=None):
        """
        Compute the least-squares vector of the objective function.

        This is the square-root of the terms-vector returned from :method:`terms`.
        This vector is the objective function value used by a least-squares
        optimizer when optimizing this objective function.  Note that the existence
        of this quantity requires that the terms be non-negative.  If this is not
        the case, an error is raised.

        Parameters
        ----------
        probs : numpy.ndarray
            Array of probability values.

        counts : numpy.ndarray
            Array of count values.

        total_counts : numpy.ndarray
            Array of total count values.

        freqs : numpy.ndarray
            Array of frequency values.  This should always equal `counts / total_counts`
            but is supplied separately to increase performance.

        intermediates : tuple, optional
            Used internally to speed up computations.

        Returns
        -------
        numpy.ndarray
            A 1D array of length equal to that of each array argument.
        """
        raise ValueError("MaxLogL objective function cannot produce a LS-vector: terms are not necessarily positive!")

    def dlsvec(self, probs, counts, total_counts, freqs):
        """
        Compute the derivatives of the least-squares vector of this objective function.

        Note that because each `lsvec` element only depends on the corresponding probability,
        this is just an element-wise derivative (or, the diagonal of a jacobian matrix),
        i.e. the resulting values are the derivatives of the `local_function` at
        each (probability, count, total-count) value.

        Parameters
        ----------
        probs : numpy.ndarray
            Array of probability values.

        counts : numpy.ndarray
            Array of count values.

        total_counts : numpy.ndarray
            Array of total count values.

        freqs : numpy.ndarray
            Array of frequency values.  This should always equal `counts / total_counts`
            but is supplied separately to increase performance.

        intermediates : tuple, optional
            Used internally to speed up computations.

        Returns
        -------
        numpy.ndarray
            A 1D array of length equal to that of each array argument.
        """
        raise ValueError("MaxLogL objective function cannot produce a LS-vector: terms are not necessarily positive!")

    def dlsvec_and_lsvec(self, probs, counts, total_counts, freqs):
        """
        Compute the derivatives of the least-squares vector together with the vector itself.

        This is sometimes more computationally efficient than calling :method:`dlsvec` and
        :method:`lsvec` separately, as the former call may require computing the latter.

        Parameters
        ----------
        probs : numpy.ndarray
            Array of probability values.

        counts : numpy.ndarray
            Array of count values.

        total_counts : numpy.ndarray
            Array of total count values.

        freqs : numpy.ndarray
            Array of frequency values.  This should always equal `counts / total_counts`
            but is supplied separately to increase performance.

        intermediates : tuple, optional
            Used internally to speed up computations.

        Returns
        -------
        dlsvec: numpy.ndarray
            A 1D array of length equal to that of each array argument.

        lsvec: numpy.ndarray
            A 1D array of length equal to that of each array argument.
        """
        raise ValueError("MaxLogL objective function cannot produce a LS-vector: terms are not necessarily positive!")

    def hlsvec(self, probs, counts, total_counts, freqs):
        """
        Compute the 2nd derivatives of the least-squares vector of this objective function.

        Note that because each `lsvec` element only depends on the corresponding probability,
        this is just an element-wise 2nd derivative, i.e. the resulting values are
        the 2nd-derivatives of `sqrt(local_function)` at each (probability, count, total-count) value.

        Parameters
        ----------
        probs : numpy.ndarray
            Array of probability values.

        counts : numpy.ndarray
            Array of count values.

        total_counts : numpy.ndarray
            Array of total count values.

        freqs : numpy.ndarray
            Array of frequency values.  This should always equal `counts / total_counts`
            but is supplied separately to increase performance.

        intermediates : tuple, optional
            Used internally to speed up computations.

        Returns
        -------
        numpy.ndarray
            A 1D array of length equal to that of each array argument.
        """
        raise ValueError("LogL objective function cannot produce a LS-vector b/c terms are not necessarily positive!")

    #Required zero-term methods for omitted probs support in model-based objective functions
    def zero_freq_terms(self, total_counts, probs):
        """
        Evaluate objective function terms with zero frequency (where count and frequency are zero).

        Such terms are treated specially because, for some objective functions,
        having zero frequency is a special case and must be handled differently.

        Parameters
        ----------
        total_counts : numpy.ndarray
            The total counts.

        probs : numpy.ndarray
            The probabilities.

        Returns
        -------
        numpy.ndarray
            A 1D array of the same length as `total_counts` and `probs`.
        """
        return _np.zeros(len(probs), 'd')

    def zero_freq_dterms(self, total_counts, probs):
        """
        Evaluate the derivative of zero-frequency objective function terms.

        Zero frequency terms are treated specially because, for some objective functions,
        these are a special case and must be handled differently.  Derivatives are
        evaluated element-wise, i.e. the i-th element of the returned array is the
        derivative of the i-th term with respect to the i-th probability (derivatives
        with respect to all other probabilities are zero because of the function structure).

        Parameters
        ----------
        total_counts : numpy.ndarray
            The total counts.

        probs : numpy.ndarray
            The probabilities.

        Returns
        -------
        numpy.ndarray
            A 1D array of the same length as `total_counts` and `probs`.
        """
        return _np.zeros(len(probs), 'd')

    def zero_freq_hterms(self, total_counts, probs):
        """
        Evaluate the 2nd derivative of zero-frequency objective function terms.

        Zero frequency terms are treated specially because, for some objective functions,
        these are a special case and must be handled differently.  Derivatives are
        evaluated element-wise, i.e. the i-th element of the returned array is the
        2nd derivative of the i-th term with respect to the i-th probability (derivatives
        with respect to all other probabilities are zero because of the function structure).

        Parameters
        ----------
        total_counts : numpy.ndarray
            The total counts.

        probs : numpy.ndarray
            The probabilities.

        Returns
        -------
        numpy.ndarray
            A 1D array of the same length as `total_counts` and `probs`.
        """
        return _np.zeros(len(probs), 'd')


class RawTVDFunction(RawObjectiveFunction):
    """
    The function `0.5 * |p-f|`.

    Parameters
    ----------
    regularization : dict, optional
        Regularization values.

    resource_alloc : ResourceAllocation, optional
        Available resources and how they should be allocated for computations.

    name : str, optional
        A name for this objective function (can be anything).

    description : str, optional
        A description for this objective function (can be anything)

    verbosity : int, optional
        Level of detail to print to stdout.
    """
    def __init__(self, regularization=None,
                 resource_alloc=None, name='tvd', description="Total Variational Distance (TVD)", verbosity=0):
        super().__init__(regularization, resource_alloc, name, description, verbosity)

    def terms(self, probs, counts, total_counts, freqs, intermediates=None):
        """
        Compute the terms of the objective function.

        The "terms" are the per-(probability, count, total-count) values
        that get summed together to result in the objective function value.
        These are the "local" or "per-element" values of the objective function.

        Parameters
        ----------
        probs : numpy.ndarray
            Array of probability values.

        counts : numpy.ndarray
            Array of count values.

        total_counts : numpy.ndarray
            Array of total count values.

        freqs : numpy.ndarray
            Array of frequency values.  This should always equal `counts / total_counts`
            but is supplied separately to increase performance.

        intermediates : tuple, optional
            Used internally to speed up computations.

        Returns
        -------
        numpy.ndarray
            A 1D array of length equal to that of each array argument.
        """
        return 0.5 * _np.abs(probs - freqs)

    def dterms(self, probs, counts, total_counts, freqs, intermediates=None):
        """
        Compute the derivatives of the terms of this objective function.

        Note that because each term only depends on the corresponding probability,
        this is just an element-wise derivative (or, the diagonal of a jacobian matrix),
        i.e. the resulting values are the derivatives of the `local_function` at
        each (probability, count, total-count) value.

        Parameters
        ----------
        probs : numpy.ndarray
            Array of probability values.

        counts : numpy.ndarray
            Array of count values.

        total_counts : numpy.ndarray
            Array of total count values.

        freqs : numpy.ndarray
            Array of frequency values.  This should always equal `counts / total_counts`
            but is supplied separately to increase performance.

        intermediates : tuple, optional
            Used internally to speed up computations.

        Returns
        -------
        numpy.ndarray
            A 1D array of length equal to that of each array argument.
        """
        raise NotImplementedError("Derivatives not implemented for TVD yet!")

    def hterms(self, probs, counts, total_counts, freqs, intermediates=None):
        """
        Compute the 2nd derivatives of the terms of this objective function.

        Note that because each term only depends on the corresponding probability,
        this is just an element-wise 2nd derivative, i.e. the resulting values are
        the 2nd-derivatives of the `local_function` at each
        (probability, count, total-count) value.

        Parameters
        ----------
        probs : numpy.ndarray
            Array of probability values.

        counts : numpy.ndarray
            Array of count values.

        total_counts : numpy.ndarray
            Array of total count values.

        freqs : numpy.ndarray
            Array of frequency values.  This should always equal `counts / total_counts`
            but is supplied separately to increase performance.

        intermediates : tuple, optional
            Used internally to speed up computations.

        Returns
        -------
        numpy.ndarray
            A 1D array of length equal to that of each array argument.
        """
        raise NotImplementedError("Derivatives not implemented for TVD yet!")

    #Required zero-term methods for omitted probs support in model-based objective functions
    def zero_freq_terms(self, total_counts, probs):
        """
        Evaluate objective function terms with zero frequency (where count and frequency are zero).

        Such terms are treated specially because, for some objective functions,
        having zero frequency is a special case and must be handled differently.

        Parameters
        ----------
        total_counts : numpy.ndarray
            The total counts.

        probs : numpy.ndarray
            The probabilities.

        Returns
        -------
        numpy.ndarray
            A 1D array of the same length as `total_counts` and `probs`.
        """
        return 0.5 * _np.abs(probs)

    def zero_freq_dterms(self, total_counts, probs):
        """
        Evaluate the derivative of zero-frequency objective function terms.

        Zero frequency terms are treated specially because, for some objective functions,
        these are a special case and must be handled differently.  Derivatives are
        evaluated element-wise, i.e. the i-th element of the returned array is the
        derivative of the i-th term with respect to the i-th probability (derivatives
        with respect to all other probabilities are zero because of the function structure).

        Parameters
        ----------
        total_counts : numpy.ndarray
            The total counts.

        probs : numpy.ndarray
            The probabilities.

        Returns
        -------
        numpy.ndarray
            A 1D array of the same length as `total_counts` and `probs`.
        """
        raise NotImplementedError("Derivatives not implemented for TVD yet!")

    def zero_freq_hterms(self, total_counts, probs):
        """
        Evaluate the 2nd derivative of zero-frequency objective function terms.

        Zero frequency terms are treated specially because, for some objective functions,
        these are a special case and must be handled differently.  Derivatives are
        evaluated element-wise, i.e. the i-th element of the returned array is the
        2nd derivative of the i-th term with respect to the i-th probability (derivatives
        with respect to all other probabilities are zero because of the function structure).

        Parameters
        ----------
        total_counts : numpy.ndarray
            The total counts.

        probs : numpy.ndarray
            The probabilities.

        Returns
        -------
        numpy.ndarray
            A 1D array of the same length as `total_counts` and `probs`.
        """
        raise NotImplementedError("Derivatives not implemented for TVD yet!")


class TimeIndependentMDSObjectiveFunction(MDSObjectiveFunction):
    """
    A time-independent model-based (:class:`MDSObjectiveFunction`-derived) objective function.

    Parameters
    ----------
    raw_objfn : RawObjectiveFunction
        The raw objective function - specifies how probability and count values
        are turned into objective function values.

    mdl : Model
        The model - specifies how parameter values are turned into probabilities
        for each circuit outcome.

    dataset : DataSet
        The data set - specifies how counts and total_counts are obtained for each
        circuit outcome.

    circuit_list : list or BulkCircuitList
        The circuit list - specifies what probabilities and counts this objective
        function compares.  If `None`, then the keys of `dataset` are used.

    regularization : dict, optional
        Regularization values.

    penalties : dict, optional
        Penalty values.  Penalties usually add additional (penalty) terms to the sum
        of per-circuit-outcome contributions that evaluate to the objective function.

    cache : ComputationCache, optional
        A cache for storing values using the same model, data set, and circuit list.

    resource_alloc : ResourceAllocation, optional
        Available resources and how they should be allocated for computations.

    name : str, optional
        A name for this objective function (can be anything).

    description : str, optional
        A description for this objective function (can be anything)

    verbosity : int, optional
        Level of detail to print to stdout.

    enable_hessian : bool, optional
        Whether hessian calculations are allowed.  If `True` then more resources are
        needed.  If `False`, calls to hessian-requiring function will result in an
        error.
    """

    @classmethod
    def builder(cls, name=None, description=None, regularization=None, penalties=None, **kwargs):
        """
        Create an :class:`ObjectiveFunctionBuilder` that builds an objective function of this type.

        Parameters
        ----------
        name : str, optional
            A name for the built objective function (can be anything).

        description : str, optional
            A description for the built objective function (can be anything)

        regularization : dict, optional
            Regularization values.

        penalties : dict, optional
            Penalty values.

        Returns
        -------
        ObjectiveFunctionBuilder
        """
        return ObjectiveFunctionBuilder(cls, name, description, regularization, penalties, **kwargs)

    def __init__(self, raw_objfn, mdl, dataset, circuit_list, penalties=None, cache=None,
                 verbosity=0, enable_hessian=False):

        super().__init__(raw_objfn, mdl, dataset, circuit_list, cache, enable_hessian)

        if penalties is None: penalties = {}
        self.ex = self.set_penalties(**penalties)  # "extra" (i.e. beyond the (circuit,spamlabel)) rows of jacobian

        #  Allocate peristent memory
        #  (must be AFTER possible operation sequence permutation by
        #   tree and initialization of ds_circuits_to_use)
        self.probs = _np.empty(self.nelements, 'd')
        self.jac = _np.empty((self.nelements + self.ex, self.nparams), 'd')
        self.hprobs = _np.empty((self.nelements, self.nparams, self.nparams), 'd') if self.enable_hessian else None
        self.counts, self.N = self._compute_count_vectors()
        self.freqs = self.counts / self.N
        self.maxCircuitLength = max([len(x) for x in self.circuits_to_use])
        self._precompute_omitted_freqs()  # sets self.first

    #Model-based regularization and penalty support functions

    def set_penalties(self, regularize_factor=0, cptp_penalty_factor=0, spam_penalty_factor=0,
                      forcefn_grad=None, shift_fctr=100, prob_clip_interval=(-10000, 1000)):

        """
        Set penalty terms.

        Parameters
        ----------
        regularize_factor : float, optional
            The prefactor of a L1 regularization term that penalizes parameter vector
            elements that exceed an absolute value of 1.0.  Adds a penalty term:
            `regularize_factor * max(0, |parameter_value| - 1.0)` for each model parameter.

        cptp_penalty_factor : float, optional
            The prefactor of a term that penalizes non-CPTP operations.  Specifically, adds a
            `cptp_penalty_factor * sqrt(tracenorm(choi_matrix))` penalty utilizing each operation's
            (gate's) Choi matrix.

        spam_penalty_factor : float, optional
            The prefactor of a term that penalizes invalid SPAM operations.  Specifically, adds a
            `spam_penalty_factor * sqrt(tracenorm(spam_op))` penalty where `spam_op` runs over
            each state preparation's density matrix and each effect vector's matrix.

        forcefn_grad : numpy.ndarray, optional
            The gradient of a "forcing function" that is added to the objective function.  This is
            used in the calculation of linear-response error bars.

        shift_fctr : float, optional
            An adjustment prefactor for computing the "shift" that serves as a constant offset of
            the forcing function, i.e. the forcing function (added to the objective function) is
            essentially `ForceFn = force_shift + dot(forcefn_grad, parameter_vector)`, and
            `force_shift = shift_fctr * ||forcefn_grad|| * (||forcefn_grad|| + ||parameter_vector||)`.
            Here `||` indicates a frobenius norm.  The idea behind all this is that `ForceFn` as
            given above *must* remain positive (for least-squares optimization), and so `shift_fctr`
            must be large enough to ensure this is the case.  Usually you don't need to alter the
            default value.

        prob_clip_interval : tuple, optional
            A `(min, max)` tuple that specifies the minium (possibly negative) and maximum values
            allowed for probabilities generated by the model.  If the model gives probabilities
            outside this range they are clipped to `min` or `max`.  These values can be quite
            generous, as the optimizers are quite tolerant of badly behaved probabilities.

        Returns
        -------
        int
            The number of penalty terms.
        """
        self.regularize_factor = regularize_factor
        self.cptp_penalty_factor = cptp_penalty_factor
        self.spam_penalty_factor = spam_penalty_factor
        self.forcefn_grad = forcefn_grad

        self.prob_clip_interval = prob_clip_interval  # not really a "penalty" per se, but including it as one
        # gives the user the ability to easily set it if they ever need to (unlikely)

        ex = 0  # Compute "extra" number of terms/lsvec-element/rows-of-jacobian beyond evaltree elements

        if forcefn_grad is not None:
            ex += forcefn_grad.shape[0]
            ffg_norm = _np.linalg.norm(forcefn_grad)
            start_norm = _np.linalg.norm(self.mdl.to_vector())
            self.forceShift = ffg_norm * (ffg_norm + start_norm) * shift_fctr
            #used to keep forceShift - _np.dot(forcefn_grad,paramvec) positive (Note: not analytic, just a heuristic!)

        if self.regularize_factor != 0: ex += self.nparams
        if self.cptp_penalty_factor != 0: ex += _cptp_penalty_size(self.mdl)
        if self.spam_penalty_factor != 0: ex += _spam_penalty_size(self.mdl)

        return ex

    def _lspenaltyvec(self, paramvec):
        """
        The least-squares penalty vector, an array of the square roots of the penalty terms.

        Parameters
        ----------
        paramvec : numpy.ndarray
            The vector of (model) parameters to evaluate the objective function at.

        Returns
        -------
        numpy.ndarray
        """
        if self.forcefn_grad is not None:
            force_vec = self.forceShift - _np.dot(self.forcefn_grad, self.mdl.to_vector())
            assert(_np.all(force_vec >= 0)), "Inadequate forcing shift!"
            forcefn_penalty = _np.sqrt(force_vec)
        else: forcefn_penalty = []

        if self.regularize_factor != 0:
            paramvec_norm = self.regularize_factor * _np.array([max(0, absx - 1.0) for absx in map(abs, paramvec)], 'd')
        else: paramvec_norm = []  # so concatenate ignores

        if self.cptp_penalty_factor > 0:
            cp_penalty_vec = _cptp_penalty(self.mdl, self.cptp_penalty_factor, self.opBasis)
        else: cp_penalty_vec = []  # so concatenate ignores

        if self.spam_penalty_factor > 0:
            spam_penalty_vec = _spam_penalty(self.mdl, self.spam_penalty_factor, self.opBasis)
        else: spam_penalty_vec = []  # so concatenate ignores

        return _np.concatenate((forcefn_penalty, paramvec_norm, cp_penalty_vec, spam_penalty_vec))

    def _penaltyvec(self, paramvec):
        """
        The penalty vector, an array of all the penalty terms.

        Parameters
        ----------
        paramvec : numpy.ndarray
            The vector of (model) parameters to evaluate the objective function at.

        Returns
        -------
        numpy.ndarray
        """
        return self._lspenaltyvec(paramvec)**2

    def _fill_lspenaltyvec_jac(self, paramvec, lspenaltyvec_jac):
        """
        Fill `lspenaltyvec_jac` with the jacobian of the least-squares (sqrt of the) penalty vector.

        Parameters
        ----------
        paramvec : numpy.ndarray
            The vector of (model) parameters to evaluate the objective function at.

        lspenaltyvec_jac : numpy.ndarray
            The array to fill.

        Returns
        -------
        None
        """
        off = 0

        if self.forcefn_grad is not None:
            n = self.forcefn_grad.shape[0]
            lspenaltyvec_jac[off:off + n, :] = -self.forcefn_grad
            off += n

        if self.regularize_factor > 0:
            n = len(paramvec)
            lspenaltyvec_jac[off:off + n, :] = _np.diag([(self.regularize_factor * _np.sign(x) if abs(x) > 1.0 else 0.0)
                                                         for x in paramvec])  # (N,N)
            off += n

        if self.cptp_penalty_factor > 0:
            off += _cptp_penalty_jac_fill(
                lspenaltyvec_jac[off:, :], self.mdl, self.cptp_penalty_factor, self.opBasis)

        if self.spam_penalty_factor > 0:
            off += _spam_penalty_jac_fill(
                lspenaltyvec_jac[off:, :], self.mdl, self.spam_penalty_factor, self.opBasis)

        assert(off == self.ex)

    def _fill_dterms_penalty(self, paramvec, terms_jac):
        """
        Fill `terms_jac` with the jacobian of the penalty vector.

        Parameters
        ----------
        paramvec : numpy.ndarray
            The vector of (model) parameters to evaluate the objective function at.

        terms_jac : numpy.ndarray
            The array to fill.

        Returns
        -------
        None
        """
        # terms_penalty = ls_penalty**2
        # terms_penalty_jac = 2 * ls_penalty * ls_penalty_jac
        self._fill_lspenaltyvec_jac(paramvec, terms_jac)
        terms_jac[:, :] *= 2 * self._lspenaltyvec(paramvec)[:, None]

    #Omitted-probability support functions

    def _omitted_prob_first_terms(self, probs):
        """
        Extracts the value of the first term for each circuit that has omitted probabilities.

        Nonzero probabilities may be predicted for circuit outcomes that
        never occur in the data, and therefore do not produce "terms" for
        the objective function sum.  Yet, in many objective functions, zero-
        frequency terms that have non-zero probabilities still produce a
        non-zero contribution and must be included.  This is performed by
        adding these "omitted-probability" contributions to the first
        (nonzero-frequncy, thus present) term corresponding to the given
        circuit.  This function computes these omitted (zero-frequency)
        terms and returns them in an array of length equal to the number
        of circuits with omitted-probability contributions.

        Parameters
        ----------
        probs : numpy.ndarray
            The (full) vector of probabilities. Length is equal to the
            total number of circuit outcomes (not the length of the
            returned array).

        Returns
        -------
        numpy.ndarray
        """
        omitted_probs = 1.0 - _np.array([_np.sum(probs[self.lookup[i]])
                                         for i in self.indicesOfCircuitsWithOmittedData])
        return self.raw_objfn.zero_freq_terms(self.N[self.firsts], omitted_probs)
        #DEBUG TODO REMOVE
        #if debug and (self.comm is None or self.comm.Get_rank() == 0):
        #    print(" omitted_probs range = ", _np.min(omitted_probs), _np.max(omitted_probs))
        #    p0 = 1.0 / (0.5 * (1. + self.alpha) / (self.x1**(2 + self.alpha) * self.fmin))
        #    print(" nSparse = ",len(self.firsts), " nOmitted >p0=", _np.count_nonzero(omitted_probs >= p0),
        #          " <0=", _np.count_nonzero(omitted_probs < 0))
        #    print(" |v(post-sparse)|^2 = ",_np.sum(v))

    def _update_lsvec_for_omitted_probs(self, lsvec, probs):
        """
        Updates the least-squares vector `lsvec`, adding the omitted-probability contributions.

        Parameters
        ----------
        lsvec : numpy.ndarray
            Vector of least-squares (sqrt of terms) objective function values *before* adding
            omitted-probability contributions.  This function updates this array.

        probs : numpy.ndarray
            The (full) vector of probabilities. Length is equal to the
            total number of circuit outcomes.

        Returns
        -------
        None
        """
        # lsvec = sqrt(terms) => sqrt(terms + zerofreqfn(omitted))
        lsvec[self.firsts] = _np.sqrt(lsvec[self.firsts]**2 + self._omitted_prob_first_terms(probs))

    def _update_terms_for_omitted_probs(self, terms, probs):
        """
        Updates the terms vector `terms`, adding the omitted-probability contributions.

        Parameters
        ----------
        terms : numpy.ndarray
            Vector of objective function term values *before* adding
            omitted-probability contributions.  This function updates this array.

        probs : numpy.ndarray
            The (full) vector of probabilities. Length is equal to the
            total number of circuit outcomes.

        Returns
        -------
        None
        """
        # terms => terms + zerofreqfn(omitted)
        terms[self.firsts] += self._omitted_prob_first_terms(probs)
        #DEBUG TODO REMOVE
        #if debug and (self.comm is None or self.comm.Get_rank() == 0):
        #    print(" vrange2 = ",_np.min(v),_np.max(v))
        #    print(" omitted_probs range = ", _np.min(omitted_probs), _np.max(omitted_probs))
        #    p0 = 1.0 / ((0.5 / self.fmin) * 1.0 / self.x1**2)
        #    print(" nSparse = ",len(self.firsts), " nOmitted >p0=", _np.count_nonzero(omitted_probs >= p0),
        #          " <0=", _np.count_nonzero(omitted_probs < 0))
        #    print(" |v(post-sparse)|^2 = ",_np.sum(v))

    def _omitted_prob_first_dterms(self, probs):
        """
        Compute the derivative of the first-terms vector returned by :method:`_omitted_prob_first_terms`.

        This derivative is just with respect to the *probabilities*, not the
        model parameters, as it anticipates a final dot product with the jacobian
        of the computed probabilities with respect to the model parameters (see
        :method:`_update_dterms_for_omitted_probs`).

        Parameters
        ----------
        probs : numpy.ndarray
            The (full) vector of probabilities. Length is equal to the
            total number of circuit outcomes.

        Returns
        -------
        numpy.ndarray
            Vector of the derivatives of the term values with respect
            to the corresponding probability.  As such, this is a 1D
            array of length equal to the number of circuits with omitted
            contributions.
        """
        omitted_probs = 1.0 - _np.array([_np.sum(probs[self.lookup[i]])
                                         for i in self.indicesOfCircuitsWithOmittedData])
        return self.raw_objfn.zero_freq_dterms(self.N[self.firsts], omitted_probs)

    def _update_dterms_for_omitted_probs(self, dterms, probs, dprobs_omitted_rowsum):
        # terms => terms + zerofreqfn(omitted)
        # dterms => dterms + dzerofreqfn(omitted) * domitted  (and domitted = (-omitted_rowsum))
        """
        Updates term jacobian to account for omitted probabilities.

        Parameters
        ----------
        dterms : numpy.ndarray
            Jacobian of terms before and omitted-probability contributions are added.
            This array is updated by this function.

        probs : numpy.ndarray
            The (full) vector of probabilities. Length is equal to the
            total number of circuit outcomes.

        dprobs_omitted_rowsum : numpy.ndarray
            An array of shape `(M,N)` where `M` is the number of circuits with
            omitted contributions and `N` is the number of model parameters.  This
            matrix results from summing up the jacobian rows of all the *present*
            probabilities for the circuit corresponding to the row.  That is, the
            i-th row of this matrix contains the summed-up derivatives of all the
            computed probabilities (i.e. present outcomes) for the i-th circuit with
            omitted probabilities. These omitted probabilities are never computed, but
            are inferred as 1.0 minus the present probabilities, so this matrix gives
            the negative of the derivative of the omitted probabilities.

        Returns
        -------
        None
        """
        dterms[self.firsts] -= self._omitted_prob_first_dterms(probs)[:, None] * dprobs_omitted_rowsum

    def _update_dlsvec_for_omitted_probs(self, dlsvec, lsvec, probs, dprobs_omitted_rowsum):
        """
        Updates least-squares vector's jacobian to account for omitted probabilities.

        Parameters
        ----------
        dlsvec : numpy.ndarray
            Jacobian of least-squares vector before and omitted-probability contributions
            are added.  This array is updated by this function.

        lsvec : numpy.ndarray
            The least-squares vector itself, as this is often helpful in this computation.
            Length is equal to the total number of circuit outcomes.

        probs : numpy.ndarray
            The (full) vector of probabilities. Length is equal to the
            total number of circuit outcomes.

        dprobs_omitted_rowsum : numpy.ndarray
            An array of shape `(M,N)` where `M` is the number of circuits with
            omitted contributions and `N` is the number of model parameters.  This
            matrix results from summing up the jacobian rows of all the *present*
            probabilities for the circuit corresponding to the row.  That is, the
            i-th row of this matrix contains the summed-up derivatives of all the
            computed probabilities (i.e. present outcomes) for the i-th circuit with
            omitted probabilities. These omitted probabilities are never computed, but
            are inferred as 1.0 minus the present probabilities, so this matrix gives
            the negative of the derivative of the omitted probabilities.

        Returns
        -------
        None
        """
        # lsvec = sqrt(terms) => sqrt(terms + zerofreqfn(omitted))
        # dlsvec = 0.5 / sqrt(terms) * dterms = 0.5 / lsvec * dterms
        #          0.5 / sqrt(terms + zerofreqfn(omitted)) * (dterms + dzerofreqfn(omitted) * domitted)
        # so dterms = 2 * lsvec * dlsvec, and
        #    new_dlsvec = 0.5 / sqrt(...) * (2 * lsvec * dlsvec + dzerofreqfn(omitted) * domitted)

        lsvec_firsts = lsvec[self.firsts]
        updated_lsvec = _np.sqrt(lsvec_firsts**2 + self._omitted_prob_first_terms(probs))
        updated_lsvec = _np.where(updated_lsvec == 0, 1.0, updated_lsvec)  # avoid 0/0 where lsvec & deriv == 0

        # dlsvec => 0.5 / updated_lsvec * (2 * lsvec * dlsvec + dzerofreqfn(omitted) * domitted) memory efficient:
        dlsvec[self.firsts] *= (lsvec_firsts / updated_lsvec)[:, None]
        dlsvec[self.firsts] -= ((0.5 / updated_lsvec) * self._omitted_prob_first_dterms(probs))[:, None] \
            * dprobs_omitted_rowsum
        #TODO: REMOVE
        #if (self.comm is None or self.comm.Get_rank() == 0):
        #    print(" |dprobs_omitted_rowsum| = ",_np.linalg.norm(dprobs_omitted_rowsum))
        #    print(" |dprobs_factor_omitted| = ",_np.linalg.norm(((0.5 / lsvec_firsts)
        #                                    * self.omitted_prob_first_dterms(probs))))
        #    print(" |jac(post-sparse)| = ",_np.linalg.norm(dlsvec))

    #Objective Function

    def lsvec(self, paramvec=None, oob_check=False):
        """
        Compute the least-squares vector of the objective function.

        This is the square-root of the terms-vector returned from :method:`terms`.
        This vector is the objective function value used by a least-squares
        optimizer when optimizing this objective function.  Note that the existence
        of this quantity requires that the terms be non-negative.  If this is not
        the case, an error is raised.

        Parameters
        ----------
        paramvec : numpy.ndarray, optional
            The vector of (model) parameters to evaluate the objective function at.
            If `None`, then the model's current parameter vector is used (held internally).

        oob_check : bool, optional
            Whether the objective function should raise an error if it is being
            evaluated in an "out of bounds" region.

        Returns
        -------
        numpy.ndarray
            An array of shape `(nElements,)` where `nElements` is the number
            of circuit outcomes.
        """
        tm = _time.time()
        if paramvec is not None:
            self.mdl.from_vector(paramvec)
        else:
            paramvec = self.mdl.to_vector()

        self.mdl.bulk_fill_probs(self.probs, self.eval_tree, self.prob_clip_interval,
                                 self.check, self.raw_objfn.comm)

        if oob_check:  # Only used for termgap cases
            if not self.mdl.bulk_probs_paths_are_sufficient(self.eval_tree,
                                                            self.probs,
                                                            self.raw_objfn.comm,
                                                            mem_limit=self.raw_objfn.mem_limit,
                                                            verbosity=1):
                raise ValueError("Out of bounds!")  # signals LM optimizer

        lsvec = self.raw_objfn.lsvec(self.probs, self.counts, self.N, self.freqs)
        lsvec = _np.concatenate((lsvec, self._lspenaltyvec(paramvec)))

        if self.firsts is not None:
            self._update_lsvec_for_omitted_probs(lsvec, self.probs)

        self.raw_objfn.profiler.add_time("LS OBJECTIVE", tm)
        assert(lsvec.shape == (self.nelements + self.ex,))
        return lsvec

    def terms(self, paramvec=None):
        """
        Compute the terms of the objective function.

        The "terms" are the per-circuit-outcome values that get summed together
        to result in the objective function value.

        Parameters
        ----------
        paramvec : numpy.ndarray, optional
            The vector of (model) parameters to evaluate the objective function at.
            If `None`, then the model's current parameter vector is used (held internally).

        Returns
        -------
        numpy.ndarray
            An array of shape `(nElements,)` where `nElements` is the number
            of circuit outcomes.
        """
        tm = _time.time()
        if paramvec is not None: self.mdl.from_vector(paramvec)
        else: paramvec = self.mdl.to_vector()

        self.mdl.bulk_fill_probs(self.probs, self.eval_tree, self.prob_clip_interval,
                                 self.check, self.raw_objfn.comm)

        terms = self.raw_objfn.terms(self.probs, self.counts, self.N, self.freqs)
        terms = _np.concatenate((terms, self._penaltyvec(paramvec)))

        if self.firsts is not None:
            self._update_terms_for_omitted_probs(terms, self.probs)

        self.raw_objfn.profiler.add_time("TERMS OBJECTIVE", tm)
        assert(terms.shape == (self.nelements + self.ex,))
        return terms

    # Jacobian function
    def dlsvec(self, paramvec=None):
        """
        The derivative (jacobian) of the least-squares vector.

        Derivatives are taken with respect to model parameters.

        Parameters
        ----------
        paramvec : numpy.ndarray, optional
            The vector of (model) parameters to evaluate the objective function at.
            If `None`, then the model's current parameter vector is used (held internally).

        Returns
        -------
        numpy.ndarray
            An array of shape `(nElements,nParams)` where `nElements` is the number
            of circuit outcomes and `nParams` is the number of model parameters.
        """
        tm = _time.time()
        dprobs = self.jac[0:self.nelements, :]  # avoid mem copying: use jac mem for dprobs
        dprobs.shape = (self.nelements, self.nparams)
        if paramvec is not None:
            self.mdl.from_vector(paramvec)
        else:
            paramvec = self.mdl.to_vector()

        self.mdl.bulk_fill_dprobs(dprobs, self.eval_tree,
                                  pr_mx_to_fill=self.probs, clip_to=self.prob_clip_interval,
                                  check=self.check, comm=self.raw_objfn.comm, wrt_block_size=self.wrt_block_size,
                                  profiler=self.raw_objfn.profiler, gather_mem_limit=self.gthrMem)

        #DEBUG TODO REMOVE - test dprobs to make sure they look right.
        #eps = 1e-7
        #db_probs = _np.empty(self.probs.shape, 'd')
        #db_probs2 = _np.empty(self.probs.shape, 'd')
        #db_dprobs = _np.empty(dprobs.shape, 'd')
        #self.mdl.bulk_fill_probs(db_probs, self.eval_tree, self.prob_clip_interval, self.check, self.comm)
        #for i in range(self.nparams):
        #    paramvec_eps = paramvec.copy()
        #    paramvec_eps[i] += eps
        #    self.mdl.from_vector(paramvec_eps)
        #    self.mdl.bulk_fill_probs(db_probs2, self.eval_tree, self.prob_clip_interval, self.check, self.comm)
        #    db_dprobs[:,i] = (db_probs2 - db_probs) / eps
        #if _np.linalg.norm(dprobs - db_dprobs)/dprobs.size > 1e-6:
        #    #assert(False), "STOP: %g" % (_np.linalg.norm(dprobs - db_dprobs)/db_dprobs.size)
        #    print("DB: dprobs per el mismatch = ",_np.linalg.norm(dprobs - db_dprobs)/db_dprobs.size)
        #self.mdl.from_vector(paramvec)
        #dprobs[:,:] = db_dprobs[:,:]

        if self.firsts is not None:
            for ii, i in enumerate(self.indicesOfCircuitsWithOmittedData):
                self.dprobs_omitted_rowsum[ii, :] = _np.sum(dprobs[self.lookup[i], :], axis=0)

        dg_dprobs, lsvec = self.raw_objfn.dlsvec_and_lsvec(self.probs, self.counts, self.N, self.freqs)
        dprobs *= dg_dprobs[:, None]
        # (nelements,N) * (nelements,1)   (N = dim of vectorized model)
        # this multiply also computes jac, which is just dprobs
        # with a different shape (jac.shape == [nelements,nparams])

        if self.firsts is not None:
            #Note: lsvec is assumed to be *not* updated w/omitted probs contribution
            self._update_dlsvec_for_omitted_probs(dprobs, lsvec, self.probs, self.dprobs_omitted_rowsum)

        self._fill_lspenaltyvec_jac(paramvec, self.jac[self.nelements:, :])  # jac.shape == (nelements+N,N)

        if self.check_jacobian: _opt.check_jac(lambda v: self.lsvec(
            v), paramvec, self.jac, tol=1e-3, eps=1e-6, errType='abs')  # TO FIX

        # dpr has shape == (nCircuits, nDerivCols), weights has shape == (nCircuits,)
        # return shape == (nCircuits, nDerivCols) where ret[i,j] = dP[i,j]*(weights+dweights*(p-f))[i]
        self.raw_objfn.profiler.add_time("JACOBIAN", tm)
        return self.jac

    def dterms(self, paramvec=None):
        """
        Compute the jacobian of the terms of the objective function.

        The "terms" are the per-circuit-outcome values that get summed together
        to result in the objective function value.  Differentiation is with
        respect to model parameters.

        Parameters
        ----------
        paramvec : numpy.ndarray, optional
            The vector of (model) parameters to evaluate the objective function at.
            If `None`, then the model's current parameter vector is used (held internally).

        Returns
        -------
        numpy.ndarray
            An array of shape `(nElements,nParams)` where `nElements` is the number
            of circuit outcomes and `nParams` is the number of model parameters.
        """
        tm = _time.time()
        dprobs = self.jac[0:self.nelements, :]  # avoid mem copying: use jac mem for dprobs
        dprobs.shape = (self.nelements, self.nparams)
        if paramvec is not None:
            self.mdl.from_vector(paramvec)
        else:
            paramvec = self.mdl.to_vector()

        self.mdl.bulk_fill_dprobs(dprobs, self.eval_tree,
                                  pr_mx_to_fill=self.probs, clip_to=self.prob_clip_interval,
                                  check=self.check, comm=self.raw_objfn.comm, wrt_block_size=self.wrt_block_size,
                                  profiler=self.raw_objfn.profiler, gather_mem_limit=self.gthrMem)

        if self.firsts is not None:
            for ii, i in enumerate(self.indicesOfCircuitsWithOmittedData):
                self.dprobs_omitted_rowsum[ii, :] = _np.sum(dprobs[self.lookup[i], :], axis=0)

        dprobs *= self.raw_objfn.dterms(self.probs, self.counts, self.N, self.freqs)[:, None]
        # (nelements,N) * (nelements,1)   (N = dim of vectorized model)
        # this multiply also computes jac, which is just dprobs
        # with a different shape (jac.shape == [nelements,nparams])

        if self.firsts is not None:
            self._update_dterms_for_omitted_probs(dprobs, self.probs, self.dprobs_omitted_rowsum)

        self._fill_dterms_penalty(paramvec, self.jac[self.nelements:, :])  # jac.shape == (nelements+N,N)

        if self.check_jacobian: _opt.check_jac(lambda v: self.lsvec(
            v), paramvec, self.jac, tol=1e-3, eps=1e-6, errType='abs')  # TO FIX

        # dpr has shape == (nCircuits, nDerivCols), weights has shape == (nCircuits,)
        # return shape == (nCircuits, nDerivCols) where ret[i,j] = dP[i,j]*(weights+dweights*(p-f))[i]
        self.raw_objfn.profiler.add_time("JACOBIAN", tm)
        return self.jac

    def hessian_brute(self, paramvec=None):
        """
        Computes the Hessian using a brute force approach.

        Parameters
        ----------
        paramvec : numpy.ndarray, optional
            The vector of (model) parameters to evaluate the objective function at.
            If `None`, then the model's current parameter vector is used (held internally).

        Returns
        -------
        numpy.ndarray
            The hessian of this objective function, of shape `(N,N)` where `N` is
            the number of model parameters.
        """
        if self.firsts is not None:
            raise NotImplementedError("Brute-force Hessian not implemented for sparse data (yet)")

        #General idea of what we're doing:
        # Let f(pv) = g(probs(pv)), and let there be nelements elements (i.e. probabilities) & len(pv) == N
        #  => df/dpv = dg/dprobs * dprobs/dpv = (nelements,) * (nelements,N)
        #  => d2f/dpv1dpv2 = d/dpv2( dg/dprobs * dprobs/dpv1 )
        #                  = (d2g/dprobs2 * dprobs/dpv2) * dprobs/dpv1 + dg/dprobs * d2probs/dpv1dpv2
        #                  =  (KM,)       * (KM,N2)       * (KM,N1)    + (KM,)     * (KM,N1,N2)
        # Note that we need to end up with an array with shape (KM,N1,N2), and so we need to swap axes of first term

        if paramvec is not None: self.mdl.from_vector(paramvec)
        dprobs = self.jac[0:self.nelements, :]  # avoid mem copying: use jac mem for dprobs
        self.mdl.bulk_fill_hprobs(self.hprobs, self.eval_tree, self.probs, dprobs,
                                  self.prob_clip_interval, self.check, self.comm)  # use cache?

        dg_dprobs = self.raw_objfn.dterms(self.probs, self.counts, self.N, self.freqs)[:, None, None]
        d2g_dprobs2 = self.raw_objfn.hterms(self.probs, self.counts, self.N, self.freqs)[:, None, None]
        dprobs_dp1 = dprobs[:, :, None]  # (nelements,N,1)
        dprobs_dp2 = dprobs[:, None, :]  # (nelements,1,N)

        #hessian = d2g_dprobs2 * dprobs_dp2 * dprobs_dp1 + dg_dprobs * self.hprobs
        # do the above line in a more memory efficient way:
        hessian = self.hprobs
        hessian *= dg_dprobs
        hessian += d2g_dprobs2 * dprobs_dp2 * dprobs_dp1

        return _np.sum(hessian, axis=0)  # sum over operation sequences and spam labels => (N)

    def approximate_hessian(self, paramvec=None):
        #Almost the same as function above but drops hprobs term
        """
        Compute an approximate Hessian of this objective function.

        This is typically much less expensive than :method:`hessian` and
        does not require that `enable_hessian=True` was set upon initialization.
        It computes an approximation to the Hessian that only utilizes the
        information in the Jacobian. Derivatives are takes with respect to model
        parameters.

        Parameters
        ----------
        paramvec : numpy.ndarray, optional
            The vector of (model) parameters to evaluate the objective function at.
            If `None`, then the model's current parameter vector is used (held internally).

        Returns
        -------
        numpy.ndarray
            An array of shape `(nParams, nParams)` where `nParams` is the number
            of model parameters.
        """
        if self.firsts is not None:
            raise NotImplementedError("Chi2 hessian not implemented for sparse data (yet)")

        if paramvec is not None: self.mdl.from_vector(paramvec)
        dprobs = self.jac[0:self.nelements, :]  # avoid mem copying: use jac mem for dprobs
        self.mdl.bulk_fill_dprobs(dprobs, self.eval_tree, self.probs, self.prob_clip_interval,
                                  self.check, self.raw_objfn.comm)  # use cache?

        d2g_dprobs2 = self.raw_objfn.hterms(self.probs, self.counts, self.N, self.freqs)[:, None, None]
        dprobs_dp1 = dprobs[:, :, None]  # (nelements,N,1)
        dprobs_dp2 = dprobs[:, None, :]  # (nelements,1,N)

        hessian = d2g_dprobs2 * dprobs_dp2 * dprobs_dp1
        return _np.sum(hessian, axis=0)  # sum over operation sequences and spam labels => (N)

    def hessian(self, paramvec=None):
        """
        Compute the Hessian of this objective function.

        Derivatives are takes with respect to model parameters.

        Parameters
        ----------
        paramvec : numpy.ndarray, optional
            The vector of (model) parameters to evaluate the objective function at.
            If `None`, then the model's current parameter vector is used (held internally).

        Returns
        -------
        numpy.ndarray
            An array of shape `(nParams, nParams)` where `nParams` is the number
            of model parameters.
        """
        if self.ex != 0: raise NotImplementedError("Hessian is not implemented for penalty terms yet!")
        if paramvec is not None: self.mdl.from_vector(paramvec)
        return self._construct_hessian(self.counts, self.N, self.prob_clip_interval)

    def _hessian_from_block(self, hprobs, dprobs12, probs, counts, total_counts, freqs):
        """ Factored-out computation of hessian from raw components """

        #General idea of what we're doing:
        # Let f(pv) = g(probs(pv)), and let there be KM elements (i.e. probabilities) & len(pv) == N
        #  => df/dpv = dg/dprobs * dprobs/dpv = (KM,) * (KM,N)
        #  => d2f/dpv1dpv2 = d/dpv2( dg/dprobs * dprobs/dpv1 )
        #                  = (d2g/dprobs2 * dprobs/dpv2) * dprobs/dpv1 + dg/dprobs * d2probs/dpv1dpv2
        #                  =  (KM,)       * (KM,N2)       * (KM,N1)    + (KM,)     * (KM,N1,N2)
        # so: hessian = d2(raw_objfn)/dprobs2 * dprobs12 + d(raw_objfn)/dprobs * hprobs

        dprobs12_coeffs = self.raw_objfn.hterms(probs, counts, total_counts, freqs)
        hprobs_coeffs = self.raw_objfn.dterms(probs, counts, total_counts, freqs)

        if self.firsts is not None:
            #Allocate these above?  Need to know block sizes of dprobs12 & hprobs...
            dprobs12_omitted_rowsum = _np.empty((len(self.firsts),) + dprobs12.shape[1:], 'd')
            hprobs_omitted_rowsum = _np.empty((len(self.firsts),) + hprobs.shape[1:], 'd')

            omitted_probs = 1.0 - _np.array([_np.sum(probs[self.lookup[i]])
                                             for i in self.indicesOfCircuitsWithOmittedData])
            for ii, i in enumerate(self.indicesOfCircuitsWithOmittedData):
                dprobs12_omitted_rowsum[ii, :, :] = _np.sum(dprobs12[self.lookup[i], :, :], axis=0)
                hprobs_omitted_rowsum[ii, :, :] = _np.sum(hprobs[self.lookup[i], :, :], axis=0)

            dprobs12_omitted_coeffs = -self.raw_objfn.zero_freq_hterms(total_counts[self.firsts], omitted_probs)
            hprobs_omitted_coeffs = -self.raw_objfn.zero_freq_dterms(total_counts[self.firsts], omitted_probs)

        # hessian = hprobs_coeffs * hprobs + dprobs12_coeff * dprobs12
        #  but re-using dprobs12 and hprobs memory (which is overwritten!)
        hprobs *= hprobs_coeffs[:, None, None]
        dprobs12 *= dprobs12_coeffs[:, None, None]
        if self.firsts is not None:
            hprobs[self.firsts, :, :] += hprobs_omitted_coeffs[:, None, None] * hprobs_omitted_rowsum
            dprobs12[self.firsts, :, :] += dprobs12_omitted_coeffs[:, None, None] * dprobs12_omitted_rowsum
        hessian = dprobs12; hessian += hprobs

        # hessian[iElement,iModelParam1,iModelParams2] contains all d2(logl)/d(modelParam1)d(modelParam2) contributions
        # suming over element dimension (operation sequences in eval_subtree) gets current subtree contribution
        # for (N,N')-sized block of Hessian
        return _np.sum(hessian, axis=0)


class Chi2Function(TimeIndependentMDSObjectiveFunction):
    """
    Model-based chi-squared function: `N(p-f)^2 / p`

    Parameters
    ----------
    mdl : Model
        The model - specifies how parameter values are turned into probabilities
        for each circuit outcome.

    dataset : DataSet
        The data set - specifies how counts and total_counts are obtained for each
        circuit outcome.

    circuit_list : list or BulkCircuitList
        The circuit list - specifies what probabilities and counts this objective
        function compares.  If `None`, then the keys of `dataset` are used.

    regularization : dict, optional
        Regularization values.

    penalties : dict, optional
        Penalty values.  Penalties usually add additional (penalty) terms to the sum
        of per-circuit-outcome contributions that evaluate to the objective function.

    cache : ComputationCache, optional
        A cache for storing values using the same model, data set, and circuit list.

    resource_alloc : ResourceAllocation, optional
        Available resources and how they should be allocated for computations.

    name : str, optional
        A name for this objective function (can be anything).

    description : str, optional
        A description for this objective function (can be anything)

    verbosity : int, optional
        Level of detail to print to stdout.

    enable_hessian : bool, optional
        Whether hessian calculations are allowed.  If `True` then more resources are
        needed.  If `False`, calls to hessian-requiring function will result in an
        error.
    """
    def __init__(self, mdl, dataset, circuit_list, regularization=None, penalties=None,
                 cache=None, resource_alloc=None, name=None, description=None, verbosity=0, enable_hessian=False):
        raw_objfn = RawChi2Function(regularization, resource_alloc, name, description, verbosity)
        super().__init__(raw_objfn, mdl, dataset, circuit_list, penalties, cache, verbosity, enable_hessian)


class ChiAlphaFunction(TimeIndependentMDSObjectiveFunction):
    """
    Model-based chi-alpha function: `N[x + 1/(alpha * x^alpha) - (1 + 1/alpha)]` where `x := p/f`.

    Parameters
    ----------
    mdl : Model
        The model - specifies how parameter values are turned into probabilities
        for each circuit outcome.

    dataset : DataSet
        The data set - specifies how counts and total_counts are obtained for each
        circuit outcome.

    circuit_list : list or BulkCircuitList
        The circuit list - specifies what probabilities and counts this objective
        function compares.  If `None`, then the keys of `dataset` are used.

    regularization : dict, optional
        Regularization values.

    penalties : dict, optional
        Penalty values.  Penalties usually add additional (penalty) terms to the sum
        of per-circuit-outcome contributions that evaluate to the objective function.

    cache : ComputationCache, optional
        A cache for storing values using the same model, data set, and circuit list.

    resource_alloc : ResourceAllocation, optional
        Available resources and how they should be allocated for computations.

    name : str, optional
        A name for this objective function (can be anything).

    description : str, optional
        A description for this objective function (can be anything)

    verbosity : int, optional
        Level of detail to print to stdout.

    enable_hessian : bool, optional
        Whether hessian calculations are allowed.  If `True` then more resources are
        needed.  If `False`, calls to hessian-requiring function will result in an
        error.

    alpha : float, optional
        The alpha parameter, which lies in the interval (0,1].
    """
    def __init__(self, mdl, dataset, circuit_list, regularization=None, penalties=None,
                 cache=None, resource_alloc=None, name=None, description=None, verbosity=0, enable_hessian=False,
                 alpha=1):
        raw_objfn = RawChiAlphaFunction(regularization, resource_alloc, name, description, verbosity, alpha)
        super().__init__(raw_objfn, mdl, dataset, circuit_list, penalties, cache, verbosity, enable_hessian)


class FreqWeightedChi2Function(TimeIndependentMDSObjectiveFunction):
    """
    Model-based frequency-weighted chi-squared function: `N(p-f)^2 / f`

    Parameters
    ----------
    mdl : Model
        The model - specifies how parameter values are turned into probabilities
        for each circuit outcome.

    dataset : DataSet
        The data set - specifies how counts and total_counts are obtained for each
        circuit outcome.

    circuit_list : list or BulkCircuitList
        The circuit list - specifies what probabilities and counts this objective
        function compares.  If `None`, then the keys of `dataset` are used.

    regularization : dict, optional
        Regularization values.

    penalties : dict, optional
        Penalty values.  Penalties usually add additional (penalty) terms to the sum
        of per-circuit-outcome contributions that evaluate to the objective function.

    cache : ComputationCache, optional
        A cache for storing values using the same model, data set, and circuit list.

    resource_alloc : ResourceAllocation, optional
        Available resources and how they should be allocated for computations.

    name : str, optional
        A name for this objective function (can be anything).

    description : str, optional
        A description for this objective function (can be anything)

    verbosity : int, optional
        Level of detail to print to stdout.

    enable_hessian : bool, optional
        Whether hessian calculations are allowed.  If `True` then more resources are
        needed.  If `False`, calls to hessian-requiring function will result in an
        error.
    """
    def __init__(self, mdl, dataset, circuit_list, regularization=None, penalties=None,
                 cache=None, resource_alloc=None, name=None, description=None, verbosity=0, enable_hessian=False):
        raw_objfn = RawFreqWeightedChi2Function(regularization, resource_alloc, name, description, verbosity)
        super().__init__(raw_objfn, mdl, dataset, circuit_list, penalties, cache, verbosity, enable_hessian)


class PoissonPicDeltaLogLFunction(TimeIndependentMDSObjectiveFunction):
    """
    Model-based poisson-picture delta log-likelihood function: `N*f*log(f/p) - N*(f-p)`.

    Parameters
    ----------
    mdl : Model
        The model - specifies how parameter values are turned into probabilities
        for each circuit outcome.

    dataset : DataSet
        The data set - specifies how counts and total_counts are obtained for each
        circuit outcome.

    circuit_list : list or BulkCircuitList
        The circuit list - specifies what probabilities and counts this objective
        function compares.  If `None`, then the keys of `dataset` are used.

    regularization : dict, optional
        Regularization values.

    penalties : dict, optional
        Penalty values.  Penalties usually add additional (penalty) terms to the sum
        of per-circuit-outcome contributions that evaluate to the objective function.

    cache : ComputationCache, optional
        A cache for storing values using the same model, data set, and circuit list.

    resource_alloc : ResourceAllocation, optional
        Available resources and how they should be allocated for computations.

    name : str, optional
        A name for this objective function (can be anything).

    description : str, optional
        A description for this objective function (can be anything)

    verbosity : int, optional
        Level of detail to print to stdout.

    enable_hessian : bool, optional
        Whether hessian calculations are allowed.  If `True` then more resources are
        needed.  If `False`, calls to hessian-requiring function will result in an
        error.
    """
    def __init__(self, mdl, dataset, circuit_list, regularization=None, penalties=None,
                 cache=None, resource_alloc=None, name=None, description=None, verbosity=0, enable_hessian=False):
        raw_objfn = RawPoissonPicDeltaLogLFunction(regularization, resource_alloc, name, description, verbosity)
        super().__init__(raw_objfn, mdl, dataset, circuit_list, penalties, cache, verbosity, enable_hessian)


class DeltaLogLFunction(TimeIndependentMDSObjectiveFunction):
    """
    Model-based delta log-likelihood function: `N*f*log(f/p)`.

    Parameters
    ----------
    mdl : Model
        The model - specifies how parameter values are turned into probabilities
        for each circuit outcome.

    dataset : DataSet
        The data set - specifies how counts and total_counts are obtained for each
        circuit outcome.

    circuit_list : list or BulkCircuitList
        The circuit list - specifies what probabilities and counts this objective
        function compares.  If `None`, then the keys of `dataset` are used.

    regularization : dict, optional
        Regularization values.

    penalties : dict, optional
        Penalty values.  Penalties usually add additional (penalty) terms to the sum
        of per-circuit-outcome contributions that evaluate to the objective function.

    cache : ComputationCache, optional
        A cache for storing values using the same model, data set, and circuit list.

    resource_alloc : ResourceAllocation, optional
        Available resources and how they should be allocated for computations.

    name : str, optional
        A name for this objective function (can be anything).

    description : str, optional
        A description for this objective function (can be anything)

    verbosity : int, optional
        Level of detail to print to stdout.

    enable_hessian : bool, optional
        Whether hessian calculations are allowed.  If `True` then more resources are
        needed.  If `False`, calls to hessian-requiring function will result in an
        error.
    """
    def __init__(self, mdl, dataset, circuit_list, regularization=None, penalties=None,
                 cache=None, resource_alloc=None, name=None, description=None, verbosity=0, enable_hessian=False):
        raw_objfn = RawDeltaLogLFunction(regularization, resource_alloc, name, description, verbosity)
        super().__init__(raw_objfn, mdl, dataset, circuit_list, penalties, cache, verbosity, enable_hessian)


class MaxLogLFunction(TimeIndependentMDSObjectiveFunction):
    """
    Model-based maximum-model log-likelihood function: `N*f*log(f)`

    Parameters
    ----------
    mdl : Model
        The model - specifies how parameter values are turned into probabilities
        for each circuit outcome.

    dataset : DataSet
        The data set - specifies how counts and total_counts are obtained for each
        circuit outcome.

    circuit_list : list or BulkCircuitList
        The circuit list - specifies what probabilities and counts this objective
        function compares.  If `None`, then the keys of `dataset` are used.

    regularization : dict, optional
        Regularization values.

    penalties : dict, optional
        Penalty values.  Penalties usually add additional (penalty) terms to the sum
        of per-circuit-outcome contributions that evaluate to the objective function.

    cache : ComputationCache, optional
        A cache for storing values using the same model, data set, and circuit list.

    resource_alloc : ResourceAllocation, optional
        Available resources and how they should be allocated for computations.

    name : str, optional
        A name for this objective function (can be anything).

    description : str, optional
        A description for this objective function (can be anything)

    verbosity : int, optional
        Level of detail to print to stdout.

    enable_hessian : bool, optional
        Whether hessian calculations are allowed.  If `True` then more resources are
        needed.  If `False`, calls to hessian-requiring function will result in an
        error.
    """
    def __init__(self, mdl, dataset, circuit_list, regularization=None, penalties=None,
                 cache=None, resource_alloc=None, name=None, description=None, verbosity=0, enable_hessian=False):
        raw_objfn = RawMaxLogLFunction(regularization, resource_alloc, name, description, verbosity)
        super().__init__(raw_objfn, mdl, dataset, circuit_list, penalties, cache, verbosity, enable_hessian)


class TVDFunction(TimeIndependentMDSObjectiveFunction):
    """
    Model-based TVD function: `0.5 * |p-f|`.

    Parameters
    ----------
    mdl : Model
        The model - specifies how parameter values are turned into probabilities
        for each circuit outcome.

    dataset : DataSet
        The data set - specifies how counts and total_counts are obtained for each
        circuit outcome.

    circuit_list : list or BulkCircuitList
        The circuit list - specifies what probabilities and counts this objective
        function compares.  If `None`, then the keys of `dataset` are used.

    regularization : dict, optional
        Regularization values.

    penalties : dict, optional
        Penalty values.  Penalties usually add additional (penalty) terms to the sum
        of per-circuit-outcome contributions that evaluate to the objective function.

    cache : ComputationCache, optional
        A cache for storing values using the same model, data set, and circuit list.

    resource_alloc : ResourceAllocation, optional
        Available resources and how they should be allocated for computations.

    name : str, optional
        A name for this objective function (can be anything).

    description : str, optional
        A description for this objective function (can be anything)

    verbosity : int, optional
        Level of detail to print to stdout.

    enable_hessian : bool, optional
        Whether hessian calculations are allowed.  If `True` then more resources are
        needed.  If `False`, calls to hessian-requiring function will result in an
        error.
    """
    def __init__(self, mdl, dataset, circuit_list, regularization=None, penalties=None,
                 cache=None, resource_alloc=None, name=None, description=None, verbosity=0, enable_hessian=False):
        raw_objfn = RawTVDFunction(regularization, resource_alloc, name, description, verbosity)
        super().__init__(raw_objfn, mdl, dataset, circuit_list, penalties, cache, verbosity, enable_hessian)


class TimeDependentMDSObjectiveFunction(MDSObjectiveFunction):
    """
    A time-dependent model-based objective function

    Parameters
    ----------
    mdl : Model
        The model - specifies how parameter values are turned into probabilities
        for each circuit outcome.

    dataset : DataSet
        The data set - specifies how counts and total_counts are obtained for each
        circuit outcome.

    circuit_list : list or BulkCircuitList
        The circuit list - specifies what probabilities and counts this objective
        function compares.  If `None`, then the keys of `dataset` are used.

    regularization : dict, optional
        Regularization values.

    penalties : dict, optional
        Penalty values.  Penalties usually add additional (penalty) terms to the sum
        of per-circuit-outcome contributions that evaluate to the objective function.

    cache : ComputationCache, optional
        A cache for storing values using the same model, data set, and circuit list.

    resource_alloc : ResourceAllocation, optional
        Available resources and how they should be allocated for computations.

    name : str, optional
        A name for this objective function (can be anything).

    verbosity : int, optional
        Level of detail to print to stdout.
    """

    @classmethod
    def builder(cls, name=None, description=None, regularization=None, penalties=None, **kwargs):
        """
        Create an :class:`ObjectiveFunctionBuilder` that builds an objective function of this type.

        Parameters
        ----------
        name : str, optional
            A name for the built objective function (can be anything).

        description : str, optional
            A description for the built objective function (can be anything)

        regularization : dict, optional
            Regularization values.

        penalties : dict, optional
            Penalty values.

        Returns
        -------
        ObjectiveFunctionBuilder
        """
        return ObjectiveFunctionBuilder(cls, name, description, regularization, penalties, **kwargs)

    #This objective function can handle time-dependent circuits - that is, circuits_to_use are treated as
    # potentially time-dependent and mdl as well.  For now, we don't allow any regularization or penalization
    # in this case.
    def __init__(self, mdl, dataset, circuit_list, regularization=None, penalties=None,
                 cache=None, resource_alloc=None, name=None, description=None, verbosity=0):

        dummy = RawObjectiveFunction({}, resource_alloc, name, description, verbosity)
        super().__init__(dummy, mdl, dataset, circuit_list, cache, enable_hessian=False)

        self.time_dependent = True

        if regularization is None: regularization = {}
        self.set_regularization(**regularization)

        if penalties is None: penalties = {}
        self.ex = self.set_penalties(**penalties)  # "extra" (i.e. beyond the (circuit,spamlabel)) rows of jacobian

        #  Allocate peristent memory
        #  (must be AFTER possible operation sequence permutation by
        #   tree and initialization of ds_circuits_to_use)
        self.v = _np.empty(self.nelements, 'd')
        self.jac = _np.empty((self.nelements + self.ex, self.nparams), 'd')
        self.maxCircuitLength = max([len(x) for x in self.circuits_to_use])
        self.num_total_outcomes = [mdl.compute_num_outcomes(c) for c in self.circuits_to_use]  # for sparse data detection

    def set_regularization(self):
        """
        Set regularization values.

        Returns
        -------
        None
        """
        pass  # no regularization

    def set_penalties(self):
        """
        Set penalty terms.
        """
        return 0  # no penalties

    def lsvec(self, paramvec=None):
        """
        Compute the least-squares vector of the objective function.

        This is the square-root of the terms-vector returned from :method:`terms`.
        This vector is the objective function value used by a least-squares
        optimizer when optimizing this objective function.  Note that the existence
        of this quantity requires that the terms be non-negative.  If this is not
        the case, an error is raised.

        Parameters
        ----------
        paramvec : numpy.ndarray, optional
            The vector of (model) parameters to evaluate the objective function at.
            If `None`, then the model's current parameter vector is used (held internally).

        Returns
        -------
        numpy.ndarray
            An array of shape `(nElements,)` where `nElements` is the number
            of circuit outcomes.
        """
        raise NotImplementedError()

    def dlsvec(self, paramvec=None):
        """
        The derivative (jacobian) of the least-squares vector.

        Derivatives are taken with respect to model parameters.

        Parameters
        ----------
        paramvec : numpy.ndarray, optional
            The vector of (model) parameters to evaluate the objective function at.
            If `None`, then the model's current parameter vector is used (held internally).

        Returns
        -------
        numpy.ndarray
            An array of shape `(nElements,nParams)` where `nElements` is the number
            of circuit outcomes and `nParams` is the number of model parameters.
        """
        raise NotImplementedError()


class TimeDependentChi2Function(TimeDependentMDSObjectiveFunction):
    """
    Chi-squared function that can handle time-dependent circuits and data.

    This objective function can handle time-dependent circuits - that is, circuits_to_use are treated as
    potentially time-dependent and mdl as well.  This function currently doesn't support much
    regularization or penalization.
    """

    def set_regularization(self, min_prob_clip_for_weighting=1e-4, radius=1e-4):
        """
        Set regularization values.

        Parameters
        ----------
        min_prob_clip_for_weighting : float, optional
            Cutoff for probability `prob` in `1 / prob` weighting factor (the maximum
            of `prob` and `min_prob_clip_for_weighting` is used in the denominator).

        radius : float, optional
            Affects sharpness of the regularization of zero-frequency terms.

        Returns
        -------
        None
        """
        self.min_prob_clip_for_weighting = min_prob_clip_for_weighting
        self.radius = radius  # parameterizes "roundness" of f == 0 terms

    def set_penalties(self, regularize_factor=0, cptp_penalty_factor=0, spam_penalty_factor=0,
                      prob_clip_interval=(-10000, 10000)):
        """
        Set penalty terms.

        Parameters
        ----------
        regularize_factor : float, optional
            The prefactor of a L1 regularization term that penalizes parameter vector
            elements that exceed an absolute value of 1.0.  Adds a penalty term:
            `regularize_factor * max(0, |parameter_value| - 1.0)` for each model parameter.

        cptp_penalty_factor : float, optional
            The prefactor of a term that penalizes non-CPTP operations.  Specifically, adds a
            `cptp_penalty_factor * sqrt(tracenorm(choi_matrix))` penalty utilizing each operation's
            (gate's) Choi matrix.

        spam_penalty_factor : float, optional
            The prefactor of a term that penalizes invalid SPAM operations.  Specifically, adds a
            `spam_penalty_factor * sqrt(tracenorm(spam_op))` penalty where `spam_op` runs over
            each state preparation's density matrix and each effect vector's matrix.

        prob_clip_interval : tuple, optional
            A `(min, max)` tuple that specifies the minium (possibly negative) and maximum values
            allowed for probabilities generated by the model.  If the model gives probabilities
            outside this range they are clipped to `min` or `max`.  These values can be quite
            generous, as the optimizers are quite tolerant of badly behaved probabilities.

        Returns
        -------
        int
            The number of penalty terms.
        """
        assert(regularize_factor == 0 and cptp_penalty_factor == 0 and spam_penalty_factor == 0), \
            "Cannot apply regularization or penalization in time-dependent chi2 case (yet)"
        self.prob_clip_interval = prob_clip_interval
        return 0

    def lsvec(self, paramvec=None):
        """
        Compute the least-squares vector of the objective function.

        This is the square-root of the terms-vector returned from :method:`terms`.
        This vector is the objective function value used by a least-squares
        optimizer when optimizing this objective function.  Note that the existence
        of this quantity requires that the terms be non-negative.  If this is not
        the case, an error is raised.

        Parameters
        ----------
        paramvec : numpy.ndarray, optional
            The vector of (model) parameters to evaluate the objective function at.
            If `None`, then the model's current parameter vector is used (held internally).

        Returns
        -------
        numpy.ndarray
            An array of shape `(nElements,)` where `nElements` is the number
            of circuit outcomes.
        """
        tm = _time.time()
        if paramvec is not None: self.mdl.from_vector(paramvec)
        fsim = self.mdl._fwdsim()
        v = self.v
        fsim.bulk_fill_timedep_chi2(v, self.eval_tree, self.ds_circuits_to_use, self.num_total_outcomes,
                                    self.dataset, self.min_prob_clip_for_weighting, self.prob_clip_interval,
                                    self.raw_objfn.comm)
        self.raw_objfn.profiler.add_time("Time-dep chi2: OBJECTIVE", tm)
        assert(v.shape == (self.nelements,))  # reshape ensuring no copy is needed
        return v.copy()  # copy() needed for FD deriv, and we don't need to be stingy w/memory at objective fn level

    def dlsvec(self, paramvec=None):
        """
        The derivative (jacobian) of the least-squares vector.

        Derivatives are taken with respect to model parameters.

        Parameters
        ----------
        paramvec : numpy.ndarray, optional
            The vector of (model) parameters to evaluate the objective function at.
            If `None`, then the model's current parameter vector is used (held internally).

        Returns
        -------
        numpy.ndarray
            An array of shape `(nElements,nParams)` where `nElements` is the number
            of circuit outcomes and `nParams` is the number of model parameters.
        """
        tm = _time.time()
        dprobs = self.jac.view()  # avoid mem copying: use jac mem for dprobs
        dprobs.shape = (self.nelements, self.nparams)
        if paramvec is not None: self.mdl.from_vector(paramvec)

        fsim = self.mdl._fwdsim()
        fsim.bulk_fill_timedep_dchi2(dprobs, self.eval_tree, self.ds_circuits_to_use, self.num_total_outcomes,
                                     self.dataset, self.min_prob_clip_for_weighting, self.prob_clip_interval, None,
                                     self.raw_objfn.comm, wrt_block_size=self.wrt_block_size,
                                     profiler=self.raw_objfn.profiler, gather_mem_limit=self.gthrMem)

        self.raw_objfn.profiler.add_time("Time-dep chi2: JACOBIAN", tm)
        return self.jac


class TimeDependentPoissonPicLogLFunction(TimeDependentMDSObjectiveFunction):

    """
    Poisson-picture delta log-likelihood function that can handle time-dependent circuits and data.

    This objective function can handle time-dependent circuits - that is, circuits_to_use are treated as
    potentially time-dependent and mdl as well.  This function currently doesn't support much
    regularization or penalization.
    """
    def set_regularization(self, min_prob_clip=1e-4, radius=1e-4):
        """
        Set regularization values.

        Parameters
        ----------
        min_prob_clip : float, optional
            The probability below which the objective function is replaced with its
            second order Taylor expansion.

        radius : float, optional
            Affects sharpness of the regularization of zero-frequency terms.

        Returns
        -------
        None
        """
        self.min_prob_clip = min_prob_clip
        self.radius = radius  # parameterizes "roundness" of f == 0 terms

    def set_penalties(self, cptp_penalty_factor=0, spam_penalty_factor=0, forcefn_grad=None, shift_fctr=100,
                      prob_clip_interval=(-10000, 10000)):
        """
        Set penalties.

        Parameters
        ----------
        cptp_penalty_factor : float, optional
            The prefactor of a term that penalizes non-CPTP operations.  Specifically, adds a
            `cptp_penalty_factor * sqrt(tracenorm(choi_matrix))` penalty utilizing each operation's
            (gate's) Choi matrix.

        spam_penalty_factor : float, optional
            The prefactor of a term that penalizes invalid SPAM operations.  Specifically, adds a
            `spam_penalty_factor * sqrt(tracenorm(spam_op))` penalty where `spam_op` runs over
            each state preparation's density matrix and each effect vector's matrix.

        forcefn_grad : numpy.ndarray, optional
            The gradient of a "forcing function" that is added to the objective function.  This is
            used in the calculation of linear-response error bars.

        shift_fctr : float, optional
            An adjustment prefactor for computing the "shift" that serves as a constant offset of
            the forcing function, i.e. the forcing function (added to the objective function) is
            essentially `ForceFn = force_shift + dot(forcefn_grad, parameter_vector)`, and
            `force_shift = shift_fctr * ||forcefn_grad|| * (||forcefn_grad|| + ||parameter_vector||)`.
            Here `||` indicates a frobenius norm.  The idea behind all this is that `ForceFn` as
            given above *must* remain positive (for least-squares optimization), and so `shift_fctr`
            must be large enough to ensure this is the case.  Usually you don't need to alter the
            default value.

        prob_clip_interval : tuple, optional
            A `(min, max)` tuple that specifies the minium (possibly negative) and maximum values
            allowed for probabilities generated by the model.  If the model gives probabilities
            outside this range they are clipped to `min` or `max`.  These values can be quite
            generous, as the optimizers are quite tolerant of badly behaved probabilities.

        Returns
        -------
        int
            The number of penalty terms.
        """
        assert(cptp_penalty_factor == 0 and spam_penalty_factor == 0), \
            "Cannot apply CPTP or SPAM penalization in time-dependent logl case (yet)"
        assert(forcefn_grad is None), "forcing functions not supported with time-dependent logl function yet"
        self.prob_clip_interval = prob_clip_interval
        return 0

    def chi2k_distributed_qty(self, objective_function_value):
        """
        Convert a value of this objective function to one that is expected to be chi2_k distributed.

        Parameters
        ----------
        objective_function_value : float
            A value of this objective function, i.e. one returned from `self.fn(...)`.

        Returns
        -------
        float
        """
        return 2 * objective_function_value  # 2 * deltaLogL is what is chi2_k distributed

    def lsvec(self, paramvec=None):
        """
        Compute the least-squares vector of the objective function.

        This is the square-root of the terms-vector returned from :method:`terms`.
        This vector is the objective function value used by a least-squares
        optimizer when optimizing this objective function.  Note that the existence
        of this quantity requires that the terms be non-negative.  If this is not
        the case, an error is raised.

        Parameters
        ----------
        paramvec : numpy.ndarray, optional
            The vector of (model) parameters to evaluate the objective function at.
            If `None`, then the model's current parameter vector is used (held internally).

        Returns
        -------
        numpy.ndarray
            An array of shape `(nElements,)` where `nElements` is the number
            of circuit outcomes.
        """
        tm = _time.time()
        if paramvec is not None: self.mdl.from_vector(paramvec)
        fsim = self.mdl._fwdsim()
        v = self.v
        fsim.bulk_fill_timedep_loglpp(v, self.eval_tree, self.ds_circuits_to_use, self.num_total_outcomes,
                                      self.dataset, self.min_prob_clip, self.radius, self.prob_clip_interval,
                                      self.raw_objfn.comm)
        v = _np.sqrt(v)
        v.shape = [self.nelements]  # reshape ensuring no copy is needed

        self.raw_objfn.profiler.add_time("Time-dep dlogl: OBJECTIVE", tm)
        return v  # Note: no test for whether probs is in [0,1] so no guarantee that
        #      sqrt is well defined unless prob_clip_interval is set within [0,1].

    #  derivative of  sqrt( N_{i,sl} * -log(p_{i,sl}) + N[i] * p_{i,sl} ) terms:
    #   == 0.5 / sqrt( N_{i,sl} * -log(p_{i,sl}) + N[i] * p_{i,sl} ) * ( -N_{i,sl} / p_{i,sl} + N[i] ) * dp
    #  with ommitted correction: sqrt( N_{i,sl} * -log(p_{i,sl}) + N[i] * p_{i,sl} + N[i] * Y(1-other_ps)) terms (Y is a fn of other ps == omitted_probs)  # noqa
    #   == 0.5 / sqrt( N_{i,sl} * -log(p_{i,sl}) + N[i] * p_{i,sl} + N[i]*(1-other_ps) ) * ( -N_{i,sl} / p_{i,sl} + N[i] ) * dp_{i,sl} +                   # noqa
    #      0.5 / sqrt( N_{i,sl} * -log(p_{i,sl}) + N[i] * p_{i,sl} + N[i]*(1-other_ps) ) * ( N[i]*dY/dp_j(1-other_ps) ) * -dp_j (for p_j in other_ps)      # noqa

    #  if p <  p_min then term == sqrt( N_{i,sl} * -log(p_min) + N[i] * p_min + S*(p-p_min) )
    #   and deriv == 0.5 / sqrt(...) * c0 * dp
    def dlsvec(self, paramvec=None):
        """
        The derivative (jacobian) of the least-squares vector.

        Derivatives are taken with respect to model parameters.

        Parameters
        ----------
        paramvec : numpy.ndarray, optional
            The vector of (model) parameters to evaluate the objective function at.
            If `None`, then the model's current parameter vector is used (held internally).

        Returns
        -------
        numpy.ndarray
            An array of shape `(nElements,nParams)` where `nElements` is the number
            of circuit outcomes and `nParams` is the number of model parameters.
        """
        tm = _time.time()
        dlogl = self.jac[0:self.nelements, :]  # avoid mem copying: use jac mem for dlogl
        dlogl.shape = (self.nelements, self.nparams)
        if paramvec is not None: self.mdl.from_vector(paramvec)

        fsim = self.mdl._fwdsim()
        fsim.bulk_fill_timedep_dloglpp(dlogl, self.eval_tree, self.ds_circuits_to_use, self.num_total_outcomes,
                                       self.dataset, self.min_prob_clip, self.radius, self.prob_clip_interval, self.v,
                                       self.raw_objfn.comm, wrt_block_size=self.wrt_block_size,
                                       profiler=self.raw_objfn.profiler, gather_mem_limit=self.gthrMem)

        # want deriv( sqrt(logl) ) = 0.5/sqrt(logl) * deriv(logl)
        v = _np.sqrt(self.v)
        # derivative diverges as v->0, but v always >= 0 so clip v to a small positive value to avoid divide by zero
        # below
        v = _np.maximum(v, 1e-100)
        dlogl_factor = (0.5 / v)
        dlogl *= dlogl_factor[:, None]  # (nelements,N) * (nelements,1)   (N = dim of vectorized model)

        self.raw_objfn.profiler.add_time("do_mlgst: JACOBIAN", tm)
        return self.jac


def _cptp_penalty_size(mdl):
    return len(mdl.operations)


def _spam_penalty_size(mdl):
    return len(mdl.preps) + sum([len(povm) for povm in mdl.povms.values()])


def _cptp_penalty(mdl, prefactor, op_basis):
    """
    Helper function - CPTP penalty: (sum of tracenorms of gates),
    which in least squares optimization means returning an array
    of the sqrt(tracenorm) of each gate.

    Returns
    -------
    numpy array
        a (real) 1D array of length len(mdl.operations).
    """
    from .. import tools as _tools
    return prefactor * _np.sqrt(_np.array([_tools.tracenorm(
        _tools.fast_jamiolkowski_iso_std(gate, op_basis)
    ) for gate in mdl.operations.values()], 'd'))


def _spam_penalty(mdl, prefactor, op_basis):
    """
    Helper function - CPTP penalty: (sum of tracenorms of gates),
    which in least squares optimization means returning an array
    of the sqrt(tracenorm) of each gate.

    Returns
    -------
    numpy array
        a (real) 1D array of length len(mdl.operations).
    """
    from .. import tools as _tools
    return prefactor * (_np.sqrt(
        _np.array([
            _tools.tracenorm(
                _tools.vec_to_stdmx(prepvec.to_dense(), op_basis)
            ) for prepvec in mdl.preps.values()
        ] + [
            _tools.tracenorm(
                _tools.vec_to_stdmx(mdl.povms[plbl][elbl].to_dense(), op_basis)
            ) for plbl in mdl.povms for elbl in mdl.povms[plbl]], 'd')
    ))


def _cptp_penalty_jac_fill(cp_penalty_vec_grad_to_fill, mdl, prefactor, op_basis):
    """
    Helper function - jacobian of CPTP penalty (sum of tracenorms of gates)
    Returns a (real) array of shape (len(mdl.operations), n_params).
    """
    from .. import tools as _tools

    # d( sqrt(|chi|_Tr) ) = (0.5 / sqrt(|chi|_Tr)) * d( |chi|_Tr )
    for i, gate in enumerate(mdl.operations.values()):
        nparams = gate.num_params()

        #get sgn(chi-matrix) == d(|chi|_Tr)/dchi in std basis
        # so sgnchi == d(|chi_std|_Tr)/dchi_std
        chi = _tools.fast_jamiolkowski_iso_std(gate, op_basis)
        assert(_np.linalg.norm(chi - chi.T.conjugate()) < 1e-4), \
            "chi should be Hermitian!"

        # Alt#1 way to compute sgnchi (evals) - works equally well to svd below
        #evals,U = _np.linalg.eig(chi)
        #sgnevals = [ ev/abs(ev) if (abs(ev) > 1e-7) else 0.0 for ev in evals]
        #sgnchi = _np.dot(U,_np.dot(_np.diag(sgnevals),_np.linalg.inv(U)))

        # Alt#2 way to compute sgnchi (sqrtm) - DOESN'T work well; sgnchi NOT very hermitian!
        #sgnchi = _np.dot(chi, _np.linalg.inv(
        #        _spl.sqrtm(_np.matrix(_np.dot(chi.T.conjugate(),chi)))))

        sgnchi = _tools.matrix_sign(chi)
        assert(_np.linalg.norm(sgnchi - sgnchi.T.conjugate()) < 1e-4), \
            "sgnchi should be Hermitian!"

        # get d(gate)/dp in op_basis [shape == (nP,dim,dim)]
        #OLD: dGdp = mdl.dproduct((gl,)) but wasteful
        dgate_dp = gate.deriv_wrt_params()  # shape (dim**2, nP)
        dgate_dp = _np.swapaxes(dgate_dp, 0, 1)  # shape (nP, dim**2, )
        dgate_dp.shape = (nparams, mdl.dim, mdl.dim)

        # Let M be the "shuffle" operation performed by fast_jamiolkowski_iso_std
        # which maps a gate onto the choi-jamiolkowsky "basis" (i.e. performs that C-J
        # transform).  This shuffle op commutes with the derivative, so that
        # dchi_std/dp := d(M(G))/dp = M(dG/dp), which we call "MdGdp_std" (the choi
        # mapping of dGdp in the std basis)
        m_dgate_dp_std = _np.empty((nparams, mdl.dim, mdl.dim), 'complex')
        for p in range(nparams):  # p indexes param
            m_dgate_dp_std[p] = _tools.fast_jamiolkowski_iso_std(dgate_dp[p], op_basis)  # now "M(dGdp_std)"
            assert(_np.linalg.norm(m_dgate_dp_std[p] - m_dgate_dp_std[p].T.conjugate()) < 1e-8)  # check hermitian

        m_dgate_dp_std = _np.conjugate(m_dgate_dp_std)  # so element-wise multiply
        # of complex number (einsum below) results in separately adding
        # Re and Im parts (also see NOTE in spam_penalty_jac_fill below)

        #contract to get (note contract along both mx indices b/c treat like a
        # mx basis): d(|chi_std|_Tr)/dp = d(|chi_std|_Tr)/dchi_std * dchi_std/dp
        #v =  _np.einsum("ij,aij->a",sgnchi,MdGdp_std)
        v = _np.tensordot(sgnchi, m_dgate_dp_std, ((0, 1), (1, 2)))
        v *= prefactor * (0.5 / _np.sqrt(_tools.tracenorm(chi)))  # add 0.5/|chi|_Tr factor
        assert(_np.linalg.norm(v.imag) < 1e-4)
        cp_penalty_vec_grad_to_fill[i, :] = 0.0
        cp_penalty_vec_grad_to_fill[i, gate.gpindices] = v.real  # indexing w/array OR
        #slice works as expected in this case
        chi = sgnchi = dgate_dp = m_dgate_dp_std = v = None  # free mem

    return len(mdl.operations)  # the number of leading-dim indicies we filled in


def _spam_penalty_jac_fill(spam_penalty_vec_grad_to_fill, mdl, prefactor, op_basis):
    """
    Helper function - jacobian of CPTP penalty (sum of tracenorms of gates)
    Returns a (real) array of shape ( _spam_penalty_size(mdl), n_params).
    """
    from .. import tools as _tools
    basis_mxs = op_basis.elements  # shape [mdl.dim, dmDim, dmDim]
    ddenmx_dv = demx_dv = basis_mxs.conjugate()  # b/c denMx = sum( spamvec[i] * Bmx[i] ) and "V" == spamvec
    #NOTE: conjugate() above is because ddenMxdV and dEMxdV will get *elementwise*
    # multiplied (einsum below) by another complex matrix (sgndm or sgnE) and summed
    # in order to gather the different components of the total derivative of the trace-norm
    # wrt some spam-vector change dV.  If left un-conjugated, we'd get A*B + A.C*B.C (just
    # taking the (i,j) and (j,i) elements of the sum, say) which would give us
    # 2*Re(A*B) = A.r*B.r - B.i*A.i when we *want* (b/c Re and Im parts are thought of as
    # separate, independent degrees of freedom) A.r*B.r + A.i*B.i = 2*Re(A*B.C) -- so
    # we need to conjugate the "B" matrix, which is ddenMxdV or dEMxdV below.

    # d( sqrt(|denMx|_Tr) ) = (0.5 / sqrt(|denMx|_Tr)) * d( |denMx|_Tr )
    for i, prepvec in enumerate(mdl.preps.values()):
        nparams = prepvec.num_params()

        #get sgn(denMx) == d(|denMx|_Tr)/d(denMx) in std basis
        # dmDim = denMx.shape[0]
        denmx = _tools.vec_to_stdmx(prepvec, op_basis)
        assert(_np.linalg.norm(denmx - denmx.T.conjugate()) < 1e-4), \
            "denMx should be Hermitian!"

        sgndm = _tools.matrix_sign(denmx)
        assert(_np.linalg.norm(sgndm - sgndm.T.conjugate()) < 1e-4), \
            "sgndm should be Hermitian!"

        # get d(prepvec)/dp in op_basis [shape == (nP,dim)]
        dv_dp = prepvec.deriv_wrt_params()  # shape (dim, nP)
        assert(dv_dp.shape == (mdl.dim, nparams))

        # denMx = sum( spamvec[i] * Bmx[i] )

        #contract to get (note contrnact along both mx indices b/c treat like a mx basis):
        # d(|denMx|_Tr)/dp = d(|denMx|_Tr)/d(denMx) * d(denMx)/d(spamvec) * d(spamvec)/dp
        # [dmDim,dmDim] * [mdl.dim, dmDim,dmDim] * [mdl.dim, nP]
        #v =  _np.einsum("ij,aij,ab->b",sgndm,ddenMxdV,dVdp)
        v = _np.tensordot(_np.tensordot(sgndm, ddenmx_dv, ((0, 1), (1, 2))), dv_dp, (0, 0))
        v *= prefactor * (0.5 / _np.sqrt(_tools.tracenorm(denmx)))  # add 0.5/|denMx|_Tr factor
        assert(_np.linalg.norm(v.imag) < 1e-4)
        spam_penalty_vec_grad_to_fill[i, :] = 0.0
        spam_penalty_vec_grad_to_fill[i, prepvec.gpindices] = v.real  # slice or array index works!
        denmx = sgndm = dv_dp = v = None  # free mem

    #Compute derivatives for effect terms
    i = len(mdl.preps)
    for povmlbl, povm in mdl.povms.items():
        #Simplify effects of povm so we can take their derivatives
        # directly wrt parent Model parameters
        for _, effectvec in povm.simplify_effects(povmlbl).items():
            nparams = effectvec.num_params()

            #get sgn(EMx) == d(|EMx|_Tr)/d(EMx) in std basis
            emx = _tools.vec_to_stdmx(effectvec, op_basis)
            # dmDim = EMx.shape[0]
            assert(_np.linalg.norm(emx - emx.T.conjugate()) < 1e-4), \
                "EMx should be Hermitian!"

            sgn_e = _tools.matrix_sign(emx)
            assert(_np.linalg.norm(sgn_e - sgn_e.T.conjugate()) < 1e-4), \
                "sgnE should be Hermitian!"

            # get d(prepvec)/dp in op_basis [shape == (nP,dim)]
            dv_dp = effectvec.deriv_wrt_params()  # shape (dim, nP)
            assert(dv_dp.shape == (mdl.dim, nparams))

            # emx = sum( spamvec[i] * basis_mx[i] )

            #contract to get (note contract along both mx indices b/c treat like a mx basis):
            # d(|EMx|_Tr)/dp = d(|EMx|_Tr)/d(EMx) * d(EMx)/d(spamvec) * d(spamvec)/dp
            # [dmDim,dmDim] * [mdl.dim, dmDim,dmDim] * [mdl.dim, nP]
            #v =  _np.einsum("ij,aij,ab->b",sgnE,dEMxdV,dVdp)
            v = _np.tensordot(_np.tensordot(sgn_e, demx_dv, ((0, 1), (1, 2))), dv_dp, (0, 0))
            v *= prefactor * (0.5 / _np.sqrt(_tools.tracenorm(emx)))  # add 0.5/|EMx|_Tr factor
            assert(_np.linalg.norm(v.imag) < 1e-4)

            spam_penalty_vec_grad_to_fill[i, :] = 0.0
            spam_penalty_vec_grad_to_fill[i, effectvec.gpindices] = v.real
            i += 1

            sgn_e = dv_dp = v = None  # free mem

    #return the number of leading-dim indicies we filled in
    return len(mdl.preps) + sum([len(povm) for povm in mdl.povms.values()])


class LogLWildcardFunction(ObjectiveFunction):

    """
    A wildcard-budget bolt-on to an existing objective function.

    Currently, this existing function must be a log-likelihood type
    function because the computational logic assumes this.  The
    resulting object is an objective function over the space of
    wildcard budget parameter vectors (not model parameters).

    Parameters
    ----------
    logl_objective_fn : PoissonPicDeltaLogLFunction
        The bare log-likelihood function.

    base_pt : numpy.ndarray
        Unused.  The model-paramter vector where this objective function is based.

    wildcard : WildcardBudget
        The wildcard budget that adjusts the "bare" probabilities of
        `logl_objective_fn` before evaluating the rest of the objective function.
    """
    def __init__(self, logl_objective_fn, base_pt, wildcard):
        from .. import tools as _tools

        self.logl_objfn = logl_objective_fn
        self.basept = base_pt
        self.wildcard_budget = wildcard
        self.wildcard_budget_precomp = wildcard.precompute_for_same_circuits(self.logl_objfn.circuits_to_use)

        #assumes self.logl_objfn.fn(...) was called to initialize the members of self.logl_objfn
        self.probs = self.logl_objfn.probs.copy()

    #def _default_evalpt(self):
    #    """The default point to evaluate functions at """
    #    return self.wildcard_budget.to_vector()

    def fn(self, wvec=None):
        """
        Evaluate this objective function.

        Parameters
        ----------
        wvec : numpy.ndarray, optional
            The vector of (wildcard budget) parameters to evaluate the objective function at.
            If `None`, then the budget's current parameter vector is used (held internally).

        Returns
        -------
        float
        """
        return sum(self.terms(wvec))

    def terms(self, wvec=None):
        """
        Compute the terms of the objective function.

        The "terms" are the per-circuit-outcome values that get summed together
        to result in the objective function value.

        Parameters
        ----------
        wvec : numpy.ndarray, optional
            The vector of (wildcard budget) parameters to evaluate the objective function at.
            If `None`, then the budget's current parameter vector is used (held internally).

        Returns
        -------
        numpy.ndarray
            An array of shape `(nElements,)` where `nElements` is the number
            of circuit outcomes.
        """
        return self.lsvec(wvec)**2

    def lsvec(self, wvec=None):
        """
        Compute the least-squares vector of the objective function.

        This is the square-root of the terms-vector returned from :method:`terms`.
        This vector is the objective function value used by a least-squares
        optimizer when optimizing this objective function.  Note that the existence
        of this quantity requires that the terms be non-negative.  If this is not
        the case, an error is raised.

        Parameters
        ----------
        wvec : numpy.ndarray, optional
            The vector of (wildcard budget) parameters to evaluate the objective function at.
            If `None`, then the budget's current parameter vector is used (held internally).

        Returns
        -------
        numpy.ndarray
            An array of shape `(nElements,)` where `nElements` is the number
            of circuit outcomes.
        """
        if wvec is not None: self.wildcard_budget.from_vector(wvec)
        self.wildcard_budget.update_probs(self.probs,
                                          self.logl_objfn.probs,
                                          self.logl_objfn.freqs,
                                          self.logl_objfn.circuits_to_use,
                                          self.logl_objfn.lookup,
                                          self.wildcard_budget_precomp)

        counts, N, freqs = self.logl_objfn.counts, self.logl_objfn.N, self.logl_objfn.freqs
        return self.logl_objfn.raw_objfn.lsvec(self.probs, counts, N, freqs)

    def dlsvec(self, wvec):
        """
        The derivative (jacobian) of the least-squares vector.

        Derivatives are taken with respect to wildcard budget parameters.

        Parameters
        ----------
        wvec : numpy.ndarray, optional
            The vector of (wildcard budget) parameters to evaluate the objective function at.
            If `None`, then the budget's current parameter vector is used (held internally).

        Returns
        -------
        numpy.ndarray
            An array of shape `(nElements,nParams)` where `nElements` is the number
            of circuit outcomes and `nParams` is the number of wildcard budget parameters.
        """
        raise NotImplementedError("No jacobian yet")<|MERGE_RESOLUTION|>--- conflicted
+++ resolved
@@ -975,17 +975,16 @@
         self.check = CHECK
         self.check_jacobian = CHECK_JACOBIAN
 
-<<<<<<< HEAD
         #circuit_list = circuit_list if (circuit_list is not None) else list(dataset.keys())
         #bulk_circuit_list = circuit_list if isinstance(
         #    circuit_list, _BulkCircuitList) else _BulkCircuitList(circuit_list)
         #self.circuits_to_use = bulk_circuit_list[:]
         #self.circuit_weights = bulk_circuit_list.circuit_weights
-        #self.ds_circuits_to_use = _tools.apply_aliases_to_circuit_list(self.circuits_to_use,
+        #self.ds_circuits_to_use = _tools.apply_aliases_to_circuits(self.circuits_to_use,
         #                                                               bulk_circuit_list.op_label_aliases)
         #
         ## Memory check
-        #persistent_mem = self.get_persistent_memory_estimate()
+        #persistent_mem = self._persistent_memory_estimate()
         #in_gb = 1.0 / 1024.0**3  # in gigabytes
         #if self.raw_objfn.mem_limit is not None:
         #    in_gb = 1.0 / 1024.0**3  # in gigabytes
@@ -1006,7 +1005,7 @@
         #
         #self.cache = cache if (cache is not None) else _ComputationCache()
         #if not self.cache.has_evaltree():
-        #    subcalls = self.get_evaltree_subcalls()
+        #    subcalls = self._evaltree_subcalls()
         #    evt_resource_alloc = _ResourceAllocation(self.raw_objfn.comm, evt_mlim,
         #                                             self.raw_objfn.profiler, self.raw_objfn.distribute_method)
         #    self.cache.add_evaltree(self.mdl, self.dataset, bulk_circuit_list, evt_resource_alloc,
@@ -1019,52 +1018,6 @@
         #self.wrt_block_size2 = self.cache.wrt_block_size2
         #
         #self.nelements = self.eval_tree.num_final_elements()  # shorthand for combined spam+circuit dimension
-        
-=======
-        circuit_list = circuit_list if (circuit_list is not None) else list(dataset.keys())
-        bulk_circuit_list = circuit_list if isinstance(
-            circuit_list, _BulkCircuitList) else _BulkCircuitList(circuit_list)
-        self.circuits_to_use = bulk_circuit_list[:]
-        self.circuit_weights = bulk_circuit_list.circuit_weights
-        self.ds_circuits_to_use = _tools.apply_aliases_to_circuits(self.circuits_to_use,
-                                                                       bulk_circuit_list.op_label_aliases)
-
-        # Memory check
-        persistent_mem = self._persistent_memory_estimate()
-        in_gb = 1.0 / 1024.0**3  # in gigabytes
-        if self.raw_objfn.mem_limit is not None:
-            in_gb = 1.0 / 1024.0**3  # in gigabytes
-            cur_mem = _profiler._get_max_mem_usage(self.raw_objfn.comm)  # is this what we want??
-            if self.raw_objfn.mem_limit - cur_mem < persistent_mem:
-                raise MemoryError("Memory limit ({}-{} GB) is < memory required to hold final results "
-                                  "({} GB)".format(self.raw_objfn.mem_limit * in_gb, cur_mem * in_gb,
-                                                   persistent_mem * in_gb))
-
-            self.gthrMem = int(0.1 * (self.raw_objfn.mem_limit - persistent_mem - cur_mem))
-            evt_mlim = self.raw_objfn.mem_limit - persistent_mem - self.gthrMem - cur_mem
-            self.raw_objfn.printer.log("Memory limit = %.2fGB" % (self.raw_objfn.mem_limit * in_gb))
-            self.raw_objfn.printer.log("Cur, Persist, Gather = %.2f, %.2f, %.2f GB" %
-                                       (cur_mem * in_gb, persistent_mem * in_gb, self.gthrMem * in_gb))
-            assert(evt_mlim > 0), 'Not enough memory, exiting..'
-        else:
-            evt_mlim = None
-
-        self.cache = cache if (cache is not None) else _ComputationCache()
-        if not self.cache.has_evaltree():
-            subcalls = self._evaltree_subcalls()
-            evt_resource_alloc = _ResourceAllocation(self.raw_objfn.comm, evt_mlim,
-                                                     self.raw_objfn.profiler, self.raw_objfn.distribute_method)
-            self.cache.add_evaltree(self.mdl, self.dataset, bulk_circuit_list, evt_resource_alloc,
-                                    subcalls, self.raw_objfn.printer - 1)
-
-        self.eval_tree = self.cache.eval_tree
-        self.lookup = self.cache.lookup
-        self.outcomes_lookup = self.cache.outcomes_lookup
-        self.wrt_block_size = self.cache.wrt_block_size
-        self.wrt_block_size2 = self.cache.wrt_block_size2
-
-        self.nelements = self.eval_tree.num_final_elements()  # shorthand for combined spam+circuit dimension
->>>>>>> f69937f1
         self.firsts = None  # no omitted probs by default
 
     @property
@@ -1332,74 +1285,70 @@
         """
         raise NotImplementedError("Derived classes should implement this!")
 
-<<<<<<< HEAD
-    #PRIVATE
-    def precompute_omitted_freqs(self):
-=======
-    def _persistent_memory_estimate(self, num_elements=None):
-        #  Estimate & check persistent memory (from allocs within objective function)
-        """
-        Compute the amount of memory needed to perform evaluations of this objective function.
-
-        This number includes both intermediate and final results, and assumes
-        that the types of evauations given by :method:`_evaltree_subcalls`
-        are required.
-
-        Parameters
-        ----------
-        num_elements : int, optional
-            The number of elements (circuit outcomes) that will be computed.
-
-        Returns
-        -------
-        int
-        """
-        if num_elements is None:
-            nout = int(round(_np.sqrt(self.mdl.dim)))  # estimate of avg number of outcomes per string
-            nc = len(self.circuits_to_use)
-            ne = nc * nout  # estimate of the number of elements (e.g. probabilities, # LS terms, etc) to compute
-        else:
-            ne = num_elements
-        np = self.mdl.num_params()
-
-        # "persistent" memory is that used to store the final results.
-        obj_fn_mem = FLOATSIZE * ne
-        jac_mem = FLOATSIZE * ne * np
-        hess_mem = FLOATSIZE * ne * np**2
-        persistent_mem = 4 * obj_fn_mem + jac_mem  # 4 different objective-function sized arrays, 1 jacobian array?
-        if any([nm == "bulk_fill_hprobs" for nm in self._evaltree_subcalls()]):
-            persistent_mem += hess_mem  # we need room for the hessian too!
-        # TODO: what about "bulk_hprobs_by_block"?
-
-        return persistent_mem
-
-    def _evaltree_subcalls(self):
-        """
-        The types of calls that will be made to an evaluation tree.
-
-        This information is used for memory estimation purposes.
-
-        Returns
-        -------
-        list
-        """
-        calls = ["bulk_fill_probs", "bulk_fill_dprobs"]
-        if self.enable_hessian: calls.append("bulk_fill_hprobs")
-        return calls
-
-    def num_data_params(self):
-        """
-        The number of degrees of freedom in the data used by this objective function.
-
-        Returns
-        -------
-        int
-        """
-        return self.dataset.degrees_of_freedom(self.ds_circuits_to_use,
-                                                   aggregate_times=not self.time_dependent)
+    #MOVED - but these versions have updated names
+    #def _persistent_memory_estimate(self, num_elements=None):
+    #    #  Estimate & check persistent memory (from allocs within objective function)
+    #    """
+    #    Compute the amount of memory needed to perform evaluations of this objective function.
+    #
+    #    This number includes both intermediate and final results, and assumes
+    #    that the types of evauations given by :method:`_evaltree_subcalls`
+    #    are required.
+    #
+    #    Parameters
+    #    ----------
+    #    num_elements : int, optional
+    #        The number of elements (circuit outcomes) that will be computed.
+    #
+    #    Returns
+    #    -------
+    #    int
+    #    """
+    #    if num_elements is None:
+    #        nout = int(round(_np.sqrt(self.mdl.dim)))  # estimate of avg number of outcomes per string
+    #        nc = len(self.circuits_to_use)
+    #        ne = nc * nout  # estimate of the number of elements (e.g. probabilities, # LS terms, etc) to compute
+    #    else:
+    #        ne = num_elements
+    #    np = self.mdl.num_params()
+    #
+    #    # "persistent" memory is that used to store the final results.
+    #    obj_fn_mem = FLOATSIZE * ne
+    #    jac_mem = FLOATSIZE * ne * np
+    #    hess_mem = FLOATSIZE * ne * np**2
+    #    persistent_mem = 4 * obj_fn_mem + jac_mem  # 4 different objective-function sized arrays, 1 jacobian array?
+    #    if any([nm == "bulk_fill_hprobs" for nm in self._evaltree_subcalls()]):
+    #        persistent_mem += hess_mem  # we need room for the hessian too!
+    #    # TODO: what about "bulk_hprobs_by_block"?
+    #
+    #    return persistent_mem
+    #
+    #def _evaltree_subcalls(self):
+    #    """
+    #    The types of calls that will be made to an evaluation tree.
+    #
+    #    This information is used for memory estimation purposes.
+    #
+    #    Returns
+    #    -------
+    #    list
+    #    """
+    #    calls = ["bulk_fill_probs", "bulk_fill_dprobs"]
+    #    if self.enable_hessian: calls.append("bulk_fill_hprobs")
+    #    return calls
+    #
+    #def num_data_params(self):
+    #    """
+    #    The number of degrees of freedom in the data used by this objective function.
+    #
+    #    Returns
+    #    -------
+    #    int
+    #    """
+    #    return self.dataset.degrees_of_freedom(self.ds_circuits_to_use,
+    #                                               aggregate_times=not self.time_dependent)
 
     def _precompute_omitted_freqs(self):
->>>>>>> f69937f1
         """
         Detect omitted frequences (assumed to be 0) so we can compute objective fn correctly
         """

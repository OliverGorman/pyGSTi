--- conflicted
+++ resolved
@@ -34,7 +34,7 @@
             for i in indices:
                 nospam_c = unique_nospam_circuits[i]
                 for unique_i in circuits_by_unique_nospam_circuits[nospam_c]:  # "unique" circuits: add SPAM to nospam_c
-                    observed_outcomes = None if (dataset is None) else dataset[ds_circuits[unique_i]].outcomes
+                    observed_outcomes = None if (dataset is None) else dataset[ds_circuits[unique_i]].unique_outcomes
                     expc_outcomes = unique_complete_circuits[unique_i].expand_instruments_and_separate_povm(
                         model, observed_outcomes)
                     #Note: unique_complete_circuits may have duplicates (they're only unique *pre*-completion)
@@ -66,53 +66,10 @@
         # keys = expanded circuits w/out SPAM layers; values = spamtuple => (outcome, unique_is) dictionary that
         # keeps track of which "unique" circuit indices having each spamtuple / outcome.
         expanded_nospam_circuit_outcomes = _collections.OrderedDict()
-<<<<<<< HEAD
-        for i in group:
-            nospam_c = unique_nospam_circuits[i]
-            for unique_i in circuits_by_unique_nospam_circuits[nospam_c]:  # "unique" circuits that add SPAM to nospam_c
-                observed_outcomes = None if (dataset is None) else dataset[ds_circuits[unique_i]].unique_outcomes
-                expc_outcomes = unique_complete_circuits[unique_i].expand_instruments_and_separate_povm(
-                    model, observed_outcomes)
-                #Note: unique_complete_circuits may have duplicates (they're only unique *pre*-completion)
-
-                for sep_povm_c, outcomes in expc_outcomes.items():  # for each expanded circuit from unique_i-th circuit
-                    prep_lbl = sep_povm_c.circuit_without_povm[0]
-                    exp_nospam_c = sep_povm_c.circuit_without_povm[1:]  # sep_povm_c *always* has prep lbl
-                    spam_tuples = [(prep_lbl, elabel) for elabel in sep_povm_c.full_effect_labels]
-                    outcome_by_spamtuple = _collections.OrderedDict([(st, outcome)
-                                                                     for st, outcome in zip(spam_tuples, outcomes)])
-
-                    #Now add these outcomes to `expanded_nospam_circuit_outcomes` - note that multiple "unique_i"'s
-                    # may exist for the same expanded & without-spam circuit (exp_nospam_c) and so we need to
-                    # keep track of a list if unique_i indices for each circut and spam tuple below.
-                    if exp_nospam_c not in expanded_nospam_circuit_outcomes:
-                        expanded_nospam_circuit_outcomes[exp_nospam_c] = _collections.OrderedDict(
-                            [(st, (outcome, [unique_i])) for st, outcome in zip(spam_tuples, outcomes)])
-                    else:
-                        for st, outcome in outcome_by_spamtuple.items():
-                            if st in expanded_nospam_circuit_outcomes[exp_nospam_c]:
-                                existing_outcome, existing_unique_is = \
-                                    expanded_nospam_circuit_outcomes[exp_nospam_c][st]
-                                assert(existing_outcome == outcome), "Outcome should be the same when spam tuples are!"
-                                assert(unique_i not in existing_unique_is)  # SLOW - remove?
-                                existing_unique_is.append(unique_i)
-                            else:
-                                expanded_nospam_circuit_outcomes[exp_nospam_c][st] = (outcome, [unique_i])
-
-        expanded_nospam_circuits = _collections.OrderedDict(
-            [(i, cir) for i, cir in enumerate(expanded_nospam_circuit_outcomes.keys())])
-        double_expanded_nospam_circuits = _collections.OrderedDict()
-        for i, cir in expanded_nospam_circuits.items():
-            cir = cir.copy(editable=True)
-            cir.expand_subcircuits()  # expand sub-circuits for a more efficient tree
-            cir.done_editing()
-            double_expanded_nospam_circuits[i] = cir
-        self.tree = _EvalTree.create(double_expanded_nospam_circuits)
-=======
         add_expanded_circuits(group, expanded_nospam_circuit_outcomes)
         expanded_nospam_circuits = _collections.OrderedDict(
             [(i, cir) for i, cir in enumerate(expanded_nospam_circuit_outcomes.keys())])
-
+    
         # add suggested scratch to the "final" elements as far as the tree creation is concerned
         # - this allows these scratch element to help balance the tree.
         expanded_nospam_circuit_outcomes_plus_scratch = expanded_nospam_circuit_outcomes.copy()
@@ -120,10 +77,16 @@
         expanded_nospam_circuits_plus_scratch = _collections.OrderedDict(
             [(i, cir) for i, cir in enumerate(expanded_nospam_circuit_outcomes_plus_scratch.keys())])
 
-        self.tree = _EvalTree.create(expanded_nospam_circuits_plus_scratch)
+        double_expanded_nospam_circuits_plus_scratch = _collections.OrderedDict()
+        for i, cir in expanded_nospam_circuits_plus_scratch.items():
+            cir = cir.copy(editable=True)
+            cir.expand_subcircuits()  # expand sub-circuits for a more efficient tree
+            cir.done_editing()
+            double_expanded_nospam_circuits_plus_scratch[i] = cir
+        
+        self.tree = _EvalTree.create(double_expanded_nospam_circuits_plus_scratch)
         #print("Atom tree: %d circuits => tree of size %d" % (len(expanded_nospam_circuits), len(self.tree)))
 
->>>>>>> 8ae01d2c
         self._num_nonscratch_tree_items = len(expanded_nospam_circuits)  # put this in EvalTree?
 
         # self.tree's elements give instructions for evaluating ("caching") no-spam quantities (e.g. products).

--- conflicted
+++ resolved
@@ -1233,13 +1233,8 @@
     for setting_comb in _itertools.product(*it):
         pcircuit = _cir.Circuit(num_lines=0, editable=True)
         for ssQs_ind, qubit_labels in enumerate(structure):
-<<<<<<< HEAD
-            pcircuit.tensor_circuit(circuits[qubit_labels][setting_comb[ssQs_ind]])
+            pcircuit.tensor_circuit_inplace(circuits[qubit_labels][setting_comb[ssQs_ind]])
             pcircuit.done_editing()  # TIM: is this indented properly?
-=======
-            pcircuit.tensor_circuit_inplace(circuits[qubit_labels][setting_comb[ssQs_ind]])
-            pcircuit.done_editing()
->>>>>>> 01e01e52
             parallel_circuits[setting_comb] = pcircuit
 
     experiment_dict['circuits'] = parallel_circuits

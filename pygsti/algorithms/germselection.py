"""
Functions for selecting a complete set of germs for a GST analysis.
"""
#***************************************************************************************************
# Copyright 2015, 2019 National Technology & Engineering Solutions of Sandia, LLC (NTESS).
# Under the terms of Contract DE-NA0003525 with NTESS, the U.S. Government retains certain rights
# in this software.
# Licensed under the Apache License, Version 2.0 (the "License"); you may not use this file except
# in compliance with the License.  You may obtain a copy of the License at
# http://www.apache.org/licenses/LICENSE-2.0 or in the LICENSE file in the root pyGSTi directory.
#***************************************************************************************************

import warnings as _warnings

import numpy as _np
import numpy.linalg as _nla
<<<<<<< HEAD
import random as _random
=======
import scipy.linalg as _sla
import itertools
from math import floor
>>>>>>> 6d02f101

from pygsti.algorithms import grasp as _grasp
from pygsti.algorithms import scoring as _scoring
from pygsti import circuits as _circuits
from pygsti import baseobjs as _baseobjs
from pygsti.tools import mpitools as _mpit
from pygsti.baseobjs.statespace import ExplicitStateSpace as _ExplicitStateSpace
from pygsti.baseobjs.statespace import QuditSpace as _QuditSpace


FLOATSIZE = 8  # in bytes: TODO: a better way


def find_germs(target_model, randomize=True, randomization_strength=1e-2,
               num_gs_copies=5, seed=None, candidate_germ_counts=None,
               candidate_seed=None, force="singletons", algorithm='greedy',
               algorithm_kwargs=None, mem_limit=None, comm=None,
               profiler=None, verbosity=1, num_nongauge_params=None,
               num_gauge_params=None,
               assume_real=False, float_type=_np.cdouble,
               mode="all-Jac", toss_random_frac=None,
               force_rank_increase=False, save_cevd_cache_filename= None,
               load_cevd_cache_filename=None, file_compression=False):
    """
    Generate a germ set for doing GST with a given target model.

    This function provides a streamlined interface to a variety of germ
    selection algorithms. It's goal is to provide a method that typical users
    can run by simply providing a target model and leaving all other settings
    at their default values, while providing flexibility for users desiring
    more control to fine tune some of the general and algorithm-specific
    details.

    Currently, to break troublesome degeneracies and provide some confidence
    that the chosen germ set is amplificationally complete (AC) for all
    models in a neighborhood of the target model (rather than only the
    target model), an ensemble of models with random unitary perturbations
    to their gates must be provided or generated.

    Parameters
    ----------
    target_model : Model or list of Model
        The model you are aiming to implement, or a list of models that are
        copies of the model you are trying to implement (either with or
        without random unitary perturbations applied to the models).

    randomize : bool, optional
        Whether or not to add random unitary perturbations to the model(s)
        provided.

    randomization_strength : float, optional
        The size of the random unitary perturbations applied to gates in the
        model. See :meth:`~pygsti.objects.Model.randomize_with_unitary`
        for more details.

    num_gs_copies : int, optional
        The number of copies of the original model that should be used.

    seed : int, optional
        Seed for generating random unitary perturbations to models. Also
        passed along to stochastic germ-selection algorithms and to the 
        rng for dropping random fraction of germs.

    candidate_germ_counts : dict, optional
        A dictionary of *germ_length* : *count* key-value pairs, specifying
        the germ "candidate list" - a list of potential germs to draw from.
        *count* is either an integer specifying the number of random germs
        considered at the given *germ_length* or the special values `"all upto"`
        that considers all of the of all non-equivalent germs of length up to
        the corresponding *germ_length*.  If None, all germs of up to length
        6 are used, the equivalent of `{6: 'all upto'}`.

    candidate_seed : int, optional
        A seed value used when randomly selecting candidate germs.  For each
        germ length being randomly selected, the germ length is added to
        the value of `candidate_seed` to get the actual seed used.

    force : str or list, optional
        A list of Circuits which *must* be included in the final germ set.
        If set to the special string "singletons" then all length-1 strings will
        be included.  Seting to None is the same as an empty list.

    algorithm : {'greedy', 'grasp', 'slack'}, optional
        Specifies the algorithm to use to generate the germ set. Current
        options are:
        'greedy'
            Add germs one-at-a-time until the set is AC, picking the germ that
            improves the germ-set score by the largest amount at each step. See
            :func:`find_germs_breadthfirst` for more details.
        'grasp'
            Use GRASP to generate random greedy germ sets and then locally
            optimize them. See :func:`find_germs_grasp` for more
            details.
        'slack'
            From a initial set of germs, add or remove a germ at each step in
            an attempt to improve the germ-set score. Will allow moves that
            degrade the score in an attempt to escape local optima as long as
            the degredation is within some specified amount of "slack". See
            :func:`find_germs_integer_slack` for more details.

    algorithm_kwargs : dict
        Dictionary of ``{'keyword': keyword_arg}`` pairs providing keyword
        arguments for the specified `algorithm` function. See the documentation
        for functions referred to in the `algorithm` keyword documentation for
        what options are available for each algorithm.

    mem_limit : int, optional
        A rough memory limit in bytes which restricts the amount of intermediate
        values that are computed and stored.

    comm : mpi4py.MPI.Comm, optional
        When not None, an MPI communicator for distributing the computation
        across multiple processors.

    profiler : Profiler, optional
        A profiler object used for to track timing and memory usage.

    verbosity : int, optional
        The verbosity level of the :class:`~pygsti.objects.VerbosityPrinter`
        used to print log messages.

    num_nongauge_params : int, optional
        Force the number of nongauge parameters rather than rely on automated gauge optimization.
        
    float_type : numpy dtype object, optional
        Numpy data type to use for floating point arrays.
    
    toss_random_frac : float, optional
        If specified this is a number between 0 and 1 that indicates the random fraction of candidate
        germs to drop randomly following the deduping procedure.

    Returns
    -------
    list of Circuit
        A list containing the germs making up the germ set.
    """
    printer = _baseobjs.VerbosityPrinter.create_printer(verbosity, comm)
    modelList = _setup_model_list(target_model, randomize,
                                  randomization_strength, num_gs_copies, seed)
    gates = list(target_model.operations.keys())
    availableGermsList = []
    if candidate_germ_counts is None: candidate_germ_counts = {6: 'all upto'}
    for germLength, count in candidate_germ_counts.items():
        if count == "all upto":
            availableGermsList.extend(_circuits.list_all_circuits_without_powers_and_cycles(
                gates, max_length=germLength))
        else:
            seed = None if candidate_seed is None else candidate_seed + germLength
            availableGermsList.extend(_circuits.list_random_circuits_onelen(
                gates, germLength, count, seed=seed))

    printer.log('Initial Length Available Germ List: '+ str(len(availableGermsList)), 1)

    #Let's try deduping the available germ list too:
    #build a ckt cache
    ckt_cache= create_circuit_cache(target_model, availableGermsList)
    #Then dedupe this cache:
    #The second value returned is an updated ckt cache which we don't need right now
    availableGermsList, _ = clean_germ_list(target_model, ckt_cache, eq_thresh= 1e-6)
    
    printer.log('Length Available Germ List After Deduping: '+ str(len(availableGermsList)), 1)
    
    #print(availableGermsList)
    
    #If specified, drop a random fraction of the remaining candidate germs. 
    if toss_random_frac is not None:
        availableGermsList = drop_random_germs(availableGermsList, toss_random_frac, target_model, keep_bare=True, seed=seed)
    
    printer.log('Length Available Germ List After Dropping Random Fraction: '+ str(len(availableGermsList)), 1)
    
    #print(availableGermsList)
    
    #Add some checks related to the new option to switch up data types:
    if not assume_real:
        if not (float_type is _np.cdouble or float_type is _np.csingle):
            print(float_type.dtype)
            raise ValueError('Unless working with (known) real-valued quantities only, please select an appropriate complex numpy dtype (either cdouble or csingle).')
    
    #How many bytes per float?
    FLOATSIZE= float_type(0).itemsize
    
    
    dim = target_model.dim
    #Np = model_list[0].num_params #wrong:? includes spam...
    Np = target_model.num_params
    if randomize==False:
        num_gs_copies=1
    memEstimatealljac = FLOATSIZE * num_gs_copies * len(availableGermsList) * Np**2
    # for _compute_bulk_twirled_ddd
    memEstimatealljac += FLOATSIZE * num_gs_copies * len(availableGermsList) * dim**2 * Np
    # for _bulk_twirled_deriv sub-call
    printer.log("Memory estimate of %.1f GB for all-Jac mode." %
                (memEstimatealljac / 1024.0**3), 1)
                
    memEstimatesinglejac = FLOATSIZE * 3 * len(modelList) * Np**2 + \
            FLOATSIZE * 3 * len(modelList) * dim**2 * Np
    #Factor of 3 accounts for currentDDDs, testDDDs, and bestDDDs
    printer.log("Memory estimate of %.1f GB for single-Jac mode." %
                    (memEstimatesinglejac / 1024.0**3), 1)
                    
    if mem_limit is not None:
        if memEstimatealljac > mem_limit:
            printer.log("Not enough memory for all-Jac mode, mem_limit is %.1f GB." %
                    (mem_limit / 1024.0**3), 1)
            if memEstimatesinglejac > mem_limit:
                raise MemoryError("Too little memory, even for single-Jac mode!")

    if algorithm_kwargs is None:
        # Avoid danger of using empty dict for default value.
        algorithm_kwargs = {}

    if algorithm == 'greedy':
        printer.log('Using greedy algorithm.', 1)
        # Define defaults for parameters that currently have no default or
        # whose default we want to change.
        default_kwargs = {
            'germs_list': availableGermsList,
            'randomize': False,
            'seed': seed,
            'verbosity': max(0, verbosity - 1),
            'force': force,
            'op_penalty': 0.0,
            'score_func': 'all',
            'comm': comm,
            'mem_limit': mem_limit,
            'profiler': profiler,
            'num_nongauge_params': num_nongauge_params,
            'num_gauge_params': num_gauge_params,
            'float_type': float_type,
            'mode' : mode,
            'force_rank_increase': force_rank_increase,
            'save_cevd_cache_filename': save_cevd_cache_filename,
            'load_cevd_cache_filename': load_cevd_cache_filename,
            'file_compression': file_compression,
            'evd_tol': 1e-10
        }
        for key in default_kwargs:
            if key not in algorithm_kwargs:
                algorithm_kwargs[key] = default_kwargs[key]
        germList = find_germs_breadthfirst_rev1(model_list=modelList,
                                           **algorithm_kwargs)
        if germList is not None:
            #TODO: We should already know the value of this from
            #the final output of our optimization loop, so we ought
            #to be able to avoid this function call and related overhead.
            germsetScore = compute_germ_set_score(
                germList, neighborhood=modelList,
                score_func=algorithm_kwargs['score_func'],
                op_penalty=algorithm_kwargs['op_penalty'],
                num_nongauge_params=num_nongauge_params,
                float_type=float_type)
            printer.log('Constructed germ set:', 1)
            printer.log(str([germ.str for germ in germList]), 1)
            printer.log(germsetScore, 1)
    elif algorithm == 'grasp':
        printer.log('Using GRASP algorithm.', 1)
        # Define defaults for parameters that currently have no default or
        # whose default we want to change.
        default_kwargs = {
            'alpha': 0.1,   # No real reason for setting this value of alpha.
            'germs_list': availableGermsList,
            'randomize': False,
            'seed': seed,
            'l1_penalty': 0.0,
            'op_penalty': 0.0,
            'verbosity': max(0, verbosity - 1),
            'force': force,
            'return_all': False,
            'score_func': 'all',
            'num_nongauge_params': num_nongauge_params,
            'float_type': float_type
        }
        for key in default_kwargs:
            if key not in algorithm_kwargs:
                algorithm_kwargs[key] = default_kwargs[key]
        germList = find_germs_grasp(model_list=modelList,
                                    **algorithm_kwargs)
        printer.log('Constructed germ set:', 1)

        if algorithm_kwargs['return_all'] and germList[0] is not None:
            germsetScore = compute_germ_set_score(
                germList[0], neighborhood=modelList,
                score_func=algorithm_kwargs['score_func'],
                op_penalty=algorithm_kwargs['op_penalty'],
                l1_penalty=algorithm_kwargs['l1_penalty'],
                num_nongauge_params=num_nongauge_params,
                float_type=float_type)
            printer.log(str([germ.str for germ in germList[0]]), 1)
            printer.log(germsetScore)
        elif not algorithm_kwargs['return_all'] and germList is not None:
            germsetScore = compute_germ_set_score(
                germList, neighborhood=modelList,
                score_func=algorithm_kwargs['score_func'],
                op_penalty=algorithm_kwargs['op_penalty'],
                l1_penalty=algorithm_kwargs['l1_penalty'],
                num_nongauge_params=num_nongauge_params,
                float_type=float_type)
            printer.log(str([germ.str for germ in germList]), 1)
            printer.log(germsetScore, 1)
    elif algorithm == 'slack':
        printer.log('Using slack algorithm.', 1)
        # Define defaults for parameters that currently have no default or
        # whose default we want to change.
        default_kwargs = {
            'germs_list': availableGermsList,
            'randomize': False,
            'seed': seed,
            'verbosity': max(0, verbosity - 1),
            'l1_penalty': 0.0,
            'op_penalty': 0.0,
            'force': force,
            'score_func': 'all',
            'float_type': float_type
        }
        if ('slack_frac' not in algorithm_kwargs
                and 'fixed_slack' not in algorithm_kwargs):
            algorithm_kwargs['slack_frac'] = 0.1
        for key in default_kwargs:
            if key not in algorithm_kwargs:
                algorithm_kwargs[key] = default_kwargs[key]
        germList = find_germs_integer_slack(modelList,
                                            **algorithm_kwargs)
        if germList is not None:
            germsetScore = compute_germ_set_score(
                germList, neighborhood=modelList,
                score_func=algorithm_kwargs['score_func'],
                op_penalty=algorithm_kwargs['op_penalty'],
                l1_penalty=algorithm_kwargs['l1_penalty'],
                num_nongauge_params=num_nongauge_params,
                float_type=float_type)
            printer.log('Constructed germ set:', 1)
            printer.log(str([germ.str for germ in germList]), 1)
            printer.log(germsetScore, 1)
    else:
        raise ValueError("'{}' is not a valid algorithm "
                         "identifier.".format(algorithm))

    return germList


def compute_germ_set_score(germs, target_model=None, neighborhood=None,
                           neighborhood_size=5,
                           randomization_strength=1e-2, score_func='all',
                           op_penalty=0.0, l1_penalty=0.0, num_nongauge_params=None,
                           float_type=_np.cdouble):
    """
    Calculate the score of a germ set with respect to a model.

    More precisely, this function computes the maximum score (roughly equal
    to the number of amplified parameters) for a cloud of models.
    If `target_model` is given, it serves as the center of the cloud,
    otherwise the cloud must be supplied directly via `neighborhood`.


    Parameters
    ----------
    germs : list
        The germ set

    target_model : Model, optional
        The target model, used to generate a neighborhood of randomized models.

    neighborhood : list of Models, optional
        The "cloud" of models for which scores are computed.  If not None, this
        overrides `target_model`, `neighborhood_size`, and `randomization_strength`.

    neighborhood_size : int, optional
        Number of randomized models to construct around `target_model`.

    randomization_strength : float, optional
        Strength of unitary randomizations, as passed to :method:`target_model.randomize_with_unitary`.

    score_func : {'all', 'worst'}
        Sets the objective function for scoring the eigenvalues. If 'all',
        score is ``sum(1/input_array)``. If 'worst', score is ``1/min(input_array)``.

    op_penalty : float, optional
        Coefficient for a penalty linear in the sum of the germ lengths.

    l1_penalty : float, optional
        Coefficient for a penalty linear in the number of germs.

    num_nongauge_params : int, optional
        Force the number of nongauge parameters rather than rely on automated gauge optimization.
        
    float_type : numpy dtype object, optional
        Numpy data type to use for floating point arrays.

    Returns
    -------
    CompositeScore
        The maximum score for `germs`, indicating how many parameters it amplifies.
    """
    def score_fn(x): return _scoring.list_score(x, score_func=score_func)
    if neighborhood is None:
        neighborhood = [target_model.randomize_with_unitary(randomization_strength)
                        for n in range(neighborhood_size)]
    scores = [compute_composite_germ_set_score(score_fn, model=model,
                                               partial_germs_list=germs,
                                               op_penalty=op_penalty,
                                               l1_penalty=l1_penalty,
                                               num_nongauge_params=num_nongauge_params,
                                               float_type=float_type)
              for model in neighborhood]

    return max(scores)


def _get_model_params(model_list, printer=None):
    """
    Get the number of gates and gauge parameters of the models in a list.

    Also verifies all models have the same number of gates and gauge parameters.

    Parameters
    ----------
    model_list : list of Model
        A list of models for which you want an AC germ set.

    Returns
    -------
    reducedModelList : list of Model
        The original list of models with SPAM removed
    numGaugeParams : int
        The number of non-SPAM gauge parameters for all models.
    numNonGaugeParams : int
        The number of non-SPAM non-gauge parameters for all models.
    numOps : int
        The number of gates for all models.

    Raises
    ------
    ValueError
        If the number of gauge parameters or gates varies among the models.
    """
    
    if printer is not None:
        printer.log('Calculating number of gauge and non-gauge parameters', 1)
    
    # We don't care about SPAM, since it can't be amplified.
    reducedModelList = [_remove_spam_vectors(model)
                        for model in model_list]

    # All the models should have the same number of parameters and gates, but
    # let's be paranoid here for the time being and make sure.
    numGaugeParamsList = [reducedModel.num_gauge_params
                          for reducedModel in reducedModelList]
    numGaugeParams = numGaugeParamsList[0]
    if not all([numGaugeParams == otherNumGaugeParams
                for otherNumGaugeParams in numGaugeParamsList[1:]]):
        raise ValueError("All models must have the same number of gauge "
                         "parameters!")

    numNonGaugeParamsList = [reducedModel.num_nongauge_params
                             for reducedModel in reducedModelList]
    numNonGaugeParams = numNonGaugeParamsList[0]
    if not all([numNonGaugeParams == otherNumNonGaugeParams
                for otherNumNonGaugeParams in numNonGaugeParamsList[1:]]):
        raise ValueError("All models must have the same number of non-gauge "
                         "parameters!")

    numOpsList = [len(reducedModel.operations)
                  for reducedModel in reducedModelList]
    numOps = numOpsList[0]
    if not all([numOps == otherNumOps
                for otherNumOps in numOpsList[1:]]):
        raise ValueError("All models must have the same number of gates!")

    return reducedModelList, numGaugeParams, numNonGaugeParams, numOps


def _setup_model_list(model_list, randomize, randomization_strength,
                      num_copies, seed):
    """
    Sets up a list of randomize models (helper function).
    """
    if not isinstance(model_list, (list, tuple)):
        model_list = [model_list]
    if len(model_list) > 1 and num_copies is not None:
        _warnings.warn("Ignoring num_copies={} since multiple models were "
                       "supplied.".format(num_copies))

    if randomize:
        model_list = randomize_model_list(model_list, randomization_strength,
                                          num_copies, seed)

    return model_list


def compute_composite_germ_set_score(score_fn, threshold_ac=1e6, init_n=1,
                                     partial_deriv_dagger_deriv=None, model=None,
                                     partial_germs_list=None, eps=None, germ_lengths=None,
                                     op_penalty=0.0, l1_penalty=0.0, num_nongauge_params=None,
                                     float_type=_np.cdouble):
    """
    Compute the score for a germ set when it is not AC against a model.

    Normally scores computed for germ sets against models for which they are
    not AC will simply be astronomically large. This is fine if AC is all you
    care about, but not so useful if you want to compare partial germ sets
    against one another to see which is closer to being AC. This function
    will see if the germ set is AC for the parameters corresponding to the
    largest `N` eigenvalues for increasing `N` until it finds a value of `N`
    for which the germ set is not AC or all the non gauge parameters are
    accounted for and report the value of `N` as well as the score.
    This allows partial germ set scores to be compared against one-another
    sensibly, where a larger value of `N` always beats a smaller value of `N`,
    and ties in the value of `N` are broken by the score for that value of `N`.

    Parameters
    ----------
    score_fn : callable
        A function that takes as input a list of sorted eigenvalues and returns
        a score for the partial germ set based on those eigenvalues, with lower
        scores indicating better germ sets. Usually some flavor of
        :func:`~pygsti.algorithms.scoring.list_score`.

    threshold_ac : float, optional
        Value which the score (before penalties are applied) must be lower than
        for the germ set to be considered AC.

    init_n : int
        The number of largest eigenvalues to begin with checking.

    partial_deriv_dagger_deriv : numpy.array, optional
        Array with three axes, where the first axis indexes individual germs
        within the partial germ set and the remaining axes index entries in the
        positive square of the Jacobian of each individual germ's parameters
        with respect to the model parameters.
        If this array is not supplied it will need to be computed from
        `germs_list` and `model`, which will take longer, so it is recommended
        to precompute this array if this routine will be called multiple times.

    model : Model, optional
        The model against which the germ set is to be scored. Not needed if
        `partial_deriv_dagger_deriv` is provided.

    partial_germs_list : list of Circuit, optional
        The list of germs in the partial germ set to be evaluated. Not needed
        if `partial_deriv_dagger_deriv` (and `germ_lengths` when
        ``op_penalty > 0``) are provided.

    eps : float, optional
        Used when calculating `partial_deriv_dagger_deriv` to determine if two
        eigenvalues are equal (see :func:`_bulk_twirled_deriv` for details). Not
        used if `partial_deriv_dagger_deriv` is provided.

    op_penalty : float, optional
        Coefficient for a penalty linear in the sum of the germ lengths.

    germ_lengths : numpy.array, optional
        The length of each germ. Not needed if `op_penalty` is ``0.0`` or
        `partial_germs_list` is provided.

    l1_penalty : float, optional
        Coefficient for a penalty linear in the number of germs.

    num_nongauge_params : int, optional
        Force the number of nongauge parameters rather than rely on automated gauge optimization.

    Returns
    -------
    CompositeScore
        The score for the germ set indicating how many parameters it amplifies
        and its numerical score restricted to those parameters.
    """
    if partial_deriv_dagger_deriv is None:
        if model is None or partial_germs_list is None:
            raise ValueError("Must provide either partial_deriv_dagger_deriv or "
                             "(model, partial_germs_list)!")
        else:
            Np= model.num_params
            combinedDDD=_np.zeros((Np, Np), dtype=float_type)
            pDDD_kwargs = {'float_type':float_type}
            if eps is not None:
                pDDD_kwargs['eps'] = eps
            #use a more memory efficient calculation when generating
            #twirled ddd from scratch again.
            for germ in partial_germs_list:
                combinedDDD += _compute_twirled_ddd(model, germ, **pDDD_kwargs)

    if num_nongauge_params is None:
        if model is None:
            raise ValueError("Must provide either num_gauge_params or model!")
        else:
            reduced_model = _remove_spam_vectors(model)
            num_nongauge_params = reduced_model.num_params - reduced_model.num_gauge_params

    # Calculate penalty scores
    if partial_deriv_dagger_deriv is None:
        numGerms= len(partial_germs_list)
    else:
        numGerms = partial_deriv_dagger_deriv.shape[0]
    l1Score = l1_penalty * numGerms
    opScore = 0.0
    if op_penalty != 0.0:
        if germ_lengths is None:
            if partial_germs_list is None:
                raise ValueError("Must provide either germ_lengths or "
                                 "partial_germs_list when op_penalty != 0.0!")
            else:
                germ_lengths = _np.array([len(germ)
                                         for germ in partial_germs_list])
        opScore = op_penalty * _np.sum(germ_lengths)
    
    if partial_deriv_dagger_deriv is not None:
        combinedDDD = _np.sum(partial_deriv_dagger_deriv, axis=0)
    sortedEigenvals = _np.sort(_np.real(_nla.eigvalsh(combinedDDD)))
    observableEigenvals = sortedEigenvals[-num_nongauge_params:]
    N_AC = 0
    AC_score = _np.inf
    for N in range(init_n, len(observableEigenvals) + 1):
        scoredEigenvals = observableEigenvals[-N:]
        candidate_AC_score = score_fn(scoredEigenvals)
        if candidate_AC_score > threshold_ac:
            break   # We've found a set of parameters for which the germ set
            # is not AC.
        else:
            AC_score = candidate_AC_score
            N_AC = N

    # OLD Apply penalties to the minor score; major part is just #amplified
    #major_score = N_AC
    #minor_score = AC_score + l1Score + opScore

    # Apply penalties to the major score
    major_score = -N_AC + opScore + l1Score
    minor_score = AC_score
    ret = _scoring.CompositeScore(major_score, minor_score, N_AC)
    #DEBUG: ret.extra = {'opScore': opScore,
    #    'sum(germ_lengths)': _np.sum(germ_lengths), 'l1': l1Score}
    return ret


def _compute_bulk_twirled_ddd(model, germs_list, eps=1e-6, check=False,
                              germ_lengths=None, comm=None, float_type=_np.cdouble):
    """
    Calculate the positive squares of the germ Jacobians.

    twirledDerivDaggerDeriv == array J.H*J contributions from each germ
    (J=Jacobian) indexed by (iGerm, iModelParam1, iModelParam2)
    size (nGerms, vec_model_dim, vec_model_dim)

    Parameters
    ----------
    model : Model
        The model defining the parameters to differentiate with respect to.

    germs_list : list
        The germ set

    eps : float, optional
        Tolerance used for testing whether two eigenvectors are degenerate
        (i.e. abs(eval1 - eval2) < eps ? )

    check : bool, optional
        Whether to perform internal consistency checks, at the expense of
        making the function slower.

    germ_lengths : numpy.ndarray, optional
        A pre-computed array of the length (depth) of each germ.

    comm : mpi4py.MPI.Comm, optional
        When not ``None``, an MPI communicator for distributing the computation
        across multiple processors.
        
    float_type : numpy dtype object, optional
        Numpy data type to use in floating point arrays.

    Returns
    -------
    twirledDerivDaggerDeriv : numpy.ndarray
        A complex array of shape `(len(germs), model.num_params, model.num_params)`.
    """
    if germ_lengths is None:
        germ_lengths = _np.array([len(germ) for germ in germs_list])

    twirledDeriv = _bulk_twirled_deriv(model, germs_list, eps, check, comm, float_type=float_type) / germ_lengths[:, None, None]

    #OLD: slow, I think because conjugate *copies* a large tensor, causing a memory bottleneck
    #twirledDerivDaggerDeriv = _np.einsum('ijk,ijl->ikl',
    #                                     _np.conjugate(twirledDeriv),
    #                                     twirledDeriv)

    #NEW: faster, one-germ-at-a-time computation requires less memory.
    nGerms, _, vec_model_dim = twirledDeriv.shape
    twirledDerivDaggerDeriv = _np.empty((nGerms, vec_model_dim, vec_model_dim),
                                        dtype=float_type)
    for i in range(nGerms):
        twirledDerivDaggerDeriv[i, :, :] = _np.dot(
            twirledDeriv[i, :, :].conjugate().T, twirledDeriv[i, :, :])

    return twirledDerivDaggerDeriv


def _compute_twirled_ddd(model, germ, eps=1e-6, float_type=_np.cdouble):
    """
    Calculate the positive squares of the germ Jacobian.

    twirledDerivDaggerDeriv == array J.H*J contributions from `germ`
    (J=Jacobian) indexed by (iModelParam1, iModelParam2)
    size (vec_model_dim, vec_model_dim)

    Parameters
    ----------
    model : Model
        The model defining the parameters to differentiate with respect to.

    germ : Circuit
        The (single) germ circuit to consider.  `J` above is the twirled
        derivative of this circuit's action (process matrix).

    eps : float, optional
        Tolerance used for testing whether two eigenvectors are degenerate
        (i.e. abs(eval1 - eval2) < eps ? )

    Returns
    -------
    numpy.ndarray
    """
    twirledDeriv = _twirled_deriv(model, germ, eps, float_type) / len(germ)
    #twirledDerivDaggerDeriv = _np.einsum('jk,jl->kl',
    #                                     _np.conjugate(twirledDeriv),
    #                                     twirledDeriv)
    twirledDerivDaggerDeriv = _np.tensordot(_np.conjugate(twirledDeriv),
                                            twirledDeriv, (0, 0))

    return twirledDerivDaggerDeriv


def _germ_set_score_slack(weights, model_num, score_func, deriv_dagger_deriv_list,
                          force_indices, force_score,
                          n_gauge_params, op_penalty, germ_lengths, l1_penalty=1e-2,
                          score_dict=None):
    """
    Returns a germ set "score" in which smaller is better.

    Also returns intentionally bad score (`force_score`) if `weights` is zero on any of
    the "forced" germs (i.e. at any index in `forcedIndices`).
    This function is included for use by :func:`find_germs_integer_slack`,
    but is not convenient for just computing the score of a germ set. For that,
    use :func:`compute_germ_set_score`.

    Parameters
    ----------
    weights : list
        The per-germ "selection weight", indicating whether the germ
        is present in the selected germ set or not.

    model_num : int
        index into `deriv_dagger_deriv_list` indicating which model (typically in
        a neighborhood) we're computing scores for.

    score_func : {'all', 'worst'}
        Sets the objective function for scoring the eigenvalues. If 'all',
        score is ``sum(1/input_array)``. If 'worst', score is ``1/min(input_array)``.

    deriv_dagger_deriv_list : numpy.ndarray
        Array of J.T * J contributions for each model.

    force_indices : list of ints
        Indices marking the germs that *must* be in the final set (or else `force_score`
        will be returned).

    force_score : float
        The score that is returned when any of the germs indexed by `force_indices` are
        not present (i.e. their weights are <= 0).

    n_gauge_params : int
        The number of gauge (not amplifiable) parameters in the model.

    op_penalty : float
        Coefficient for a penalty linear in the sum of the germ lengths.

    germ_lengths : numpy.ndarray
        A pre-computed array of the length (depth) of each germ.

    l1_penalty : float
        Coefficient for a penalty linear in the number of germs.

    score_dict : dict, optional
        A dictionary to cache the score valies for the given `model_num` and
        `weights`, i.e. `score_dict[model_num, tuple(weights)]` is set to the
        returned value.


    Returns
    -------
    float
    """
    if force_indices is not None and _np.any(weights[force_indices] <= 0):
        score = force_score
    else:
        #combinedDDD = _np.einsum('i,ijk', weights,
        #                         deriv_dagger_deriv_list[model_num])
        combinedDDD = _np.squeeze(
            _np.tensordot(_np.expand_dims(weights, 1),
                          deriv_dagger_deriv_list[model_num], (0, 0)))
        assert len(combinedDDD.shape) == 2

        sortedEigenvals = _np.sort(_np.real(_nla.eigvalsh(combinedDDD)))
        observableEigenvals = sortedEigenvals[n_gauge_params:]
        score = (_scoring.list_score(observableEigenvals, score_func)
                 + l1_penalty * _np.sum(weights)
                 + op_penalty * _np.dot(germ_lengths, weights))
    if score_dict is not None:
        # Side effect: calling _germ_set_score_slack caches result in score_dict
        score_dict[model_num, tuple(weights)] = score
    return score


def randomize_model_list(model_list, randomization_strength, num_copies,
                         seed=None):
    """
    Applies random unitary perturbations to a model or list of models.

    If `model_list` is a length-1 list, then `num_copies` determines how
    many randomizations to create.  If `model_list` containes multiple
    models, then `num_copies` must be `None` and each model is
    randomized once to create the corresponding returned model.

    Parameters
    ----------
    model_list : Model or list
        A list of Model objects.

    randomization_strength : float, optional
        Strength of unitary randomizations, as passed to :method:`Model.randomize_with_unitary`.

    num_copies : int
        The number of random perturbations of `model_list[0]` to generate when
        `len(model_list) == 1`.  A value of `None` will result in 1 copy.  If
        `len(model_list) > 1` then `num_copies` must be set to None.

    seed : int, optional
        Starting seed for randomization.  Successive randomizations receive
        successive seeds.  `None` results in random seeds.

    Returns
    -------
    list
        A list of the randomized Models.
    """
    if len(model_list) > 1 and num_copies is not None:
        raise ValueError("Input multiple models XOR request multiple "
                         "copies only!")

    newmodelList = []
    if len(model_list) > 1:
        for modelnum, model in enumerate(model_list):
            newmodelList.append(model.randomize_with_unitary(
                randomization_strength,
                seed=None if seed is None else seed + modelnum))
    else:
        for modelnum in range(num_copies if num_copies is not None else 1):
            newmodelList.append(model_list[0].randomize_with_unitary(
                randomization_strength,
                seed=None if seed is None else seed + modelnum))
    return newmodelList


def test_germs_list_completeness(model_list, germs_list, score_func, threshold, float_type=_np.cdouble):
    """
    Check to see if the germs_list is amplificationally complete (AC).

    Checks for AC with respect to all the Models in `model_list`, returning
    the index of the first Model for which it is not AC or `-1` if it is AC
    for all Models.

    Parameters
    ----------
    model_list : list
        A list of models to test.  Often this list is a neighborhood ("cloud") of
        models around a model of interest.

    germs_list : list
        A list of the germ :class:`Circuit`s (the "germ set") to test for completeness.

    score_func : {'all', 'worst'}
        Sets the objective function for scoring the eigenvalues. If 'all',
        score is ``sum(1/eigval_array)``. If 'worst', score is ``1/min(eigval_array)``.

    threshold : float, optional
        An eigenvalue of jacobian^T*jacobian is considered zero and thus a
        parameter un-amplified when its reciprocal is greater than threshold.
        Also used for eigenvector degeneracy testing in twirling operation.
        
    float_type : numpy dtype object, optional
        Numpy data type to use for floating point arrays.

    Returns
    -------
    int
        The index of the first model in `model_list` to fail the amplficational
        completeness test.
    """
    for modelNum, model in enumerate(model_list):
        initial_test = test_germ_set_infl(model, germs_list,
                                          score_func=score_func,
                                          threshold=threshold, float_type=float_type)
        if not initial_test:
            return modelNum

    # If the germs_list is complete for all models, return -1
    return -1


def _remove_spam_vectors(model):
    """
    Returns a copy of `model` with state preparations and effects removed.

    Parameters
    ----------
    model : Model
        The model to act on.

    Returns
    -------
    Model
    """
    reducedModel = model.copy()
    for prepLabel in list(reducedModel.preps.keys()):
        del reducedModel.preps[prepLabel]
    for povmLabel in list(reducedModel.povms.keys()):
        del reducedModel.povms[povmLabel]
    return reducedModel


def _num_non_spam_gauge_params(model):
    """
    Return the number of non-gauge, non-SPAM parameters in `model`.

    Equivalent to `_remove_spam_vectors(model).num_gauge_params`.

    Parameters
    ---------
    model : Model

    Parameters
    ----------
    model : Model
        The model to act on.

    Returns
    -------
    int
    """
    return _remove_spam_vectors(model).num_gauge_params


# wrt is op_dim x op_dim, so is M, Minv, Proj
# so SOP is op_dim^2 x op_dim^2 and acts on vectorized *gates*
# Recall vectorizing identity (when vec(.) concats rows as flatten does):
#     vec( A * X * B ) = A tensor B^T * vec( X )
def _super_op_for_perfect_twirl(wrt, eps, float_type=_np.cdouble):
    """Return super operator for doing a perfect twirl with respect to wrt.
    """
    assert wrt.shape[0] == wrt.shape[1]  # only square matrices allowed
    dim = wrt.shape[0]
    
    #The eigenvalues and eigenvectors of wrt can be complex valued, even for
    #real-valued transfer matrices. Need to be careful here to start off using able
    #complex data type. The actual projector onto the germs commutant appears to be strictly real valued though
    #(that makes sense because otherwise the projected derivative would become complex
    #So we should be able to cast it back to the specified float_type just before returning it.
    SuperOp = _np.zeros((dim**2, dim**2), dtype=_np.cdouble)

    # Get spectrum and eigenvectors of wrt
    wrtEvals, wrtEvecs = _np.linalg.eig(wrt)
    wrtEvecsInv = _np.linalg.inv(wrtEvecs)
    
    
    #calculate the dimensions of the eigenspaces:
    subspace_idx_list=[]
    subspace_eval_list=[]
    
    unseen_indices= list(range(len(wrtEvals)))
    while unseen_indices:
        current_idx= unseen_indices.pop()
        current_eval= wrtEvals[current_idx]
        
        existing_subspace_found=False
        
        for i,sublist in enumerate(subspace_eval_list):
            for evals in sublist:
                if abs(current_eval-evals)<=eps:
                    existing_subspace_found=True
                    subspace_eval_list[i].append(current_eval)
                    subspace_idx_list[i].append(current_idx)
                    break
                    
        if not existing_subspace_found:
            subspace_eval_list.append([current_eval])
            subspace_idx_list.append([current_idx])
                    
    #print(subspace_eval_list)
    #print(subspace_idx_list)
    
    #Now use these to construct the projectors onto each of the subspaces
    for idx_list in subspace_idx_list:
        #Instead of actually constructing the projector, this is equivalent
        #to simply picking out the requisite rows from wrtEvecsInv and
        #columns from wrtEvecs.
        idx_array= _np.asarray(idx_list)
        A = _np.dot(wrtEvecs[:,idx_array], wrtEvecsInv[idx_array, :])
        SuperOp += fast_kron(A, A.T)
    
    #---------Old Implementation-------------------#

    # We want to project  X -> M * (Proj_i * (Minv * X * M) * Proj_i) * Minv,
    # where M = wrtEvecs. So A = B = M * Proj_i * Minv and so
    # superop = A tensor B^T == A tensor A^T
    # NOTE: this == (A^T tensor A)^T while *Maple* germ functions seem to just
    # use A^T tensor A -> ^T difference
#    for i in range(dim):
#        # Create projector onto i-th eigenspace (spanned by i-th eigenvector
#        # and other degenerate eigenvectors)
#        Proj_i = _np.diag([(1 if (abs(wrtEvals[i] - wrtEvals[j]) <= eps)
#                            else 0) for j in range(dim)])
#        A = _np.dot(wrtEvecs, _np.dot(Proj_i, wrtEvecsInv))
#        
#        #testing:
#        
#        #print('Is A symmetric?: ', _np.allclose(A, A.T))
#        
#        #if _np.linalg.norm(A.imag) > 1e-6:
#        #    print("DB: imag = ",_np.linalg.norm(A.imag))
#        #assert(_np.linalg.norm(A.imag) < 1e-6)
#        #A = _np.real(A)
#        # Need to normalize, because we are overcounting projectors onto
#        # subspaces of dimension d > 1, giving us d * Proj_i tensor Proj_i^T.
#        # We can fix this with a division by tr(Proj_i) = d.
#        #SuperOp += _np.kron(A, A.T) / _np.trace(Proj_i)
#        SuperOp += fast_kron(A, A.T) / _np.trace(Proj_i)
#        # SuperOp += _np.kron(A.T,A) # Mimic Maple version (but I think this is
#        # wrong... or it doesn't matter?)
    
    #Cast the twirling SuperOp back to the specified float type.
    #If the float_type is a real-valued one though we should probably do a quick
    #sanity check to confirm everything we're casting is actually real!
    if (float_type is _np.double) or (float_type is _np.single):
        #might as well use eps as the threshold here too.
        if _np.any(_np.imag(SuperOp)>eps):
            raise ValueError("Attempting to cast a twirling superoperator with non-trivial imaginary component to a real-valued data type.")
        #cast just the real part to specified float type.
        SuperOp=SuperOp.real.astype(float_type)
    else:
        SuperOp=SuperOp.astype(float_type)
    
    return SuperOp  # a op_dim^2 x op_dim^2 matrix


def _sq_sing_vals_from_deriv(deriv, weights=None):
    """
    Calculate the squared singular values of the Jacobian of the germ set.

    Parameters
    ----------
    deriv : numpy.array
        Array of shape ``(nGerms, flattened_op_dim, vec_model_dim)``. Each
        sub-array corresponding to an individual germ is the Jacobian of the
        vectorized gate representation of that germ raised to some power with
        respect to the model parameters, normalized by dividing by the length
        of each germ after repetition.

    weights : numpy.array
        Array of length ``nGerms``, giving the relative contributions of each
        individual germ's Jacobian to the combined Jacobian (which is calculated
        as a convex combination of the individual Jacobians).

    Returns
    -------
    numpy.array
        The sorted squared singular values of the combined Jacobian of the germ
        set.
    """
    # shape (nGerms, vec_model_dim, vec_model_dim)
    derivDaggerDeriv = _np.einsum('ijk,ijl->ikl', _np.conjugate(deriv), deriv)
    # awkward to convert to tensordot, so leave as einsum

    # Take the average of the D^dagger*D/L^2 matrices associated with each germ
    # with optional weights.
    combinedDDD = _np.average(derivDaggerDeriv, weights=weights, axis=0)
    sortedEigenvals = _np.sort(_np.real(_nla.eigvalsh(combinedDDD)))

    return sortedEigenvals


def _twirled_deriv(model, circuit, eps=1e-6, float_type=_np.cdouble):
    """
    Compute the "Twirled Derivative" of a circuit.

    The twirled derivative is obtained by acting on the standard derivative of
    a circuit with the twirling superoperator.

    Parameters
    ----------
    model : Model object
        The Model which associates operation labels with operators.

    circuit : Circuit object
        A twirled derivative of this circuit's action (process matrix) is taken.

    eps : float, optional
        Tolerance used for testing whether two eigenvectors are degenerate
        (i.e. abs(eval1 - eval2) < eps ? )
        
    float_type : numpy dtype object, optional
        Nump data type to use for floating point arrays.
        


    Returns
    -------
    numpy array
        An array of shape (op_dim^2, num_model_params)
    """
    prod = model.sim.product(circuit)

    # flattened_op_dim x vec_model_dim
    dProd = model.sim.dproduct(circuit, flat=True)

    # flattened_op_dim x flattened_op_dim
    twirler = _super_op_for_perfect_twirl(prod, eps, float_type=float_type)

    # flattened_op_dim x vec_model_dim
    return _np.dot(twirler, dProd)


def _bulk_twirled_deriv(model, circuits, eps=1e-6, check=False, comm=None, float_type=_np.cdouble):
    """
    Compute the "Twirled Derivative" of a set of circuits.

    The twirled derivative is obtained by acting on the standard derivative of
    a circuit with the twirling superoperator.

    Parameters
    ----------
    model : Model object
        The Model which associates operation labels with operators.

    circuits : list of Circuit objects
        A twirled derivative of this circuit's action (process matrix) is taken.

    eps : float, optional
        Tolerance used for testing whether two eigenvectors are degenerate
        (i.e. abs(eval1 - eval2) < eps ? )

    check : bool, optional
        Whether to perform internal consistency checks, at the expense of
        making the function slower.

    comm : mpi4py.MPI.Comm, optional
        When not None, an MPI communicator for distributing the computation
        across multiple processors.
        
    float_type : numpy dtype object, optional
        Nump data type to use for floating point arrays.

    Returns
    -------
    numpy array
        An array of shape (num_simplified_circuits, op_dim^2, num_model_params)
    """
    if len(model.preps) > 0 or len(model.povms) > 0:
        model = _remove_spam_vectors(model)
        # This function assumes model has no spam elements so `lookup` below
        #  gives indexes into products computed by evalTree.

    resource_alloc = _baseobjs.ResourceAllocation(comm=comm)
    dProds, prods = model.sim.bulk_dproduct(circuits, flat=True, return_prods=True, resource_alloc=resource_alloc)
    op_dim = model.dim
    fd = op_dim**2  # flattened gate dimension
    nCircuits = len(circuits)

    ret = _np.empty((nCircuits, fd, dProds.shape[1]), dtype=float_type)
    for i in range(nCircuits):
        # flattened_op_dim x flattened_op_dim
        twirler = _super_op_for_perfect_twirl(prods[i], eps, float_type=float_type)

        # flattened_op_dim x vec_model_dim
        ret[i] = _np.dot(twirler, dProds[i * fd:(i + 1) * fd])

    if check:
        for i, circuit in enumerate(circuits):
            chk_ret = _twirled_deriv(model, circuit, eps, float_type=float_type)
            if _nla.norm(ret[i] - chk_ret) > 1e-6:
                _warnings.warn("bulk twirled derivative norm mismatch = "
                               "%g - %g = %g"
                               % (_nla.norm(ret[i]), _nla.norm(chk_ret),
                                  _nla.norm(ret[i] - chk_ret)))  # pragma: no cover

    return ret  # nSimplifiedCircuits x flattened_op_dim x vec_model_dim


def test_germ_set_finitel(model, germs_to_test, length, weights=None,
                          return_spectrum=False, tol=1e-6):
    """
    Test whether a set of germs is able to amplify all non-gauge parameters.

    Parameters
    ----------
    model : Model
        The Model (associates operation matrices with operation labels).

    germs_to_test : list of Circuits
        List of germ circuits to test for completeness.

    length : int
        The finite length to use in amplification testing.  Larger
        values take longer to compute but give more robust results.

    weights : numpy array, optional
        A 1-D array of weights with length equal len(germs_to_test),
        which multiply the contribution of each germ to the total
        jacobian matrix determining parameter amplification. If
        None, a uniform weighting of 1.0/len(germs_to_test) is applied.

    return_spectrum : bool, optional
        If True, return the jacobian^T*jacobian spectrum in addition
        to the success flag.

    tol : float, optional
        Tolerance: an eigenvalue of jacobian^T*jacobian is considered
        zero and thus a parameter un-amplified when it is less than tol.

    Returns
    -------
    success : bool
        Whether all non-gauge parameters were amplified.
    spectrum : numpy array
        Only returned when `return_spectrum` is ``True``.  Sorted array of
        eigenvalues (from small to large) of the jacobian^T * jacobian
        matrix used to determine parameter amplification.
    """
    # Remove any SPAM vectors from model since we only want
    # to consider the set of *gate* parameters for amplification
    # and this makes sure our parameter counting is correct
    model = _remove_spam_vectors(model)

    nGerms = len(germs_to_test)
    germToPowL = [germ * length for germ in germs_to_test]

    op_dim = model.dim
    dprods = model.sim.bulk_dproduct(germToPowL, flat=True)  # shape (nGerms*flattened_op_dim, vec_model_dim)
    dprods.shape = (nGerms, op_dim**2, dprods.shape[1])

    germLengths = _np.array([len(germ) for germ in germs_to_test], 'd')

    normalizedDeriv = dprods / (length * germLengths[:, None, None])

    sortedEigenvals = _sq_sing_vals_from_deriv(normalizedDeriv, weights)

    nGaugeParams = model.num_gauge_params

    observableEigenvals = sortedEigenvals[nGaugeParams:]

    bSuccess = bool(_scoring.list_score(observableEigenvals, 'worst') < 1 / tol)

    return (bSuccess, sortedEigenvals) if return_spectrum else bSuccess


def test_germ_set_infl(model, germs_to_test, score_func='all', weights=None,
                       return_spectrum=False, threshold=1e6, check=False,
                       float_type=_np.cdouble):
    """
    Test whether a set of germs is able to amplify all non-gauge parameters.

    Parameters
    ----------
    model : Model
        The Model (associates operation matrices with operation labels).

    germs_to_test : list of Circuit
        List of germ circuits to test for completeness.

    score_func : string
        Label to indicate how a germ set is scored. See
        :func:`~pygsti.algorithms.scoring.list_score` for details.

    weights : numpy array, optional
        A 1-D array of weights with length equal len(germs_to_test),
        which multiply the contribution of each germ to the total
        jacobian matrix determining parameter amplification. If
        None, a uniform weighting of 1.0/len(germs_to_test) is applied.

    return_spectrum : bool, optional
        If ``True``, return the jacobian^T*jacobian spectrum in addition
        to the success flag.

    threshold : float, optional
        An eigenvalue of jacobian^T*jacobian is considered zero and thus a
        parameter un-amplified when its reciprocal is greater than threshold.
        Also used for eigenvector degeneracy testing in twirling operation.

    check : bool, optional
        Whether to perform internal consistency checks, at the
        expense of making the function slower.
        
    float_type: numpy dtype object, optional
        Optional numpy data type to use for internal numpy array calculations.

    Returns
    -------
    success : bool
        Whether all non-gauge parameters were amplified.
    spectrum : numpy array
        Only returned when `return_spectrum` is ``True``.  Sorted array of
        eigenvalues (from small to large) of the jacobian^T * jacobian
        matrix used to determine parameter amplification.
    """
    # Remove any SPAM vectors from model since we only want
    # to consider the set of *gate* parameters for amplification
    # and this makes sure our parameter counting is correct
    model = _remove_spam_vectors(model)

    germLengths = _np.array([len(germ) for germ in germs_to_test], _np.int64)
    twirledDerivDaggerDeriv = _compute_bulk_twirled_ddd(model, germs_to_test,
                                                        1. / threshold, check,
                                                        germLengths, 
                                                        float_type=float_type)
    # result[i] = _np.dot( twirledDeriv[i].H, twirledDeriv[i] ) i.e. matrix
    # product
    # result[i,k,l] = sum_j twirledDerivH[i,k,j] * twirledDeriv(i,j,l)
    # result[i,k,l] = sum_j twirledDeriv_conj[i,j,k] * twirledDeriv(i,j,l)

    if weights is None:
        nGerms = len(germs_to_test)
        # weights = _np.array( [1.0/nGerms]*nGerms, 'd')
        weights = _np.array([1.0] * nGerms, 'd')

    #combinedTDDD = _np.einsum('i,ijk->jk', weights, twirledDerivDaggerDeriv)
    combinedTDDD = _np.tensordot(weights, twirledDerivDaggerDeriv, (0, 0))
    sortedEigenvals = _np.sort(_np.real(_np.linalg.eigvalsh(combinedTDDD)))

    nGaugeParams = model.num_gauge_params
    observableEigenvals = sortedEigenvals[nGaugeParams:]

    bSuccess = bool(_scoring.list_score(observableEigenvals, score_func)
                    < threshold)

    return (bSuccess, sortedEigenvals) if return_spectrum else bSuccess


def find_germs_depthfirst(model_list, germs_list, randomize=True,
                          randomization_strength=1e-3, num_copies=None, seed=0, op_penalty=0,
                          score_func='all', tol=1e-6, threshold=1e6, check=False,
                          force="singletons", verbosity=0, float_type=_np.cdouble):
    """
    Greedy germ selection algorithm starting with 0 germs.

    Tries to minimize the number of germs needed to achieve amplificational
    completeness (AC). Begins with 0 germs and adds the germ that increases the
    score used to check for AC by the largest amount at each step, stopping when
    the threshold for AC is achieved.

    Parameters
    ----------
    model_list : Model or list
        The model or list of `Model`s to select germs for.

    germs_list : list of Circuit
        The list of germs to contruct a germ set from.

    randomize : bool, optional
        Whether or not to randomize `model_list` (usually just a single
        `Model`) with small (see `randomizationStrengh`) unitary maps
        in order to avoid "accidental" symmetries which could allow for
        fewer germs but *only* for that particular model.  Setting this
        to `True` will increase the run time by a factor equal to the
        numer of randomized copies (`num_copies`).

    randomization_strength : float, optional
        The strength of the unitary noise used to randomize input Model(s);
        is passed to :func:`~pygsti.objects.Model.randomize_with_unitary`.

    num_copies : int, optional
        The number of randomized models to create when only a *single* gate
        set is passed via `model_list`.  Otherwise, `num_copies` must be set
        to `None`.

    seed : int, optional
        Seed for generating random unitary perturbations to models.

    op_penalty : float, optional
        Coefficient for a penalty linear in the sum of the germ lengths.

    score_func : {'all', 'worst'}, optional
        Sets the objective function for scoring the eigenvalues. If 'all',
        score is ``sum(1/eigenvalues)``. If 'worst', score is
        ``1/min(eiganvalues)``.

    tol : float, optional
        Tolerance (`eps` arg) for :func:`_compute_bulk_twirled_ddd`, which sets
        the differece between eigenvalues below which they're treated as
        degenerate.

    threshold : float, optional
        Value which the score (before penalties are applied) must be lower than
        for a germ set to be considered AC.

    check : bool, optional
        Whether to perform internal checks (will slow down run time
        substantially).

    force : list of Circuits
        A list of `Circuit` objects which *must* be included in the final
        germ set.  If the special string "singletons" is given, then all of
        the single gates (length-1 sequences) must be included.

    verbosity : int, optional
        Level of detail printed to stdout.

    Returns
    -------
    list
        A list of the built-up germ set (a list of :class:`Circuit` objects).
    """
    printer = _baseobjs.VerbosityPrinter.create_printer(verbosity)

    model_list = _setup_model_list(model_list, randomize,
                                   randomization_strength, num_copies, seed)

    (reducedModelList,
     numGaugeParams, numNonGaugeParams, _) = _get_model_params(model_list)

    germLengths = _np.array([len(germ) for germ in germs_list], _np.int64)
    numGerms = len(germs_list)

    weights = _np.zeros(numGerms, _np.int64)
    goodGerms = []
    if force:
        if force == "singletons":
            weights[_np.where(germLengths == 1)] = 1
            goodGerms = [germ for germ
                         in _np.array(germs_list)[_np.where(germLengths == 1)]]
        else:  # force should be a list of Circuits
            for opstr in force:
                weights[germs_list.index(opstr)] = 1
            goodGerms = force[:]

    undercompleteModelNum = test_germs_list_completeness(model_list,
                                                         germs_list,
                                                         score_func,
                                                         threshold,
                                                         float_type=float_type)
    if undercompleteModelNum > -1:
        printer.warning("Complete initial germ set FAILS on model "
                        + str(undercompleteModelNum) + ". Aborting search.")
        return None

    printer.log("Complete initial germ set succeeds on all input models.", 1)
    printer.log("Now searching for best germ set.", 1)
    printer.log("Starting germ set optimization. Lower score is better.", 1)

    twirledDerivDaggerDerivList = [_compute_bulk_twirled_ddd(model, germs_list, tol,
                                                             check, germLengths, float_type=float_type)
                                   for model in model_list]

    # Dict of keyword arguments passed to compute_score_non_AC that don't
    # change from call to call
    nonAC_kwargs = {
        'score_fn': lambda x: _scoring.list_score(x, score_func=score_func),
        'threshold_ac': threshold,
        'num_nongauge_params': numNonGaugeParams,
        'op_penalty': op_penalty,
        'germ_lengths': germLengths,
        'float_type': float_type
    }

    for modelNum, reducedModel in enumerate(reducedModelList):
        derivDaggerDeriv = twirledDerivDaggerDerivList[modelNum]
        # Make sure the set of germs you come up with is AC for all
        # models.
        # Remove any SPAM vectors from model since we only want
        # to consider the set of *gate* parameters for amplification
        # and this makes sure our parameter counting is correct
        while _np.any(weights == 0):

            # As long as there are some unused germs, see if you need to add
            # another one.
            if test_germ_set_infl(reducedModel, goodGerms,
                                  score_func=score_func, threshold=threshold, float_type=float_type):
                # The germs are sufficient for the current model
                break
            candidateGerms = _np.where(weights == 0)[0]
            candidateGermScores = []
            for candidateGermIdx in _np.where(weights == 0)[0]:
                # If the germs aren't sufficient, try adding a single germ
                candidateWeights = weights.copy()
                candidateWeights[candidateGermIdx] = 1
                partialDDD = derivDaggerDeriv[
                    _np.where(candidateWeights == 1)[0], :, :]
                candidateGermScore = compute_composite_germ_set_score(
                    partial_deriv_dagger_deriv=partialDDD, **nonAC_kwargs)
                candidateGermScores.append(candidateGermScore)
            # Add the germ that give the best score
            bestCandidateGerm = candidateGerms[_np.array(
                candidateGermScores).argmin()]
            weights[bestCandidateGerm] = 1
            goodGerms.append(germs_list[bestCandidateGerm])

    return goodGerms

def find_germs_breadthfirst(model_list, germs_list, randomize=True,
                            randomization_strength=1e-3, num_copies=None, seed=0,
                            op_penalty=0, score_func='all', tol=1e-6, threshold=1e6,
                            check=False, force="singletons", pretest=True, mem_limit=None,
                            comm=None, profiler=None, verbosity=0, num_nongauge_params=None, 
                            float_type= _np.cdouble, mode="all-Jac"):
    """
    Greedy algorithm starting with 0 germs.

    Tries to minimize the number of germs needed to achieve amplificational
    completeness (AC). Begins with 0 germs and adds the germ that increases the
    score used to check for AC by the largest amount (for the model that
    currently has the lowest score) at each step, stopping when the threshold
    for AC is achieved. This strategy is something of a "breadth-first"
    approach, in contrast to :func:`find_germs_depthfirst`, which only looks at the
    scores for one model at a time until that model achieves AC, then
    turning it's attention to the remaining models.

    Parameters
    ----------
    model_list : Model or list
        The model or list of `Model`s to select germs for.

    germs_list : list of Circuit
        The list of germs to contruct a germ set from.

    randomize : bool, optional
        Whether or not to randomize `model_list` (usually just a single
        `Model`) with small (see `randomizationStrengh`) unitary maps
        in order to avoid "accidental" symmetries which could allow for
        fewer germs but *only* for that particular model.  Setting this
        to `True` will increase the run time by a factor equal to the
        numer of randomized copies (`num_copies`).

    randomization_strength : float, optional
        The strength of the unitary noise used to randomize input Model(s);
        is passed to :func:`~pygsti.objects.Model.randomize_with_unitary`.

    num_copies : int, optional
        The number of randomized models to create when only a *single* gate
        set is passed via `model_list`.  Otherwise, `num_copies` must be set
        to `None`.

    seed : int, optional
        Seed for generating random unitary perturbations to models.

    op_penalty : float, optional
        Coefficient for a penalty linear in the sum of the germ lengths.

    score_func : {'all', 'worst'}, optional
        Sets the objective function for scoring the eigenvalues. If 'all',
        score is ``sum(1/eigenvalues)``. If 'worst', score is
        ``1/min(eiganvalues)``.

    tol : float, optional
        Tolerance (`eps` arg) for :func:`_compute_bulk_twirled_ddd`, which sets
        the differece between eigenvalues below which they're treated as
        degenerate.

    threshold : float, optional
        Value which the score (before penalties are applied) must be lower than
        for a germ set to be considered AC.

    check : bool, optional
        Whether to perform internal checks (will slow down run time
        substantially).

    force : list of Circuits
        A list of `Circuit` objects which *must* be included in the final
        germ set.  If the special string "singletons" is given, then all of
        the single gates (length-1 sequences) must be included.

    pretest : boolean, optional
        Whether germ list should be initially checked for completeness.

    mem_limit : int, optional
        A rough memory limit in bytes which restricts the amount of intermediate
        values that are computed and stored.

    comm : mpi4py.MPI.Comm, optional
        When not None, an MPI communicator for distributing the computation
        across multiple processors.

    profiler : Profiler, optional
        A profiler object used for to track timing and memory usage.

    verbosity : int, optional
        Level of detail printed to stdout.

    num_nongauge_params : int, optional
        Force the number of nongauge parameters rather than rely on automated gauge optimization.
        
    float_type : numpy dtype object, optional
        Use an alternative data type for the values of the numpy arrays generated.

    Returns
    -------
    list
        A list of the built-up germ set (a list of :class:`Circuit` objects).
    """
    if comm is not None and comm.Get_size() > 1:
        from mpi4py import MPI  # not at top so pygsti doesn't require mpi4py

    printer = _baseobjs.VerbosityPrinter.create_printer(verbosity, comm)

    model_list = _setup_model_list(model_list, randomize,
                                   randomization_strength, num_copies, seed)

    dim = model_list[0].dim
    #Np = model_list[0].num_params #wrong:? includes spam...
    Np = model_list[0].num_params
    #print("DB Np = %d, Ng = %d" % (Np,Ng))
    assert(all([(mdl.dim == dim) for mdl in model_list])), \
        "All models must have the same dimension!"
    #assert(all([(mdl.num_params == Np) for mdl in model_list])), \
    #    "All models must have the same number of parameters!"

    (_, numGaugeParams,
     numNonGaugeParams, _) = _get_model_params(model_list)
    if num_nongauge_params is not None:
        numGaugeParams = numGaugeParams + numNonGaugeParams - num_nongauge_params
        numNonGaugeParams = num_nongauge_params

    germLengths = _np.array([len(germ) for germ in germs_list], _np.int64)

    numGerms = len(germs_list)

    goodGerms = []
    weights = _np.zeros(numGerms, _np.int64)
    if force:
        if force == "singletons":
            weights[_np.where(germLengths == 1)] = 1
            goodGerms = [germ for i, germ in enumerate(germs_list) if germLengths[i] == 1]
        else:  # force should be a list of Circuits
            for opstr in force:
                weights[germs_list.index(opstr)] = 1
            goodGerms = force[:]
            
    #We should do the memory estimates before the pretest:
    FLOATSIZE= float_type(0).itemsize

    memEstimatealljac = FLOATSIZE * len(model_list) * len(germs_list) * Np**2
    # for _compute_bulk_twirled_ddd
    memEstimatealljac += FLOATSIZE * len(model_list) * len(germs_list) * dim**2 * Np
    # for _bulk_twirled_deriv sub-call
    printer.log("Memory estimate of %.1f GB for all-Jac mode." %
                (memEstimatealljac / 1024.0**3), 1)            

    memEstimatesinglejac = FLOATSIZE * 3 * len(model_list) * Np**2 + \
        FLOATSIZE * 3 * len(model_list) * dim**2 * Np
    #Factor of 3 accounts for currentDDDs, testDDDs, and bestDDDs
    printer.log("Memory estimate of %.1f GB for single-Jac mode." %
                (memEstimatesinglejac / 1024.0**3), 1)            

    if mem_limit is not None:
        
        printer.log("Memory limit of %.1f GB specified." %
            (mem_limit / 1024.0**3), 1)
    
        if memEstimatesinglejac > mem_limit:
                raise MemoryError("Too little memory, even for single-Jac mode!")
    
        if mode=="all-Jac" and (memEstimatealljac > mem_limit):
            #fall back to single-Jac mode
            
            printer.log("Not enough memory for all-Jac mode, falling back to single-Jac mode.", 1)
            
            mode = "single-Jac"  # compute a single germ's jacobian at a time    

    if pretest:
        undercompleteModelNum = test_germs_list_completeness(model_list,
                                                             germs_list,
                                                             score_func,
                                                             threshold,
                                                             float_type=float_type)
        if undercompleteModelNum > -1:
            printer.warning("Complete initial germ set FAILS on model "
                            + str(undercompleteModelNum) + ".")
            printer.warning("Aborting search.")
            return None

        printer.log("Complete initial germ set succeeds on all input models.", 1)
        printer.log("Now searching for best germ set.", 1)

    printer.log("Starting germ set optimization. Lower score is better.", 1) 

    twirledDerivDaggerDerivList = None

    if mode == "all-Jac":
        twirledDerivDaggerDerivList = \
            [_compute_bulk_twirled_ddd(model, germs_list, tol,
                                       check, germLengths, comm, float_type=float_type)
             for model in model_list]
        print('Numpy Array Data Type:', twirledDerivDaggerDerivList[0].dtype)
        printer.log("Numpy array data type for twirled derivatives is: "+ str(twirledDerivDaggerDerivList[0].dtype)+
                    " If this isn't what you specified then something went wrong.", 1) 
        
        #print out some information on the rank of the J^T J matrices for each germ.
        #matrix_ranks=_np.linalg.matrix_rank(twirledDerivDaggerDerivList[0])
        #print('J^T J dimensions: ', twirledDerivDaggerDerivList[0].shape)
        #print('J^T J Ranks: ', matrix_ranks)
        #print('Rank Ratio To Num Parameters: ', matrix_ranks/twirledDerivDaggerDerivList[0].shape[1])
                    
        currentDDDList = []
        for i, derivDaggerDeriv in enumerate(twirledDerivDaggerDerivList):
            currentDDDList.append(_np.sum(derivDaggerDeriv[_np.where(weights == 1)[0], :, :], axis=0))

    elif mode == "single-Jac":
        currentDDDList = [_np.zeros((Np, Np), dtype=float_type) for mdl in model_list]

        loc_Indices, _, _ = _mpit.distribute_indices(
            list(range(len(goodGerms))), comm, False)

        with printer.progress_logging(3):
            for i, goodGermIdx in enumerate(loc_Indices):
                printer.show_progress(i, len(loc_Indices),
                                      prefix="Initial germ set computation",
                                      suffix=germs_list[goodGermIdx].str)
                #print("DB: Rank%d computing initial index %d" % (comm.Get_rank(),goodGermIdx))

                for k, model in enumerate(model_list):
                    currentDDDList[k] += _compute_twirled_ddd(
                        model, germs_list[goodGermIdx], tol, float_type=float_type)

        #aggregate each currendDDDList across all procs
        if comm is not None and comm.Get_size() > 1:
            for k, model in enumerate(model_list):
                result = _np.empty((Np, Np), dtype=float_type)
                comm.Allreduce(currentDDDList[k], result, op=MPI.SUM)
                currentDDDList[k][:, :] = result[:, :]
                result = None  # free mem
                
    elif mode== "compactEVD":
        #implement a new caching scheme which takes advantage of the fact that the J^T J matrices are typically
        #rather sparse. Instead of caching the J^T J matrices for each germ we'll cache the compact SVD of these
        #and multiply the compact SVD components through each time we need one.
        twirledDerivDaggerDerivList = \
            [_compute_bulk_twirled_ddd_compact(model, germs_list, tol,
                                              evd_tol=1e-10, float_type=float_type, printer=printer)
             for model in model_list]
             
             #_compute_bulk_twirled_ddd_compact returns a tuple with three lists
             #corresponding to the u, sigma and vh matrices for each germ's J^T J matrix's_list
             #compact svd.
        currentDDDList = []
        nonzero_weight_indices= _np.nonzero(weights)
        nonzero_weight_indices= nonzero_weight_indices[0]
        for i, derivDaggerDeriv in enumerate(twirledDerivDaggerDerivList):
            #reconstruct the needed J^T J matrices
            for j, idx in enumerate(nonzero_weight_indices):
                if j==0:
                    temp_DDD = derivDaggerDeriv[0][idx] @ derivDaggerDeriv[2][idx]
                else:
                    temp_DDD += derivDaggerDeriv[0][idx] @ derivDaggerDeriv[2][idx]
                    
                #print('temp_DDD shape= ',temp_DDD.shape) 
            currentDDDList.append(temp_DDD)

    else:  # should be unreachable since we set 'mode' internally above
        raise ValueError("Invalid mode: %s" % mode)  # pragma: no cover

    # Dict of keyword arguments passed to compute_score_non_AC that don't
    # change from call to call
    nonAC_kwargs = {
        'score_fn': lambda x: _scoring.list_score(x, score_func=score_func),
        'threshold_ac': threshold,
        'num_nongauge_params': numNonGaugeParams,
        'op_penalty': op_penalty,
        'germ_lengths': germLengths,
        'float_type': float_type
    }

    initN = 1
    while _np.any(weights == 0):
        printer.log("Outer iteration: %d of %d amplified, %d germs" %
                    (initN, numNonGaugeParams, len(goodGerms)), 2)
        # As long as there are some unused germs, see if you need to add
        # another one.
        if initN == numNonGaugeParams:
            break   # We are AC for all models, so we can stop adding germs.

        candidateGermIndices = _np.where(weights == 0)[0]
        loc_candidateIndices, owners, _ = _mpit.distribute_indices(
            candidateGermIndices, comm, False)

        # Since the germs aren't sufficient, add the best single candidate germ
        bestDDDs = None
        bestGermScore = _scoring.CompositeScore(1.0e100, 0, None)  # lower is better
        iBestCandidateGerm = None
        with printer.progress_logging(3):
            for i, candidateGermIdx in enumerate(loc_candidateIndices):
                printer.show_progress(i, len(loc_candidateIndices),
                                      prefix="Inner iter over candidate germs",
                                      suffix=germs_list[candidateGermIdx].str)

                #print("DB: Rank%d computing index %d" % (comm.Get_rank(),candidateGermIdx))
                worstScore = _scoring.CompositeScore(-1.0e100, 0, None)  # worst of all models

                # Loop over all models
                testDDDs = []
                for k, currentDDD in enumerate(currentDDDList):
                    testDDD = currentDDD.copy()

                    if mode == "all-Jac":
                        #just get cached value of deriv-dagger-deriv
                        derivDaggerDeriv = twirledDerivDaggerDerivList[k][candidateGermIdx]
                        testDDD += derivDaggerDeriv

                    elif mode == "single-Jac":
                        #compute value of deriv-dagger-deriv
                        model = model_list[k]
                        testDDD += _compute_twirled_ddd(
                            model, germs_list[candidateGermIdx], tol, float_type=float_type)
                    
                    elif mode == "compactEVD":
                        #reconstruct the J^T J matrix from it's compact SVD
                        testDDD += twirledDerivDaggerDerivList[k][0][candidateGermIdx] @ \
                                   _np.diag(twirledDerivDaggerDerivList[k][1][candidateGermIdx]) @\
                                   twirledDerivDaggerDerivList[k][2][candidateGermIdx]
                    # (else already checked above)
                    
                    nonAC_kwargs['germ_lengths'] = \
                        _np.array([len(germ) for germ in
                                   (goodGerms + [germs_list[candidateGermIdx]])])
                    worstScore = max(worstScore, compute_composite_germ_set_score(
                        partial_deriv_dagger_deriv=testDDD[None, :, :], init_n=initN,
                        **nonAC_kwargs))
                    testDDDs.append(testDDD)  # save in case this is a keeper

                # Take the score for the current germ to be its worst score
                # over all the models.
                germScore = worstScore
                printer.log(str(germScore), 4)
                if germScore < bestGermScore:
                    bestGermScore = germScore
                    iBestCandidateGerm = candidateGermIdx
                    bestDDDs = testDDDs
                testDDDs = None

        # Add the germ that gives the best germ score
        if comm is not None and comm.Get_size() > 1:
            #figure out which processor has best germ score and distribute
            # its information to the rest of the procs
            globalMinScore = comm.allreduce(bestGermScore, op=MPI.MIN)
            toSend = comm.Get_rank() if (globalMinScore == bestGermScore) \
                else comm.Get_size() + 1
            winningRank = comm.allreduce(toSend, op=MPI.MIN)
            bestGermScore = globalMinScore
            toCast = iBestCandidateGerm if (comm.Get_rank() == winningRank) else None
            iBestCandidateGerm = comm.bcast(toCast, root=winningRank)
            for k in range(len(model_list)):
                comm.Bcast(bestDDDs[k], root=winningRank)

        #Update variables for next outer iteration
        weights[iBestCandidateGerm] = 1
        initN = bestGermScore.N
        goodGerms.append(germs_list[iBestCandidateGerm])

        for k in range(len(model_list)):
            currentDDDList[k][:, :] = bestDDDs[k][:, :]
            bestDDDs[k] = None

            printer.log("Added %s to final germs (%s)" %
                        (germs_list[iBestCandidateGerm].str, str(bestGermScore)), 3)

    return goodGerms


def find_germs_integer_slack(model_list, germs_list, randomize=True,
                             randomization_strength=1e-3, num_copies=None,
                             seed=0, l1_penalty=1e-2, op_penalty=0,
                             initial_weights=None, score_func='all',
                             max_iter=100, fixed_slack=False,
                             slack_frac=False, return_all=False, tol=1e-6,
                             check=False, force="singletons",
                             force_score=1e100, threshold=1e6,
                             verbosity=1, float_type=_np.cdouble):
    """
    Find a locally optimal subset of the germs in germs_list.

    Locally optimal here means that no single germ can be excluded
    without making the smallest non-gauge eigenvalue of the
    Jacobian.H*Jacobian matrix smaller, i.e. less amplified,
    by more than a fixed or variable amount of "slack", as
    specified by `fixed_slack` or `slack_frac`.

    Parameters
    ----------
    model_list : Model or list of Model
        The list of Models to be tested.  To ensure that the returned germ
        set is amplficationally complete, it is a good idea to score potential
        germ sets against a collection (~5-10) of similar models.  The user
        may specify a single Model and a number of unitarily close copies to
        be made (set by the kwarg `num_copies`), or the user may specify their
        own list of Models, each of which in turn may or may not be
        randomized (set by the kwarg `randomize`).

    germs_list : list of Circuit
        List of all germ circuits to consider.

    randomize : Bool, optional
        Whether or not the input Model(s) are first subject to unitary
        randomization.  If ``False``, the user should perform the unitary
        randomization themselves.  Note:  If the Model(s) are perfect (e.g.
        ``std1Q_XYI.target_model()``), then the germ selection output should not be
        trusted, due to accidental degeneracies in the Model.  If the
        Model(s) include stochastic (non-unitary) error, then germ selection
        will fail, as we score amplificational completeness in the limit of
        infinite sequence length (so any stochastic noise will completely
        depolarize any sequence in that limit).  Default is ``True``.

    randomization_strength : float, optional
        The strength of the unitary noise used to randomize input Model(s);
        is passed to :func:`~pygsti.objects.Model.randomize_with_unitary`.
        Default is ``1e-3``.

    num_copies : int, optional
        The number of Model copies to be made of the input Model (prior to
        unitary randomization).  If more than one Model is passed in,
        `num_copies` should be ``None``.  If only one Model is passed in and
        `num_copies` is ``None``, no extra copies are made.

    seed : float, optional
        The starting seed used for unitary randomization.  If multiple Models
        are to be randomized, ``model_list[i]`` is randomized with ``seed +
        i``.  Default is 0.

    l1_penalty : float, optional
        How strong the penalty should be for increasing the germ set list by a
        single germ.  Default is 1e-2.

    op_penalty : float, optional
        How strong the penalty should be for increasing a germ in the germ set
        list by a single gate.  Default is 0.

    initial_weights : list-like
        List or array of either booleans or (0 or 1) integers
        specifying which germs in `germ_list` comprise the initial
        germ set.  If ``None``, then starting point includes all
        germs.

    score_func : string
        Label to indicate how a germ set is scored. See
        :func:`~pygsti.algorithms.scoring.list_score` for details.

    max_iter : int, optional
        The maximum number of iterations before giving up.

    fixed_slack : float, optional
        If not ``None``, a floating point number which specifies that excluding
        a germ is allowed to increase 1.0/smallest-non-gauge-eigenvalue by
        `fixed_slack`.  You must specify *either* `fixed_slack` or `slack_frac`.

    slack_frac : float, optional
        If not ``None``, a floating point number which specifies that excluding
        a germ is allowed to increase 1.0/smallest-non-gauge-eigenvalue by
        `fixedFrac`*100 percent.  You must specify *either* `fixed_slack` or
        `slack_frac`.

    return_all : bool, optional
        If ``True``, return the final ``weights`` vector and score dictionary
        in addition to the optimal germ list (see below).

    tol : float, optional
        Tolerance used for eigenvector degeneracy testing in twirling
        operation.

    check : bool, optional
        Whether to perform internal consistency checks, at the
        expense of making the function slower.

    force : str or list, optional
        A list of Circuits which *must* be included in the final germ set.
        If set to the special string "singletons" then all length-1 strings will
        be included.  Seting to None is the same as an empty list.

    force_score : float, optional (default is 1e100)
        When `force` designates a non-empty set of circuits, the score to
        assign any germ set that does not contain each and every required germ.

    threshold : float, optional (default is 1e6)
        Specifies a maximum score for the score matrix, above which the germ
        set is rejected as amplificationally incomplete.

    verbosity : int, optional
        Integer >= 0 indicating the amount of detail to print.

    See Also
    --------
    :class:`~pygsti.objects.Model`
    :class:`~pygsti.objects.Circuit`
    """
    printer = _baseobjs.VerbosityPrinter.create_printer(verbosity)

    model_list = _setup_model_list(model_list, randomize,
                                   randomization_strength, num_copies, seed)

    if (fixed_slack and slack_frac) or (not fixed_slack and not slack_frac):
        raise ValueError("Either fixed_slack *or* slack_frac should be specified")

    if initial_weights is not None:
        if len(germs_list) != len(initial_weights):
            raise ValueError("The lengths of germs_list (%d) and "
                             "initial_weights (%d) must match."
                             % (len(germs_list), len(initial_weights)))
        # Normalize the weights array to be 0s and 1s even if it is provided as
        # bools
        weights = _np.array([1 if x else 0 for x in initial_weights])
    else:
        weights = _np.ones(len(germs_list), _np.int64)  # default: start with all germs
#        lessWeightOnly = True # we're starting at the max-weight vector

    undercompleteModelNum = test_germs_list_completeness(model_list,
                                                         germs_list, score_func,
                                                         threshold,
                                                         float_type=float_type)
    if undercompleteModelNum > -1:
        printer.log("Complete initial germ set FAILS on model "
                    + str(undercompleteModelNum) + ".", 1)
        printer.log("Aborting search.", 1)
        return (None, None, None) if return_all else None

    printer.log("Complete initial germ set succeeds on all input models.", 1)
    printer.log("Now searching for best germ set.", 1)

    num_models = len(model_list)

    # Remove any SPAM vectors from model since we only want
    # to consider the set of *gate* parameters for amplification
    # and this makes sure our parameter counting is correct
    model0 = _remove_spam_vectors(model_list[0])

    # Initially allow adding to weight. -- maybe make this an argument??
    lessWeightOnly = False

    nGaugeParams = model0.num_gauge_params

    # score dictionary:
    #   keys = (modelNum, tuple-ized weight vector of 1's and 0's only)
    #   values = list_score
    scoreD = {}
    germLengths = _np.array([len(germ) for germ in germs_list], _np.int64)

    if force:
        if force == "singletons":
            forceIndices = _np.where(germLengths == 1)
        else:  # force should be a list of Circuits
            forceIndices = _np.array([germs_list.index(opstr) for opstr in force])
    else:
        forceIndices = None

    twirledDerivDaggerDerivList = [_compute_bulk_twirled_ddd(model, germs_list, tol, float_type=float_type)
                                   for model in model_list]

    # Dict of keyword arguments passed to _germ_set_score_slack that don't change from
    # call to call
    cs_kwargs = {
        'score_func': score_func,
        'deriv_dagger_deriv_list': twirledDerivDaggerDerivList,
        'force_indices': forceIndices,
        'force_score': force_score,
        'n_gauge_params': nGaugeParams,
        'op_penalty': op_penalty,
        'germ_lengths': germLengths,
        'l1_penalty': l1_penalty,
        'score_dict': scoreD,
    }

    scoreList = [_germ_set_score_slack(weights, model_num, **cs_kwargs)
                 for model_num in range(num_models)]
    score = _np.max(scoreList)
    L1 = sum(weights)  # ~ L1 norm of weights

    printer.log("Starting germ set optimization. Lower score is better.", 1)
    printer.log("Model has %d gauge params." % nGaugeParams, 1)

    def _get_neighbors(bool_vec):
        for i in range(len(bool_vec)):
            v = bool_vec.copy()
            v[i] = (v[i] + 1) % 2  # Toggle v[i] btwn 0 and 1
            yield v

    with printer.progress_logging(1):
        for iIter in range(max_iter):
            printer.show_progress(iIter, max_iter,
                                  suffix="score=%g, nGerms=%d" % (score, L1))

            bFoundBetterNeighbor = False
            for neighbor in _get_neighbors(weights):
                neighborScoreList = []
                for model_num in range(len(model_list)):
                    if (model_num, tuple(neighbor)) not in scoreD:
                        neighborL1 = sum(neighbor)
                        neighborScoreList.append(_germ_set_score_slack(neighbor,
                                                                       model_num,
                                                                       **cs_kwargs))
                    else:
                        neighborL1 = sum(neighbor)
                        neighborScoreList.append(scoreD[model_num,
                                                        tuple(neighbor)])

                neighborScore = _np.max(neighborScoreList)  # Take worst case.
                # Move if we've found better position; if we've relaxed, we
                # only move when L1 is improved.
                if neighborScore <= score and (neighborL1 < L1 or not lessWeightOnly):
                    weights, score, L1 = neighbor, neighborScore, neighborL1
                    bFoundBetterNeighbor = True

                    printer.log("Found better neighbor: "
                                "nGerms = %d score = %g" % (L1, score), 2)

            if not bFoundBetterNeighbor:  # Time to relax our search.
                # From now on, don't allow increasing weight L1
                lessWeightOnly = True

                if fixed_slack is False:
                    # Note score is positive (for sum of 1/lambda)
                    slack = score * slack_frac
                    # print "slack =", slack
                else:
                    slack = fixed_slack
                assert slack > 0

                printer.log("No better neighbor. Relaxing score w/slack: "
                            + "%g => %g" % (score, score + slack), 2)
                # Artificially increase score and see if any neighbor is better
                # now...
                score += slack

                for neighbor in _get_neighbors(weights):
                    scoreList = [scoreD[model_num, tuple(neighbor)]
                                 for model_num in range(len(model_list))]
                    maxScore = _np.max(scoreList)
                    if sum(neighbor) < L1 and maxScore < score:
                        weights, score, L1 = neighbor, maxScore, sum(neighbor)
                        bFoundBetterNeighbor = True
                        printer.log("Found better neighbor: "
                                    "nGerms = %d score = %g" % (L1, score), 2)

                if not bFoundBetterNeighbor:  # Relaxing didn't help!
                    printer.log("Stationary point found!", 1)
                    break  # end main for loop

            printer.log("Moving to better neighbor", 1)
            # print score
        else:
            printer.log("Hit max. iterations", 1)

    printer.log("score = %s" % score, 1)
    printer.log("weights = %s" % weights, 1)
    printer.log("L1(weights) = %s" % sum(weights), 1)

    goodGerms = []
    for index, val in enumerate(weights):
        if val == 1:
            goodGerms.append(germs_list[index])

    if return_all:
        return goodGerms, weights, scoreD
    else:
        return goodGerms


def _germ_set_score_grasp(germ_set, germs_list, twirled_deriv_dagger_deriv_list,
                          non_ac_kwargs, init_n=1):
    """
    Score a germ set against a collection of models.

    Calculate the score of the germ set with respect to each member of a
    collection of models and return the worst score among that collection.

    Parameters
    ----------
    germ_set : list of Circuit
        The set of germs to score.

    germs_list : list of Circuit
        The list of all germs whose Jacobians are provided in
        `twirled_deriv_dagger_deriv_list`.

    twirled_deriv_dagger_deriv_list : numpy.array
        Jacobians for all the germs in `germs_list` stored as a 3-dimensional
        array, where the first index indexes the particular germ.

    non_ac_kwargs : dict
        Dictionary containing further arguments to pass to
        :func:`compute_composite_germ_set_score` for the scoring of the germ set against
        individual models.

    init_n : int
        The number of eigenvalues to begin checking for amplificational
        completeness with respect to. Passed as an argument to
        :func:`compute_composite_germ_set_score`.

    Returns
    -------
    CompositeScore
        The worst score over all models of the germ set.
    """
    weights = _np.zeros(len(germs_list))
    germ_lengths = []
    for germ in germ_set:
        weights[germs_list.index(germ)] = 1
        germ_lengths.append(len(germ))
    germsVsModelScores = []
    for derivDaggerDeriv in twirled_deriv_dagger_deriv_list:
        # Loop over all models
        partialDDD = derivDaggerDeriv[_np.where(weights == 1)[0], :, :]
        kwargs = non_ac_kwargs.copy()
        if 'germ_lengths' in non_ac_kwargs:
            kwargs['germ_lengths'] = germ_lengths
        germsVsModelScores.append(compute_composite_germ_set_score(
            partial_deriv_dagger_deriv=partialDDD, init_n=init_n, **kwargs))
    # Take the score for the current germ set to be its worst score over all
    # models.
    return max(germsVsModelScores)


def find_germs_grasp(model_list, germs_list, alpha, randomize=True,
                     randomization_strength=1e-3, num_copies=None,
                     seed=None, l1_penalty=1e-2, op_penalty=0.0,
                     score_func='all', tol=1e-6, threshold=1e6,
                     check=False, force="singletons",
                     iterations=5, return_all=False, shuffle=False,
                     verbosity=0, num_nongauge_params=None, float_type=_np.cdouble):
    """
    Use GRASP to find a high-performing germ set.

    Parameters
    ----------
    model_list : Model or list of Model
        The list of Models to be tested.  To ensure that the returned germ
        set is amplficationally complete, it is a good idea to score potential
        germ sets against a collection (~5-10) of similar models.  The user
        may specify a single Model and a number of unitarily close copies to
        be made (set by the kwarg `num_copies`, or the user may specify their
        own list of Models, each of which in turn may or may not be
        randomized (set by the kwarg `randomize`).

    germs_list : list of Circuit
        List of all germ circuits to consider.

    alpha : float
        A number between 0 and 1 that roughly specifies a score theshold
        relative to the spread of scores that a germ must score better than in
        order to be included in the RCL. A value of 0 for `alpha` corresponds
        to a purely greedy algorithm (only the best-scoring germ set is
        included in the RCL), while a value of 1 for `alpha` will include all
        germs in the RCL.
        See :func:`pygsti.algorithms.scoring.filter_composite_rcl` for more details.

    randomize : Bool, optional
        Whether or not the input Model(s) are first subject to unitary
        randomization.  If ``False``, the user should perform the unitary
        randomization themselves.  Note:  If the Model(s) are perfect (e.g.
        ``std1Q_XYI.target_model()``), then the germ selection output should not be
        trusted, due to accidental degeneracies in the Model.  If the
        Model(s) include stochastic (non-unitary) error, then germ selection
        will fail, as we score amplificational completeness in the limit of
        infinite sequence length (so any stochastic noise will completely
        depolarize any sequence in that limit).

    randomization_strength : float, optional
        The strength of the unitary noise used to randomize input Model(s);
        is passed to :func:`~pygsti.objects.Model.randomize_with_unitary`.
        Default is ``1e-3``.

    num_copies : int, optional
        The number of Model copies to be made of the input Model (prior to
        unitary randomization).  If more than one Model is passed in,
        `num_copies` should be ``None``.  If only one Model is passed in and
        `num_copies` is ``None``, no extra copies are made.

    seed : float, optional
        The starting seed used for unitary randomization.  If multiple Models
        are to be randomized, ``model_list[i]`` is randomized with ``seed +
        i``.

    l1_penalty : float, optional
        How strong the penalty should be for increasing the germ set list by a
        single germ. Used for choosing between outputs of various GRASP
        iterations.

    op_penalty : float, optional
        How strong the penalty should be for increasing a germ in the germ set
        list by a single gate.

    score_func : string
        Label to indicate how a germ set is scored. See
        :func:`~pygsti.algorithms.scoring.list_score` for details.

    tol : float, optional
        Tolerance used for eigenvector degeneracy testing in twirling
        operation.

    threshold : float, optional (default is 1e6)
        Specifies a maximum score for the score matrix, above which the germ
        set is rejected as amplificationally incomplete.

    check : bool, optional
        Whether to perform internal consistency checks, at the
        expense of making the function slower.

    force : str or list, optional
        A list of Circuits which *must* be included in the final germ set.
        If set to the special string "singletons" then all length-1 strings will
        be included.  Seting to None is the same as an empty list.

    iterations : int, optional
        The number of GRASP iterations to perform.

    return_all : bool, optional
        Flag set to tell the routine if it should return lists of all
        initial constructions and local optimizations in addition to the
        optimal solution (useful for diagnostic purposes or if you're not sure
        what your `finalScoreFn` should really be).

    shuffle : bool, optional
        Whether the neighborhood should be presented to the optimizer in a
        random order (important since currently the local optimizer updates the
        solution to the first better solution it finds in the neighborhood).

    verbosity : int, optional
        Integer >= 0 indicating the amount of detail to print.

    num_nongauge_params : int, optional
        Force the number of nongauge parameters rather than rely on automated gauge optimization.
        
    float_type : Numpy dtype object, optional
        Numpy data type to use for floating point arrays

    Returns
    -------
    finalGermList : list of Circuit
        Sublist of `germs_list` specifying the final, optimal set of germs.
    """
    printer = _baseobjs.VerbosityPrinter.create_printer(verbosity)

    model_list = _setup_model_list(model_list, randomize,
                                   randomization_strength, num_copies, seed)

    (_, numGaugeParams,
     numNonGaugeParams, _) = _get_model_params(model_list)
    if num_nongauge_params is not None:
        numGaugeParams = numGaugeParams + numNonGaugeParams - num_nongauge_params
        numNonGaugeParams = num_nongauge_params

    germLengths = _np.array([len(germ) for germ in germs_list], _np.int64)

    numGerms = len(germs_list)

    initialWeights = _np.zeros(numGerms, dtype=_np.int64)
    if force:
        if force == "singletons":
            initialWeights[_np.where(germLengths == 1)] = 1
        else:  # force should be a list of Circuits
            for opstr in force:
                initialWeights[germs_list.index(opstr)] = 1

    def _get_neighbors_fn(weights): return _grasp.neighboring_weight_vectors(
        weights, forced_weights=initialWeights, shuffle=shuffle)

    undercompleteModelNum = test_germs_list_completeness(model_list,
                                                         germs_list,
                                                         score_func,
                                                         threshold,
                                                         float_type=float_type)
    if undercompleteModelNum > -1:
        printer.warning("Complete initial germ set FAILS on model "
                        + str(undercompleteModelNum) + ".")
        printer.warning("Aborting search.")
        return (None, None, None) if return_all else None

    printer.log("Complete initial germ set succeeds on all input models.", 1)
    printer.log("Now searching for best germ set.", 1)

    printer.log("Starting germ set optimization. Lower score is better.", 1)

    twirledDerivDaggerDerivList = [_compute_bulk_twirled_ddd(model, germs_list, tol,
                                                             check, germLengths, float_type=float_type)
                                   for model in model_list]

    # Dict of keyword arguments passed to compute_score_non_AC that don't
    # change from call to call
    nonAC_kwargs = {
        'score_fn': lambda x: _scoring.list_score(x, score_func=score_func),
        'threshold_ac': threshold,
        'op_penalty': op_penalty,
        'germ_lengths': germLengths,
        'num_nongauge_params': numNonGaugeParams,
        'float_type' : float_type
    }

    final_nonAC_kwargs = nonAC_kwargs.copy()
    final_nonAC_kwargs['l1_penalty'] = l1_penalty

    scoreFn = (lambda germSet:
               _germ_set_score_grasp(germSet, germs_list,
                                     twirledDerivDaggerDerivList, nonAC_kwargs,
                                     init_n=1))
    finalScoreFn = (lambda germSet:
                    _germ_set_score_grasp(germSet, germs_list,
                                          twirledDerivDaggerDerivList,
                                          final_nonAC_kwargs, init_n=1))

    #OLD: feasibleThreshold = _scoring.CompositeScore(-numNonGaugeParams,threshold,numNonGaugeParams))
    def _feasible_fn(germ_set):  # now that scoring is not ordered entirely by N
        s = _germ_set_score_grasp(germ_set, germs_list,
                                  twirledDerivDaggerDerivList, nonAC_kwargs,
                                  init_n=1)
        return (s.N >= numNonGaugeParams and s.minor < threshold)

    def rcl_fn(x): return _scoring.filter_composite_rcl(x, alpha)

    initialSolns = []
    localSolns = []

    for iteration in range(iterations):
        # This loop is parallelizable (each iteration is independent of all
        # other iterations).
        printer.log('Starting iteration {} of {}.'.format(iteration + 1,
                                                          iterations), 1)
        success = False
        failCount = 0
        rng = _random.Random(seed)
        while not success and failCount < 10:
            try:
                iterSolns = _grasp.run_grasp_iteration(
                    elements=germs_list, greedy_score_fn=scoreFn, rcl_fn=rcl_fn,
                    local_score_fn=scoreFn,
                    get_neighbors_fn=_get_neighbors_fn,
                    feasible_fn=_feasible_fn,
                    initial_elements=initialWeights, rng=rng,
                    verbosity=verbosity)

                initialSolns.append(iterSolns[0])
                localSolns.append(iterSolns[1])

                success = True
                printer.log('Finished iteration {} of {}.'.format(
                    iteration + 1, iterations), 1)
            except Exception as e:
                failCount += 1
                raise e if (failCount == 10) else printer.warning(e)

    finalScores = _np.array([finalScoreFn(localSoln)
                             for localSoln in localSolns])
    bestSoln = localSolns[_np.argmin(finalScores)]

    return (bestSoln, initialSolns, localSolns) if return_all else bestSoln


def clean_germ_list(model, circuit_cache, eq_thresh= 1e-6):
    #initialize an identity matrix of the appropriate dimension
    
    cleaned_circuit_cache= circuit_cache.copy()
                   
    
    #remove circuits with duplicate PTMs
    #The list of available fidcuials is typically
    #generated in such a way to be listed in increasing order
    #of depth, so if we search for dups in that order this should
    #generally favor the shorted of a pair of duplicate PTMs.
    #cleaned_cache_keys= list(cleaned_circuit_cache.keys())
    #cleaned_cache_PTMs= list(cleaned_circuit_cache.values())
    #len_cache= len(cleaned_cache_keys)
    
    #reverse the list so that the longer circuits are at the start and shorter
    #at the end for better pop behavior.
    
    #TODO: add an option to partition the list into smaller chunks to dedupe
    #separately before regrouping and deduping as a whole. Should be a good deal faster. 
    
    unseen_circs  = list(cleaned_circuit_cache.keys())
    unseen_circs.reverse()
    unique_circs  = []
    
    #While unseen_circs is not empty
    while unseen_circs:
        current_ckt = unseen_circs.pop()
        current_ckt_PTM = cleaned_circuit_cache[current_ckt]
        unique_circs.append(current_ckt)            
        #now iterate through the remaining elements of the set of unseen circuits and remove any duplicates.
        is_not_duplicate=[True]*len(unseen_circs)
        for i, ckt in enumerate(unseen_circs):
            #the default tolerance for allclose is probably fine.
            if _np.linalg.norm(cleaned_circuit_cache[ckt]-current_ckt_PTM)<eq_thresh: #use same threshold as defined in the base find_fiducials function
                is_not_duplicate[i]=False
        #reset the set of unseen circuits.
        unseen_circs=list(itertools.compress(unseen_circs, is_not_duplicate))
    
    #rebuild the circuit cache now that it has been de-duped:
    cleaned_circuit_cache_1= {ckt_key: cleaned_circuit_cache[ckt_key] for ckt_key in unique_circs}
        
    #now that we've de-duped the circuit_cache, we can pull out the keys of cleaned_circuit_cache_1 to get the
    #new list of available fiducials.
    
    cleaned_availableGermList= unique_circs
    
        
    return cleaned_availableGermList, cleaned_circuit_cache_1
    

#new function for taking a list of available fiducials and generating a cache of the PTMs
#this will also be useful trimming the list of effective identities and fiducials with
#duplicated effects.

def create_circuit_cache(model, circuit_list):
    """
    Function for generating a cache of PTMs for the available fiducials.
    
    Parameters
    ----------
    model : Model
        The model (associates operation matrices with operation labels).

    ckt_list : list of Circuits
        Full list of all fiducial circuits avalable for constructing an informationally complete state preparation.
    
    Returns
    -------
    dictionary
        A dictionary with keys given by circuits with corresponding
        entries being the PTMs for that circuit.
    
    """
    
    circuit_cache= {}
    for circuit in circuit_list:
        circuit_cache[circuit] = model.sim.product(circuit)
    
    return circuit_cache
    
#new function to drop a random fraction of the available germ list:
def drop_random_germs(candidate_list, rand_frac, target_model, keep_bare=True, seed=None):
    """
    Function for dropping a random fraction of the candidate germ list.
    
    Parameters
    ----------
    
    candidate_list : list of Circuits
        List of candidate germs
    
    target_model : Model
        The model (associates operation matrices with operation labels)
        
    rand_frac : float between 0 and 1
        random fraction of candidate germs to drop
        
    keep_bare : bool
        Whether to always include the bare germs in the returned set.
       
   
    Returns
    -------
    availableGermsList : List
        list of candidate germs with random fraction dropped.
    
    """
    
    #If keep_bare is true we should get a list of the operations
    #from the target model, then construct two lists. One of the bare
    #germs and another of the candidates sans the bare germs.
    
    
    if seed is not None:
        rng= _np.random.default_rng(seed)
    else:
        rng= _np.random.default_rng()
        
    if keep_bare:
        bare_op_labels= target_model.operations.keys()
#        #pull the labels in a different way depending on if this is a qubit or qudit state space
#        if isinstance(target_model.state_space, _ExplicitStateSpace):
#            tpb0_labels = target_model.state_space.labels[0]
#        elif isinstance(target_model.state_space, _QuditSpace):
#            tpb0_labels = target_model.state_space.qudit_labels
#        else:
#            raise ValueError('I only know how to convert the operations to their corresponding circuits for models with ExplicitStateSpace or QuditSpace associated with them')
#        bare_op_ckts= [_circuits.Circuit([op_label],line_labels=tpb0_labels) for op_label in bare_op_labels]
        bare_op_ckts= _circuits.list_all_circuits_onelen(list(bare_op_labels), length=1)
        #drop these bare ops from the candidate_list
        candidate_list= [ckt for ckt in candidate_list if ckt not in bare_op_ckts]
        
        #now sample a random fraction of these to keep:
        indices= _np.arange(len(candidate_list))
        num_to_keep= len(indices)-floor(rand_frac*len(indices))
        indices_to_keep= rng.choice(indices, size=num_to_keep, replace=False)
        
        #Now reconstruct the list of ckts from these sampled indices:
        updated_candidate_list= [candidate_list[i] for i in indices_to_keep]
        
        #add back in the bare germs
        updated_candidate_list= bare_op_ckts + updated_candidate_list
        
       
    #if not keeping the bare germs then we'll got ahead and just drop a random fraction  
    else:
        #now sample a random fraction of these to keep:
        indices= _np.arange(len(candidate_list))
        num_to_keep= len(indices)-floor(rand_frac*len(indices))
        indices_to_keep= rng.choice(indices, size=num_to_keep, replace=False)
        
        #Now reconstruct the list of ckts from these sampled indices:
        updated_candidate_list= [candidate_list[i] for i in indices_to_keep]
        
    return updated_candidate_list
        
    
#new function that computes the J^T J matrices but then returns the result in the form of the 
#compact EVD in order to save on memory.    
def _compute_bulk_twirled_ddd_compact(model, germs_list, eps,
                                       comm=None, evd_tol=1e-10,  float_type=_np.cdouble,
                                       printer=None):

    """
    Calculate the positive squares of the germ Jacobians.

    twirledDerivDaggerDeriv == array J.H*J contributions from each germ
    (J=Jacobian) indexed by (iGerm, iModelParam1, iModelParam2)
    size (nGerms, vec_model_dim, vec_model_dim)

    Parameters
    ----------
    model : Model
        The model defining the parameters to differentiate with respect to.

    germs_list : list
        The germ set

    eps : float, optional
        Tolerance used for testing whether two eigenvectors are degenerate
        (i.e. abs(eval1 - eval2) < eps ? )
        
    evd_tol : float, optional
        Tolerance used for determining if a singular value has zero magnitude when constructing the
        compact SVD.
    
    check : bool, optional
        Whether to perform internal consistency checks, at the expense of
        making the function slower.

    germ_lengths : numpy.ndarray, optional
        A pre-computed array of the length (depth) of each germ.

    comm : mpi4py.MPI.Comm, optional
        When not ``None``, an MPI communicator for distributing the computation
        across multiple processors.
        
    float_type : numpy dtype object, optional
        Numpy data type to use in floating point arrays.

    Returns
    -------
    sqrteU_list : list of numpy ndarrays
        list of the non-trivial left eigenvectors for the compact EVD for each germ
        where each left eigenvector is multiplied by the sqrt of the corresponding eigenvalue.
    e_list : ndarray
        list of non-zero eigenvalue arrays for each germ.
    """
       
    #TODO: Figure out how to pipe in a comm object to parallelize some of this with MPI.
       
    sqrteU_list=[]
    #e_list=[]
    

    
    
    if printer is not None:
        printer.log('Generating compact EVD Cache',1)
        
        with printer.progress_logging(2):
    
            for i, germ in enumerate(germs_list):
            
                printer.show_progress(iteration=i, total=len(germs_list), bar_length=25)
                    
                twirledDeriv = _twirled_deriv(model, germ, eps, float_type) / len(germ)
                #twirledDerivDaggerDeriv = _np.tensordot(_np.conjugate(twirledDeriv),
                #                                        twirledDeriv, (0, 0))
                                                        
                #now take twirledDerivDaggerDeriv and construct its compact EVD.
                #e, U= compact_EVD(twirledDerivDaggerDeriv)
                e, U= compact_EVD_via_SVD(twirledDeriv, evd_tol)
                
                #e_list.append(e)
                
                #by doing this I am assuming that the matrix is PSD, but since these are all
                #gramians that should be alright.
                
                #I want to use a rank-decomposition, so split the eigenvalues into a pair of diagonal
                #matrices with the square roots of the eigenvalues on the diagonal and fold those into
                #the matrix of eigenvectors by left multiplying.
                sqrteU_list.append( U@_np.diag(_np.sqrt(e)) )       
    else: 
        for i, germ in enumerate(germs_list):
                
            twirledDeriv = _twirled_deriv(model, germ, eps, float_type) / len(germ)
            #twirledDerivDaggerDeriv = _np.tensordot(_np.conjugate(twirledDeriv),
            #                                        twirledDeriv, (0, 0))
                                                    
            #now take twirledDerivDaggerDeriv and construct its compact EVD.
            #e, U= compact_EVD(twirledDerivDaggerDeriv)
            e, U= compact_EVD_via_SVD(twirledDeriv, evd_tol)
            
            #e_list.append(e)
            
            #by doing this I am assuming that the matrix is PSD, but since these are all
            #gramians that should be alright.
            
            #I want to use a rank-decomposition, so split the eigenvalues into a pair of diagonal
            #matrices with the square roots of the eigenvalues on the diagonal and fold those into
            #the matrix of eigenvectors by left multiplying.
            sqrteU_list.append( U@_np.diag(_np.sqrt(e)) )       
        
    return sqrteU_list#, e_list
    
#New function for computing the compact eigenvalue decompostion of a matrix.
#Assumes that we are working with a diagonalizable matrix, no safety checks made.

def compact_EVD(mat, threshold= 1e-10):
    """
    Generate the compact eigenvalue decomposition of the input matrix.
    Assumes of course that the user has specified a diagonalizable matrix,
    there are no safety checks for that made a priori.
    
    input:
    
    mat : ndarray
        input matrix we want the compact EVD for. Assumed to be diagonalizable.
        
    threshold : float, optional
        threshold value for deciding if an eigenvalue is zero.
        
    output:
    
    e : ndarray
        1-D numpy array of the non-zero eigenvalues of mat.
    U : ndarray
        Matrix such that U@diag(s)@U.conj().T=mat.
    """
    
    #take the EVD of mat.
    e, U= _np.linalg.eigh(mat)

    #How many non-zero eigenvalues are there and what are their indices
    nonzero_eigenvalue_indices= _np.nonzero(_np.abs(e)>threshold)

    #extract the corresponding columns and values fom U and s:
    #For EVD/eigh We want the columns of U and the rows of Uh:
    nonzero_e_values = e[nonzero_eigenvalue_indices]
    nonzero_U_columns = U[:, nonzero_eigenvalue_indices[0]]
    
    return nonzero_e_values, nonzero_U_columns
    
#Make a rev1 of the compact_EVD function that actually uses a direct SVD on the Jacobian
#instead, but for compatibility returns the same output as the first revision compact_EVD function.
def compact_EVD_via_SVD(mat, threshold= 1e-10):
    """
    Generate the compact eigenvalue decomposition of the input matrix.
    Assumes of course that the user has specified a diagonalizable matrix,
    there are no safety checks for that made a priori.
    
    input:
    
    mat : ndarray
        input matrix we want the compact EVD for. Assumed to be diagonalizable.
        
    threshold : float, optional
        threshold value for deciding if an eigenvalue is zero.
        
    output:
    
    e : ndarray
        1-D numpy array of the non-zero eigenvalues of mat.
    U : ndarray
        Matrix such that U@diag(s)@U.conj().T=mat.
    """
    
    #take the SVD of mat.
    try:
        _, s, Vh = _np.linalg.svd(mat)
    except _np.linalg.LinAlgError:
        print('SVD Calculation Failed to Converge.')
        print('Falling back to Scipy SVD with lapack driver gesvd, which is slower but *should* be more stable.')
        _, s, Vh = _sla.svd(mat, lapack_driver='gesvd')

    #How many non-zero eigenvalues are there and what are their indices
    nonzero_eigenvalue_indices= _np.nonzero(_np.abs(s)>threshold)

    #extract the corresponding columns and values fom U and s:
    #For EVD/eigh We want the columns of U and the rows of Uh:
    nonzero_e_values = s[nonzero_eigenvalue_indices]**2
    nonzero_U_columns = Vh.T[:, nonzero_eigenvalue_indices[0]]
    
    return nonzero_e_values, nonzero_U_columns    


#Function for generating an "update cache" of pre-computed matrices which will be
#reused during a sequence of many additive updates to the same base matrix.

def construct_update_cache(mat, evd_tol=1e-10):
    """
    Calculates the parts of the eigenvalue update loop algorithm that we can 
    pre-compute and reuse throughout all of the potential updates.
    
    Input:
    
    mat : ndarray
        The matrix to construct a set of reusable objects for performing the updates.
        mat is assumed to be a symmetric square matrix.
        
    evd_tol : float (optional)
        A threshold value for setting eigenvalues to zero.
        
    Output:
    
    U, e : ndarrays
        The components of the compact eigenvalue decomposition of mat
        such that U@diag(s)@U.conj().T= mat
        e in this case is a 1-D array of the non-zero eigenvalues.
    projU : ndarray
        A projector onto the complement of the column space of U
        Corresponds to (I-U@U.T)
    """
    
    #Start by constructing a compact EVD of the input matrix. 
    e, U = compact_EVD(mat, evd_tol)
    
    #construct the projector
    #I think the conjugation is superfluous when we have real
    #eigenvectors which in principle we should if using eigh
    #for the compact EVD calculation. 
    projU= _np.eye(mat.shape[0]) - U@U.T
    
    #I think that's all we can pre-compute, so return those values:
    
    #I don't actually need the value of U
    #Nope, that's wrong. I do for the construction of K.
    return e, U, projU
    

#Function that wraps up all of the work for performing the updates.
    
def symmetric_low_rank_spectrum_update(update, orig_e, U, proj_U, force_rank_increase=False):
    """
    This function performs a low-rank update to the spectrum of
    a matrix. It takes as input a symmetric update of the form:
    A@A.T, in other words a symmetric rank-decomposition of the update
    matrix. Since the update is symmetric we only pass as input one
    half (i.e. we only need A, since A.T in numpy is treated simply
    as a different view of A). We also pass in the original spectrum
    as well as a projector onto the complement of the column space
    of the original matrix's eigenvector matrix.
    
    input:
    
    update : ndarray
        symmetric low-rank update to perform.
        This is the first half the symmetric rank decomposition s.t.
        update@update.T= the full update matrix.
    
    orig_e : ndarray
        Spectrum of the original matrix. This is a 1-D array.
        
    proj_U : ndarray
        Projector onto the complement of the column space of the
        original matrix's eigenvectors.
        
    force_rank_increase : bool
        A flag to indicate whether we are looking to force a rank increase.
        If so, then after the rrqr calculation we can check the rank of the projection
        of the update onto the complement of the column space of the base matrix and
        abort early if that is zero.
    """
    
    #First we need to for the matrix P, whose column space
    #forms an orthonormal basis for the component of update
    #that is in the complement of U.
    proj_update= proj_U@update
    
    #Next take the RRQR decomposition of this matrix:
    q_update, r_update, _ = _sla.qr(proj_update, mode='economic', pivoting=True)
    
    #Construct P by taking the columns of q_update corresponding to non-zero values of r_A on the diagonal.
    nonzero_indices_update= _np.nonzero(_np.abs(_np.diag(r_update))>1e-10) #HARDCODED
    
    #print the rank of the orthogonal complement if it is zero.
    if len(nonzero_indices_update[0])==0:
        #print('Zero Rank Orthogonal Complement Found')
        return None, False
    
    P= q_update[: , nonzero_indices_update[0]]
    
    #Now form the matrix R_update which is given by P.T @ proj_update.
    R_update= P.T@proj_update
    
    #R_update gets concatenated with U.T@update to form
    #a block column matrix
    block_column= _np.concatenate([U.T@update, R_update], axis=0)
    
    #We now need to construct the K matrix, which is given by
    #E+ block_column@block_column.T where E is a matrix with eigenvalues
    #on the diagonal with an appropriate number of zeros padded.
    
    #Instead of explicitly constructing the diagonal matrix of eigenvalues
    #I'll use einsum to construct a view of block_column@block_column.T's
    #diagonal and do an in-place sum directly to it.
    K= block_column@block_column.T
    
    #construct a view of the diagonal of K
    K_diag= _np.einsum('ii->i', K)
    
    #Get the dimension of K so we know how many zeros to pad the original eigenvalue
    #list with.
    K_diag+= _np.pad(orig_e, (0, (K.shape[0]-len(orig_e))) )
    
    #Since K_diag was a view of the original matrix K, this should have
    #modified the original K matrix in-place.
    
    #Now we need to get the spectrum of K, i.e. the spectrum of the 
    #updated matrices
    #I don't actually need the eigenvectors, so we don't need to output these
    new_evals= _np.linalg.eigvalsh(K)
    
    #return the new eigenvalues
    return new_evals, True
 
#Note: This function won't work for our purposes because of the assumptions
#about the rank of the update on the nullspace of the matrix we're updating,
#but keeping this here commented for future reference.
#Function for doing fast calculation of the updated inverse trace:
#def riedel_style_inverse_trace(update, orig_e, U, proj_U, force_rank_increase=True):
#    """
#    input:
#    
#    update : ndarray
#        symmetric low-rank update to perform.
#        This is the first half the symmetric rank decomposition s.t.
#        update@update.T= the full update matrix.
#    
#    orig_e : ndarray
#        Spectrum of the original matrix. This is a 1-D array.
#        
#    proj_U : ndarray
#        Projector onto the complement of the column space of the
#        original matrix's eigenvectors.
#        
#    output:
#    
#    trace : float
#        Value of the trace of the updated psuedoinverse matrix.
#    
#    updated_rank : int
#        total rank of the updated matrix.
#        
#    rank_increase_flag : bool
#        a flag that is returned to indicate is a candidate germ failed to amplify additional parameters. 
#        This indicates things short circuited and so the scoring function should skip this germ.
#    """
#    
#    #First we need to for the matrix P, whose column space
#    #forms an orthonormal basis for the component of update
#    #that is in the complement of U.
#    
#    print('proj_U Shape: ', proj_U.shape)
#    print('update shape: ', update.shape)
#    
#    proj_update= proj_U@update
#    
#    #Next take the RRQR decomposition of this matrix:
#    q_update, r_update, _ = _sla.qr(proj_update, mode='economic', pivoting=True)
#    
#    #Construct P by taking the columns of q_update corresponding to non-zero values of r_A on the diagonal.
#    nonzero_indices_update= _np.nonzero(_np.diag(r_update)>1e-10) #HARDCODED (threshold is hardcoded)
#    
#    #if the rank doesn't increase then we can't use the Riedel approach.
#    #Abort early and return a flag to indicate the rank did not increase.
#    if len(nonzero_indices_update[0])==0 and force_rank_increase:
#        return None, None, False
#    
#    print('proj_update shape: ', proj_update.shape)
#    
#    P= q_update[: , nonzero_indices_update[0]]
#    
#    print('P shape: ', P.shape)
#    
#    updated_rank= len(orig_e)+ len(nonzero_indices_update[0])
#    
#    
#    print('Change in rank= ',updated_rank-len(orig_e))
#    
#    #Now form the matrix R_update which is given by P.T @ proj_update.
#    R_update= P.T@proj_update
#    
#    print('R_update Shape: ', R_update.shape)
#    
#    #R_update gets concatenated with U.T@update to form
#    #a block column matrixblock_column= np.concatenate([U.T@update, R_update], axis=0)    
#    
#    Uta= U.T@update
#    
#    try:
#        RRRDinv= R_update@_np.linalg.inv(R_update.T@R_update) 
#    except _np.linalg.LinAlgError as err:
#        print('Numpy thinks this matrix is singular, condition number is: ', _np.linalg.cond(R_update.T@R_update))
#        print((R_update.T@R_update).shape)
#        raise err
#    pinv_orig_e_mat= _np.diag(1/orig_e)
#    
#    #print out a bunch of shapes for debugging:
#    
#    print('RRD Shape: ',  (R_update.T@R_update).shape)
#    
#    print('RRRDinv shape: ', RRRDinv.shape)
#    print('Uta^T shape: ', (Uta.T).shape)
#    print('pinv_orig_e_mat shape: ', pinv_orig_e_mat.shape)
#    print('Uta shape: ', Uta.shape)
#    print('RRRDinv^T shape: ', RRRDinv.T.shape)
#    
#    trace= _np.sum(1/orig_e) + _np.trace( RRRDinv@(_np.eye(Uta.shape[1]) + Uta.T@pinv_orig_e_mat@Uta)@RRRDinv.T )
#    
#    return trace, updated_rank, True
    
def minamide_style_inverse_trace(update, orig_e, U, proj_U, force_rank_increase=True):
    """
    This function performs a low-rank update to the components of
    the psuedo inverse of a matrix relevant to the calculation of that
    matrix's updated trace. It takes as input a symmetric update of the form:
    A@A.T, in other words a symmetric rank-decomposition of the update
    matrix. Since the update is symmetric we only pass as input one
    half (i.e. we only need A, since A.T in numpy is treated simply
    as a different view of A). We also pass in the original spectrum
    as well as a projector onto the complement of the column space
    of the original matrix's eigenvector matrix.
    
    Based on an update formula for psuedoinverses by minamide combined with
    a result on updating compact SVDs by M. Brand.
    
    input:
    
    update : ndarray
        symmetric low-rank update to perform.
        This is the first half the symmetric rank decomposition s.t.
        update@update.T= the full update matrix.
    
    orig_e : ndarray
        Spectrum of the original matrix. This is a 1-D array.
        
    proj_U : ndarray
        Projector onto the complement of the column space of the
        original matrix's eigenvectors.
        
    updated_trace : float
        Value of the trace of the updated psuedoinverse matrix.
    
    updated_rank : int
        total rank of the updated matrix.
        
    rank_increase_flag : bool
        a flag that is returned to indicate is a candidate germ failed to amplify additional parameters. 
        This indicates things short circuited and so the scoring function should skip this germ.
    """

    #First we need to for the matrix P, whose column space
    #forms an orthonormal basis for the component of update
    #that is in the complement of U.
    proj_update= proj_U@update
    
    #Next take the RRQR decomposition of this matrix:
    q_update, r_update, _ = _sla.qr(proj_update, mode='economic', pivoting=True)
    
    #Construct P by taking the columns of q_update corresponding to non-zero values of r_A on the diagonal.
    nonzero_indices_update= _np.nonzero(_np.abs(_np.diag(r_update))>1e-9)
    
    #if the rank doesn't increase then we can't use the Riedel approach.
    #Abort early and return a flag to indicate the rank did not increase.
    if len(nonzero_indices_update[0])==0 and force_rank_increase:
        return None, None, False
    
    updated_rank= len(orig_e)+ len(nonzero_indices_update[0])
    P= q_update[: , nonzero_indices_update[0]]
    
    #Now form the matrix R_update which is given by P.T @ proj_update.
    R_update= P.T@proj_update
    
    #Get the psuedoinverse of R_update:
    try:
        pinv_R_update= _np.linalg.pinv(R_update, rcond=1e-10) #hardcoded
    except _np.linalg.LinAlgError:
        #This means the SVD did not converge, try to fall back to a more stable
        #SVD implementation using the scipy lapack_driver options.
        print('pinv Calculation Failed to Converge.')
        print('Falling back to pinv implementation based on Scipy SVD with lapack driver gesvd, which is slower but *should* be more stable.')
        pinv_R_update = stable_pinv(R_update)
        
    #I have a bunch of intermediate matrices I need to construct. Some of which are used to build up
    #subsequent ones.
    beta= U.T@update
    
    gamma = pinv_R_update.T @ beta.T
    
    #column vector of the original eigenvalues.
    orig_e_inv= _np.reshape(1/orig_e, (len(orig_e),1))
    
    pinv_E_beta= orig_e_inv*beta
    
    B= _np.eye(pinv_R_update.shape[0]) - pinv_R_update @ R_update
    
    try:
        Dinv_chol= _np.linalg.cholesky(_np.linalg.inv(_np.eye(pinv_R_update.shape[0]) + B@(pinv_E_beta.T@pinv_E_beta)@B))
        cholesky_success=True
    except _np.linalg.LinAlgError as err:
        #Cholesky decomposition probably failed.
        #I'm not sure why it failed though so print some diagnostic info:
        #Is B symmetric or hermitian?
        cholesky_success=False
        print('Cholesky Decomposition Probably Failed. This may be due to a poorly conditioned original Jacobian. Here is some diagnostic info.')
        #print('B Symmetric?: ', _np.allclose(B,B.T))
        #print('B Hermitian?: ', _np.allclose(B,B.conj().T))
        #What are the eigenvalues of the Dinv matrix?
        print('Dinv Condition Number: ', _np.linalg.cond(_np.linalg.inv(_np.eye(pinv_R_update.shape[0]) + B@(pinv_E_beta.T@pinv_E_beta)@B)))
        #print('D Condition Number: ', _np.linalg.cond(_np.eye(pinv_R_update.shape[0]) + B@(pinv_E_beta.T@pinv_E_beta)@B))
        #print('Dinv Minimum eigenvalue: ',_np.min(_np.linalg.eigvals(_np.linalg.inv(_np.eye(pinv_R_update.shape[0]) + B@(pinv_E_beta.T@pinv_E_beta)@B))))
        #print('Rank Increase Amount: ', len(nonzero_indices_update[0]))
        #print('Nonzero Indices Values', _np.abs(_np.diag(r_update)[nonzero_indices_update[0]]))
        #print('R_update Rank: ',_np.linalg.matrix_rank(R_update) )
        #print('R_update SVDvals: ', _sla.svdvals(R_update))
        #print('pinv_R_update@R_update: ', _np.round(pinv_R_update @ R_update, decimals=10))
        #print('Norm of B: ', _np.linalg.norm(B))
        #print('B: ', _np.round(B, decimals=10))
        #print('D Eigenvalues: ', _np.linalg.eigvalsh(_np.eye(pinv_R_update.shape[0]) + B@(pinv_E_beta.T@pinv_E_beta)@B))
        #print('orig_e_inv: ', orig_e_inv)
        print('Minimum original eigenvalue: ', _np.min(orig_e))
        #print('Beta: ', _np.round(beta, decimals=10))
        #print('Condition Number B@(pinv_E_beta.T@pinv_E_beta)@B: ', _np.linalg.cond(B@(pinv_E_beta.T@pinv_E_beta)@B))
        #print('Condition Number (pinv_E_beta.T@pinv_E_beta): ', _np.linalg.cond(pinv_E_beta.T@pinv_E_beta))
        #print('Condition Number orig_e_inv^2: ', _np.linalg.cond(_np.diag(1/orig_e**2)))
        
        #raise err
        
  
  
    if cholesky_success:
        pinv_E_beta_B_Dinv_chol= pinv_E_beta@B@Dinv_chol
        
        #Now construct the two matrices we need:  
        #numpy einsum based approach for the upper left block:
        upper_left_block_diag = _np.einsum('ij,ji->i', pinv_E_beta_B_Dinv_chol, pinv_E_beta_B_Dinv_chol.T) + _np.reshape(orig_e_inv, (len(orig_e), ))
        
        
        #The lower right seems fast enough as it is for now, but we can try an einsum style direct diagonal
        #calculation if need be.
        lower_right_block= (gamma@(orig_e_inv*gamma.T))+ pinv_R_update.T@pinv_R_update - gamma@pinv_E_beta_B_Dinv_chol@pinv_E_beta_B_Dinv_chol.T@gamma.T
    
    else:
        #Since the cholesky decomposition failed go ahead and use an alternative calculation pipeline.
        print('Falling back w/o use of Cholesky.')
        Dinv= _np.linalg.inv(_np.eye(pinv_R_update.shape[0]) + B@(pinv_E_beta.T@pinv_E_beta)@B)
        pinv_E_beta_B= pinv_E_beta@B
        
        upper_left_block_diag = _np.einsum('ij,jk,ki->i', pinv_E_beta_B, Dinv, pinv_E_beta_B.T, optimize=True) + _np.reshape(orig_e_inv, (len(orig_e), ))
        #The lower right seems fast enough as it is for now, but we can try an einsum style direct diagonal
        #calculation if need be.
        lower_right_block= (gamma@(orig_e_inv*gamma.T))+ pinv_R_update.T@pinv_R_update - gamma@pinv_E_beta_B@Dinv@pinv_E_beta_B.T@gamma.T
    
    
    #the updated trace should just be the trace of these two matrices:
    updated_trace= _np.sum(upper_left_block_diag) + _np.trace(lower_right_block)
    
    return updated_trace, updated_rank, True

    
#-------Modified Germ Selection Algorithm-------------------%

#This version of the algorithm adds support for using low-rank
#updates to speed the calculation of eigenvalues for additive
#updates.
    
def find_germs_breadthfirst_rev1(model_list, germs_list, randomize=True,
                            randomization_strength=1e-3, num_copies=None, seed=0,
                            op_penalty=0, score_func='all', tol=1e-6, threshold=1e6,
                            check=False, force="singletons", pretest=True, mem_limit=None,
                            comm=None, profiler=None, verbosity=0, num_nongauge_params=None,
                            num_gauge_params= None, float_type= _np.cdouble, 
                            mode="all-Jac", force_rank_increase=False,
                            save_cevd_cache_filename=None, load_cevd_cache_filename=None,
                            file_compression=False, evd_tol=1e-10):
    """
    Greedy algorithm starting with 0 germs.

    Tries to minimize the number of germs needed to achieve amplificational
    completeness (AC). Begins with 0 germs and adds the germ that increases the
    score used to check for AC by the largest amount (for the model that
    currently has the lowest score) at each step, stopping when the threshold
    for AC is achieved. This strategy is something of a "breadth-first"
    approach, in contrast to :func:`find_germs_depthfirst`, which only looks at the
    scores for one model at a time until that model achieves AC, then
    turning it's attention to the remaining models.

    Parameters
    ----------
    model_list : Model or list
        The model or list of `Model`s to select germs for.

    germs_list : list of Circuit
        The list of germs to contruct a germ set from.

    randomize : bool, optional
        Whether or not to randomize `model_list` (usually just a single
        `Model`) with small (see `randomizationStrengh`) unitary maps
        in order to avoid "accidental" symmetries which could allow for
        fewer germs but *only* for that particular model.  Setting this
        to `True` will increase the run time by a factor equal to the
        numer of randomized copies (`num_copies`).

    randomization_strength : float, optional
        The strength of the unitary noise used to randomize input Model(s);
        is passed to :func:`~pygsti.objects.Model.randomize_with_unitary`.

    num_copies : int, optional
        The number of randomized models to create when only a *single* gate
        set is passed via `model_list`.  Otherwise, `num_copies` must be set
        to `None`.

    seed : int, optional
        Seed for generating random unitary perturbations to models.

    op_penalty : float, optional
        Coefficient for a penalty linear in the sum of the germ lengths.

    score_func : {'all', 'worst'}, optional
        Sets the objective function for scoring the eigenvalues. If 'all',
        score is ``sum(1/eigenvalues)``. If 'worst', score is
        ``1/min(eiganvalues)``.

    tol : float, optional
        Tolerance (`eps` arg) for :func:`_compute_bulk_twirled_ddd`, which sets
        the differece between eigenvalues below which they're treated as
        degenerate.

    threshold : float, optional
        Value which the score (before penalties are applied) must be lower than
        for a germ set to be considered AC.

    check : bool, optional
        Whether to perform internal checks (will slow down run time
        substantially).

    force : list of Circuits
        A list of `Circuit` objects which *must* be included in the final
        germ set.  If the special string "singletons" is given, then all of
        the single gates (length-1 sequences) must be included.

    pretest : boolean, optional
        Whether germ list should be initially checked for completeness.

    mem_limit : int, optional
        A rough memory limit in bytes which restricts the amount of intermediate
        values that are computed and stored.

    comm : mpi4py.MPI.Comm, optional
        When not None, an MPI communicator for distributing the computation
        across multiple processors.

    profiler : Profiler, optional
        A profiler object used for to track timing and memory usage.

    verbosity : int, optional
        Level of detail printed to stdout.

    num_nongauge_params : int, optional
        Force the number of nongauge parameters rather than rely on automated gauge optimization.
        
    float_type : numpy dtype object, optional
        Use an alternative data type for the values of the numpy arrays generated.
        
    force_rank_increase : bool, optional
        Whether to force the greedy iteration to select a new germ that increases the rank
        of the jacobian at each iteration (this may result in choosing a germ that is sub-optimal
        with respect to the chosen score function). Also results in pruning in subsequent
        optimization iterations. Defaults to False.
        
    evd_tol : float, optional
        A threshold value to use when taking eigenvalue decompositions/SVDs such that
        values below this are set to zero.

    Returns
    -------
    list
        A list of the built-up germ set (a list of :class:`Circuit` objects).
    """
    if comm is not None and comm.Get_size() > 1:
        from mpi4py import MPI  # not at top so pygsti doesn't require mpi4py

    printer = _baseobjs.VerbosityPrinter.create_printer(verbosity, comm)

    model_list = _setup_model_list(model_list, randomize,
                                   randomization_strength, num_copies, seed)

    dim = model_list[0].dim
    #Np = model_list[0].num_params #wrong:? includes spam...
    Np = model_list[0].num_params
    #print("DB Np = %d, Ng = %d" % (Np,Ng))
    assert(all([(mdl.dim == dim) for mdl in model_list])), \
        "All models must have the same dimension!"
    #assert(all([(mdl.num_params == Np) for mdl in model_list])), \
    #    "All models must have the same number of parameters!"
    
    if (num_nongauge_params is None) or (num_gauge_params is None):
        (_, numGaugeParams,
         numNonGaugeParams, _) = _get_model_params(model_list)
        if num_nongauge_params is not None:
            numGaugeParams = numGaugeParams + numNonGaugeParams - num_nongauge_params
            numNonGaugeParams = num_nongauge_params
    elif (num_nongauge_params is not None) and  (num_gauge_params is not None):
        numGaugeParams = num_gauge_params
        numNonGaugeParams = num_nongauge_params
    
    printer.log('Number of gauge parameters: ' + str(numGaugeParams), 1) 
    printer.log('Number of non-gauge parameters: ' + str(numNonGaugeParams), 1)

    germLengths = _np.array([len(germ) for germ in germs_list], _np.int64)

    numGerms = len(germs_list)

    goodGerms = []
    weights = _np.zeros(numGerms, _np.int64)
    if force:
        if force == "singletons":
            weights[_np.where(germLengths == 1)] = 1
            goodGerms = [germ for i, germ in enumerate(germs_list) if germLengths[i] == 1]
            printer.log('Adding Singleton Germs By Default: '+ str(goodGerms) ,1)
        else:  # force should be a list of Circuits
            for opstr in force:
                weights[germs_list.index(opstr)] = 1
            goodGerms = force[:]
            
    #We should do the memory estimates before the pretest:
    FLOATSIZE= float_type(0).itemsize

    memEstimatealljac = FLOATSIZE * len(model_list) * len(germs_list) * Np**2
    # for _compute_bulk_twirled_ddd
    memEstimatealljac += FLOATSIZE * len(model_list) * len(germs_list) * dim**2 * Np
    # for _bulk_twirled_deriv sub-call
    printer.log("Memory estimate of %.1f GB for all-Jac mode." %
                (memEstimatealljac / 1024.0**3), 1)            

    memEstimatesinglejac = FLOATSIZE * 3 * len(model_list) * Np**2 + \
        FLOATSIZE * 3 * len(model_list) * dim**2 * Np
    #Factor of 3 accounts for currentDDDs, testDDDs, and bestDDDs
    printer.log("Memory estimate of %.1f GB for single-Jac mode." %
                (memEstimatesinglejac / 1024.0**3), 1)            

    if mem_limit is not None:
        
        printer.log("Memory limit of %.1f GB specified." %
            (mem_limit / 1024.0**3), 1)
    
        if memEstimatesinglejac > mem_limit:
                raise MemoryError("Too little memory, even for single-Jac mode!")
    
        if mode=="all-Jac" and (memEstimatealljac > mem_limit):
            #fall back to single-Jac mode
            
            printer.log("Not enough memory for all-Jac mode, falling back to single-Jac mode.", 1)
            
            mode = "single-Jac"  # compute a single germ's jacobian at a time    

    if pretest:
        undercompleteModelNum = test_germs_list_completeness(model_list,
                                                             germs_list,
                                                             score_func,
                                                             threshold,
                                                             float_type=float_type)
        if undercompleteModelNum > -1:
            printer.warning("Complete initial germ set FAILS on model "
                            + str(undercompleteModelNum) + ".")
            printer.warning("Aborting search.")
            return None

        printer.log("Complete initial germ set succeeds on all input models.", 1)
        printer.log("Now searching for best germ set.", 1)

    printer.log("Starting germ set optimization. Lower score is better.", 1) 

    twirledDerivDaggerDerivList = None

    if mode == "all-Jac":
        twirledDerivDaggerDerivList = \
            [_compute_bulk_twirled_ddd(model, germs_list, tol,
                                       check, germLengths, comm, float_type=float_type)
             for model in model_list]
        print('Numpy Array Data Type:', twirledDerivDaggerDerivList[0].dtype)
        printer.log("Numpy array data type for twirled derivatives is: "+ str(twirledDerivDaggerDerivList[0].dtype)+
                    " If this isn't what you specified then something went wrong.", 1) 
        
        #print out some information on the rank of the J^T J matrices for each germ.
        #matrix_ranks=_np.linalg.matrix_rank(twirledDerivDaggerDerivList[0])
        #print('J^T J dimensions: ', twirledDerivDaggerDerivList[0].shape)
        #print('J^T J Ranks: ', matrix_ranks)
        #print('Rank Ratio To Num Parameters: ', matrix_ranks/twirledDerivDaggerDerivList[0].shape[1])
                    
        currentDDDList = []
        for i, derivDaggerDeriv in enumerate(twirledDerivDaggerDerivList):
            currentDDDList.append(_np.sum(derivDaggerDeriv[_np.where(weights == 1)[0], :, :], axis=0))

    elif mode == "single-Jac":
        currentDDDList = [_np.zeros((Np, Np), dtype=float_type) for mdl in model_list]

        loc_Indices, _, _ = _mpit.distribute_indices(
            list(range(len(goodGerms))), comm, False)

        with printer.progress_logging(3):
            for i, goodGermIdx in enumerate(loc_Indices):
                printer.show_progress(i, len(loc_Indices),
                                      prefix="Initial germ set computation",
                                      suffix=germs_list[goodGermIdx].str)
                #print("DB: Rank%d computing initial index %d" % (comm.Get_rank(),goodGermIdx))

                for k, model in enumerate(model_list):
                    currentDDDList[k] += _compute_twirled_ddd(
                        model, germs_list[goodGermIdx], tol, float_type=float_type)

        #aggregate each currendDDDList across all procs
        if comm is not None and comm.Get_size() > 1:
            for k, model in enumerate(model_list):
                result = _np.empty((Np, Np), dtype=float_type)
                comm.Allreduce(currentDDDList[k], result, op=MPI.SUM)
                currentDDDList[k][:, :] = result[:, :]
                result = None  # free mem
                
    elif mode== "compactEVD":
        #implement a new caching scheme which takes advantage of the fact that the J^T J matrices are typically
        #rather sparse. Instead of caching the J^T J matrices for each germ we'll cache the compact EVD of these
        #and multiply the compact EVD components through each time we need one.
        
        if load_cevd_cache_filename is not None:
            printer.log('Loading Compact EVD Cache From Disk',1)
            with _np.load(load_cevd_cache_filename) as cevd_cache:
                twirledDerivDaggerDerivList=[list(cevd_cache.values())]
            
        else: 
            twirledDerivDaggerDerivList = \
                [_compute_bulk_twirled_ddd_compact(model, germs_list, tol,
                                                  evd_tol=evd_tol, float_type=float_type, printer=printer)
             for model in model_list]
             
            if save_cevd_cache_filename is not None:
                if len(twirledDerivDaggerDerivList)>1:
                    raise ValueError('Currently not configured to save compactEVD caches to disk when there is more than one model in the model list. i.e. this is not currently compatible with model randomization to get the non-lite germs.')
                #otherwise conver the first entry of twirledDerivDaggerDerivList,
                #which itself a list of a half of the symmetric rank decompositions
                #and save it to disk using _np.savez or _np.savez_compressed
                printer.log('Saving Compact EVD Cache to Disk', 1)
                if file_compression:
                    _np.savez_compressed(save_cevd_cache_filename,*twirledDerivDaggerDerivList[0])
                else:
                    _np.savez(save_cevd_cache_filename,*twirledDerivDaggerDerivList[0])
                
             #_compute_bulk_twirled_ddd_compact returns a tuple with two lists
             #corresponding to the U@diag(sqrt(2)), e  matrices for each germ's J^T J matrix's_list
             #compact evd.
        currentDDDList = []
        nonzero_weight_indices= _np.nonzero(weights)
        nonzero_weight_indices= nonzero_weight_indices[0]
        for i, derivDaggerDeriv in enumerate(twirledDerivDaggerDerivList):
            #reconstruct the needed J^T J matrices
            for j, idx in enumerate(nonzero_weight_indices):
                if j==0:
                    temp_DDD = derivDaggerDeriv[idx] @ derivDaggerDeriv[idx].T
                else:
                    temp_DDD += derivDaggerDeriv[idx] @ derivDaggerDeriv[idx].T
                    
                #print('temp_DDD shape= ',temp_DDD.shape) 
            currentDDDList.append(temp_DDD)

    else:  # should be unreachable since we set 'mode' internally above
        raise ValueError("Invalid mode: %s" % mode)  # pragma: no cover

    # Dict of keyword arguments passed to compute_score_non_AC that don't
    # change from call to call
    nonAC_kwargs = {
        'score_fn': lambda x: _scoring.list_score(x, score_func=score_func),
        'threshold_ac': threshold,
        'num_nongauge_params': numNonGaugeParams,
        'op_penalty': op_penalty,
        'germ_lengths': germLengths,
        'float_type': float_type,
    }

    initN = 1
    while _np.any(weights == 0):
        printer.log("Outer iteration: %d of %d amplified, %d germs" %
                    (initN, numNonGaugeParams, len(goodGerms)), 2)
        # As long as there are some unused germs, see if you need to add
        # another one.
        if initN == numNonGaugeParams:
            break   # We are AC for all models, so we can stop adding germs.

        candidateGermIndices = _np.where(weights == 0)[0]
        loc_candidateIndices, owners, _ = _mpit.distribute_indices(
            candidateGermIndices, comm, False)

        # Since the germs aren't sufficient, add the best single candidate germ
        bestDDDs = None
        bestGermScore = _scoring.CompositeScore(1.0e100, 0, None)  # lower is better
        iBestCandidateGerm = None
        
        if mode=="compactEVD":
            #calculate the update cache for each element of currentDDDList 
            printer.log('Creating update cache.')
            currentDDDList_update_cache = [construct_update_cache(currentDDD, evd_tol=evd_tol) for currentDDD in currentDDDList]
            #the return value of the update cache is a tuple with the elements
            #(e, U, projU)    
        with printer.progress_logging(2):
            for i, candidateGermIdx in enumerate(loc_candidateIndices):
                printer.show_progress(i, len(loc_candidateIndices),
                                      prefix="Inner iter over candidate germs",
                                      suffix=germs_list[candidateGermIdx].str)

                #print("DB: Rank%d computing index %d" % (comm.Get_rank(),candidateGermIdx))
                worstScore = _scoring.CompositeScore(-1.0e100, 0, None)  # worst of all models

                # Loop over all models
                testDDDs = []
                
                if mode == "all-Jac":
                    # Loop over all models
                    for k, currentDDD in enumerate(currentDDDList):
                        testDDD = currentDDD.copy()
                    
                        #just get cached value of deriv-dagger-deriv
                        derivDaggerDeriv = twirledDerivDaggerDerivList[k][candidateGermIdx]
                        testDDD += derivDaggerDeriv
                        
                        nonAC_kwargs['germ_lengths'] = \
                        _np.array([len(germ) for germ in
                                   (goodGerms + [germs_list[candidateGermIdx]])])
                        worstScore = max(worstScore, compute_composite_germ_set_score(
                                    partial_deriv_dagger_deriv=testDDD[None, :, :], init_n=initN,
                                    **nonAC_kwargs))
                        testDDDs.append(testDDD)  # save in case this is a keeper
                
                elif mode == "single-Jac":
                    # Loop over all models
                    for k, currentDDD in enumerate(currentDDDList):
                        testDDD = currentDDD.copy()
                        
                        #compute value of deriv-dagger-deriv
                        model = model_list[k]
                        testDDD += _compute_twirled_ddd(
                            model, germs_list[candidateGermIdx], tol, float_type=float_type)
                            
                        nonAC_kwargs['germ_lengths'] = \
                        _np.array([len(germ) for germ in
                                   (goodGerms + [germs_list[candidateGermIdx]])])
                        worstScore = max(worstScore, compute_composite_germ_set_score(
                                    partial_deriv_dagger_deriv=testDDD[None, :, :], init_n=initN,
                                    **nonAC_kwargs))
                        testDDDs.append(testDDD)  # save in case this is a keeper
                    
                    
                elif mode == "compactEVD":
                    # Loop over all models
                    for k, update_cache in enumerate(currentDDDList_update_cache):
                        #reconstruct the J^T J matrix from it's compact SVD
                        #testDDD += twirledDerivDaggerDerivList[k][0][candidateGermIdx] @ \
                        #           _np.diag(twirledDerivDaggerDerivList[k][1][candidateGermIdx]) @\
                        #           twirledDerivDaggerDerivList[k][2][candidateGermIdx]
                    # (else already checked above)
                    
                        #pass in the 
                    
                        nonAC_kwargs['germ_lengths'] = \
                            _np.array([len(germ) for germ in
                                       (goodGerms + [germs_list[candidateGermIdx]])])
                        nonAC_kwargs['num_params']=Np
                        nonAC_kwargs['force_rank_increase']= force_rank_increase
                        
                        
                        if score_func=="worst":
                            worstScore = max(worstScore, compute_composite_germ_set_score_compactevd(
                                                current_update_cache= update_cache,
                                                germ_update=twirledDerivDaggerDerivList[k][candidateGermIdx], 
                                                init_n=initN, **nonAC_kwargs))
                        elif score_func=="all":
                            worstScore = max(worstScore, compute_composite_germ_set_score_low_rank_trace(
                                                current_update_cache= update_cache,
                                                germ_update=twirledDerivDaggerDerivList[k][candidateGermIdx], 
                                                init_n=initN, **nonAC_kwargs))
                            
                        

                # Take the score for the current germ to be its worst score
                # over all the models.
                germScore = worstScore
                printer.log(str(germScore), 4)
                if germScore < bestGermScore:
                    bestGermScore = germScore
                    iBestCandidateGerm = candidateGermIdx
                    
                    #If we are using the modes "all-Jac" or "single-Jac" then we will
                    #have been appending to testDDD throughout the process and can just set
                    #bestDDDs to testDDDs
                    if mode == "all-Jac" or mode == "single-Jac":
                        bestDDDs = testDDDs
                    
                    elif mode == "compactEVD":
                        #if compact EVD mode then we'll avoid reconstructing the J^T J matrix
                        #unless the germ is the current best.
                        bestDDDs= [currentDDD.copy() + \
                            twirledDerivDaggerDerivList[k][candidateGermIdx]@\
                            twirledDerivDaggerDerivList[k][candidateGermIdx].T\
                            for k, currentDDD in enumerate(currentDDDList)]
                testDDDs = None

        # Add the germ that gives the best germ score
        if comm is not None and comm.Get_size() > 1:
            #figure out which processor has best germ score and distribute
            # its information to the rest of the procs
            globalMinScore = comm.allreduce(bestGermScore, op=MPI.MIN)
            toSend = comm.Get_rank() if (globalMinScore == bestGermScore) \
                else comm.Get_size() + 1
            winningRank = comm.allreduce(toSend, op=MPI.MIN)
            bestGermScore = globalMinScore
            toCast = iBestCandidateGerm if (comm.Get_rank() == winningRank) else None
            iBestCandidateGerm = comm.bcast(toCast, root=winningRank)
            for k in range(len(model_list)):
                comm.Bcast(bestDDDs[k], root=winningRank)

        #Update variables for next outer iteration
        weights[iBestCandidateGerm] = 1
        initN = bestGermScore.N
        #print('Current Minor Score ', bestGermScore.minor)
        goodGerms.append(germs_list[iBestCandidateGerm])

        for k in range(len(model_list)):
            currentDDDList[k][:, :] = bestDDDs[k][:, :]
            bestDDDs[k] = None

            printer.log("Added %s to final germs (%s)" %
                        (germs_list[iBestCandidateGerm].str, str(bestGermScore)), 2)

    return goodGerms
    
def compute_composite_germ_set_score_compactevd(current_update_cache, germ_update, 
                                                score_fn="all", threshold_ac=1e6, init_n=1, model=None,
                                                 partial_germs_list=None, eps=None, num_germs=None,
                                                 op_penalty=0.0, l1_penalty=0.0, num_nongauge_params=None,
                                                 num_params=None, force_rank_increase=False,
                                                 germ_lengths=None, float_type=_np.cdouble):
    """
    Compute the score for a germ set when it is not AC against a model.

    Normally scores computed for germ sets against models for which they are
    not AC will simply be astronomically large. This is fine if AC is all you
    care about, but not so useful if you want to compare partial germ sets
    against one another to see which is closer to being AC. This function
    will see if the germ set is AC for the parameters corresponding to the
    largest `N` eigenvalues for increasing `N` until it finds a value of `N`
    for which the germ set is not AC or all the non gauge parameters are
    accounted for and report the value of `N` as well as the score.
    This allows partial germ set scores to be compared against one-another
    sensibly, where a larger value of `N` always beats a smaller value of `N`,
    and ties in the value of `N` are broken by the score for that value of `N`.

    Parameters
    ----------
    
    current_update_cache : tuple
        A tuple whose elements are the components of the current update cache
        for performing a low-rank update. Elements are (e, U , projU).
        
    germ_update : ndarray
        A numpy array corresponding to one half of the low-rank symmetric update to
        to perform.
    
    score_fn : callable
        A function that takes as input a list of sorted eigenvalues and returns
        a score for the partial germ set based on those eigenvalues, with lower
        scores indicating better germ sets. Usually some flavor of
        :func:`~pygsti.algorithms.scoring.list_score`.

    threshold_ac : float, optional
        Value which the score (before penalties are applied) must be lower than
        for the germ set to be considered AC.

    init_n : int
        The number of largest eigenvalues to begin with checking.

    model : Model, optional
        The model against which the germ set is to be scored. Not needed if
        `partial_deriv_dagger_deriv` is provided.

    partial_germs_list : list of Circuit, optional
        The list of germs in the partial germ set to be evaluated. Not needed
        if `partial_deriv_dagger_deriv` (and `germ_lengths` when
        ``op_penalty > 0``) are provided.

    eps : float, optional
        Used when calculating `partial_deriv_dagger_deriv` to determine if two
        eigenvalues are equal (see :func:`_bulk_twirled_deriv` for details). Not
        used if `partial_deriv_dagger_deriv` is provided.

    op_penalty : float, optional
        Coefficient for a penalty linear in the sum of the germ lengths.

    germ_lengths : numpy.array, optional
        The length of each germ. Not needed if `op_penalty` is ``0.0`` or
        `partial_germs_list` is provided.

    l1_penalty : float, optional
        Coefficient for a penalty linear in the number of germs.

    num_nongauge_params : int, optional
        Force the number of nongauge parameters rather than rely on automated gauge optimization.
    
    num_params : int
        Total number of model parameters.
    
    force_rank_increase : bool, optional
        Whether to force the greedy iteration to select a new germ that increases the rank
        of the jacobian at each iteration (this may result in choosing a germ that is sub-optimal
        with respect to the chosen score function). Also results in pruning in subsequent
        optimization iterations. Defaults to False.
    
    
    Returns
    -------
    CompositeScore
        The score for the germ set indicating how many parameters it amplifies
        and its numerical score restricted to those parameters.
    """
    
    if germ_lengths is None:
        raise ValueError("Must provide either germ_lengths or "
                                 "partial_germs_list when op_penalty != 0.0!")
   
    if num_nongauge_params is None:
        if model is None:
            raise ValueError("Must provide either num_gauge_params or model!")
        else:
            reduced_model = _remove_spam_vectors(model)
            num_nongauge_params = reduced_model.num_params - reduced_model.num_gauge_params
            #print('Number of Nongauge Parameters For ')

    # Calculate penalty scores
    if num_germs is not None:
        numGerms = num_germs
    else:
        numGerms= len(germ_lengths)
    l1Score = l1_penalty * numGerms
    opScore = 0.0
    if op_penalty != 0.0:
        opScore = op_penalty * _np.sum(germ_lengths)
    
    #calculate the updated eigenvalues
    updated_eigenvalues, rank_increase_flag = symmetric_low_rank_spectrum_update(germ_update, current_update_cache[0], current_update_cache[1], current_update_cache[2], force_rank_increase)
    
    N_AC = 0
    AC_score = _np.inf
    
    #check if the rank_increase_flag is set to False, if so then we failed
    #to increase the rank and so couldn't use the inverse trace update.
    if not rank_increase_flag:
        AC_score = -_np.inf
        N_AC = -_np.inf
    else:
        #I want compatibility eith the lines below that pick off just the non_gauge eigenvalues. Rather than
        #do some index gymnastics I'll just pad this eigenvalue list (which is compact) and make it the expected
        #length (num params). Pad on the left because the code below assumes eigenvalues in ascending order.
        padded_updated_eigenvalues= _np.pad(updated_eigenvalues, (num_params-len(updated_eigenvalues),0))

        #now pull out just the top num_nongauge_params eigenvalues
        observableEigenvals = padded_updated_eigenvalues[-num_nongauge_params:]

        #combinedDDD = _np.sum(partial_deriv_dagger_deriv, axis=0)
        #sortedEigenvals = _np.sort(_np.real(_nla.eigvalsh(combinedDDD)))
        #observableEigenvals = sortedEigenvals[-num_nongauge_params:]
    
        for N in range(init_n, len(observableEigenvals) + 1):
            scoredEigenvals = observableEigenvals[-N:]
            candidate_AC_score = score_fn(scoredEigenvals)
            if candidate_AC_score > threshold_ac:
                break   # We've found a set of parameters for which the germ set
                # is not AC.
            else:
                AC_score = candidate_AC_score
                N_AC = N

    # OLD Apply penalties to the minor score; major part is just #amplified
    #major_score = N_AC
    #minor_score = AC_score + l1Score + opScore

    # Apply penalties to the major score
    major_score = -N_AC + opScore + l1Score
    minor_score = AC_score
    ret = _scoring.CompositeScore(major_score, minor_score, N_AC)
    #DEBUG: ret.extra = {'opScore': opScore,
    #    'sum(germ_lengths)': _np.sum(germ_lengths), 'l1': l1Score}
    return ret

def compute_composite_germ_set_score_low_rank_trace(current_update_cache, germ_update, 
                                                score_fn="all", threshold_ac=1e6, init_n=1, model=None,
                                                 partial_germs_list=None, eps=None, num_germs=None,
                                                 op_penalty=0.0, l1_penalty=0.0, num_nongauge_params=None,
                                                 num_params=None, force_rank_increase=False,
                                                 germ_lengths=None, float_type=_np.cdouble):
    """
    Compute the score for a germ set when it is not AC against a model.

    Normally scores computed for germ sets against models for which they are
    not AC will simply be astronomically large. This is fine if AC is all you
    care about, but not so useful if you want to compare partial germ sets
    against one another to see which is closer to being AC. This function
    will see if the germ set is AC for the parameters corresponding to the
    largest `N` eigenvalues for increasing `N` until it finds a value of `N`
    for which the germ set is not AC or all the non gauge parameters are
    accounted for and report the value of `N` as well as the score.
    This allows partial germ set scores to be compared against one-another
    sensibly, where a larger value of `N` always beats a smaller value of `N`,
    and ties in the value of `N` are broken by the score for that value of `N`.

    Parameters
    ----------
    
    current_update_cache : tuple
        A tuple whose elements are the components of the current update cache
        for performing a low-rank update. Elements are (e, U , projU).
        
    germ_update : ndarray
        A numpy array corresponding to one half of the low-rank symmetric update to
        to perform.
    
    score_fn : callable
        A function that takes as input a list of sorted eigenvalues and returns
        a score for the partial germ set based on those eigenvalues, with lower
        scores indicating better germ sets. Usually some flavor of
        :func:`~pygsti.algorithms.scoring.list_score`.

    threshold_ac : float, optional
        Value which the score (before penalties are applied) must be lower than
        for the germ set to be considered AC.

    init_n : int
        The number of largest eigenvalues to begin with checking.

    model : Model, optional
        The model against which the germ set is to be scored. Not needed if
        `partial_deriv_dagger_deriv` is provided.

    partial_germs_list : list of Circuit, optional
        The list of germs in the partial germ set to be evaluated. Not needed
        if `partial_deriv_dagger_deriv` (and `germ_lengths` when
        ``op_penalty > 0``) are provided.

    eps : float, optional
        Used when calculating `partial_deriv_dagger_deriv` to determine if two
        eigenvalues are equal (see :func:`_bulk_twirled_deriv` for details). Not
        used if `partial_deriv_dagger_deriv` is provided.

    op_penalty : float, optional
        Coefficient for a penalty linear in the sum of the germ lengths.

    germ_lengths : numpy.array, optional
        The length of each germ. Not needed if `op_penalty` is ``0.0`` or
        `partial_germs_list` is provided.

    l1_penalty : float, optional
        Coefficient for a penalty linear in the number of germs.

    num_nongauge_params : int, optional
        Force the number of nongauge parameters rather than rely on automated gauge optimization.
    
    num_params : int
        Total number of model parameters.
    
    force_rank_increase : bool, optional
        Whether to force the greedy iteration to select a new germ that increases the rank
        of the jacobian at each iteration (this may result in choosing a germ that is sub-optimal
        with respect to the chosen score function). Also results in pruning in subsequent
        optimization iterations. Defaults to False.
    
    
    Returns
    -------
    CompositeScore
        The score for the germ set indicating how many parameters it amplifies
        and its numerical score restricted to those parameters.
    
    rank_increase_flag : bool
        A flag that indicates whether the candidate update germ increases the rank
        of the overall Jacobian.
    """
    
    if germ_lengths is None:
        raise ValueError("Must provide either germ_lengths or "
                                 "partial_germs_list when op_penalty != 0.0!")
   
    if num_nongauge_params is None:
        if model is None:
            raise ValueError("Must provide either num_gauge_params or model!")
        else:
            reduced_model = _remove_spam_vectors(model)
            num_nongauge_params = reduced_model.num_params - reduced_model.num_gauge_params

    # Calculate penalty scores
    if num_germs is not None:
        numGerms = num_germs
    else:
        numGerms= len(germ_lengths)
    l1Score = l1_penalty * numGerms
    opScore = 0.0
    if op_penalty != 0.0:
        opScore = op_penalty * _np.sum(germ_lengths)
    
    #calculate the updated eigenvalues
    inverse_trace, updated_rank, rank_increase_flag = minamide_style_inverse_trace(germ_update, current_update_cache[0], current_update_cache[1], current_update_cache[2], force_rank_increase)
    
    #check if the rank_increase_flag is set to False, if so then we failed
    #to increase the rank and so couldn't use the inverse trace update.
    if not rank_increase_flag:
        AC_score = -_np.inf
        N_AC = -_np.inf
    else:
        AC_score = inverse_trace
        N_AC = updated_rank
        
    # Apply penalties to the major score
    major_score = -N_AC + opScore + l1Score
    minor_score = AC_score
    ret = _scoring.CompositeScore(major_score, minor_score, N_AC)
    
    #print(ret)
    
    #TODO revisit what to do with the rank increase flag so that we can use
    #it to remove unneeded germs from the list of candidates.
    
    return ret#, rank_increase_flag

#Function for even faster kronecker products courtesy of stackexchange:
def fast_kron(a,b):
    #Don't really understand the numpy tricks going on here,
    #But this does appear to work correctly in testing and
    #it is indeed a decent amount faster, fwiw.
    return (a[:, None, :, None]*b[None, :, None, :]).reshape(a.shape[0]*b.shape[0],a.shape[1]*b.shape[1])
   
   
#Stabler implementation of the psuedoinverse using the alternative lapack driver for SVD:
def stable_pinv(mat):
    U, s, Vh = _sla.svd(mat, lapack_driver='gesvd', full_matrices=False)
    pinv_s= _np.zeros((len(s),1))
    for i, sval in enumerate(s):
        if sval>1e-10: #HARDCODED
            pinv_s[i]= 1/sval
    
    #new form the psuedoinverse:
    pinv= Vh.T@(pinv_s*U.T)
    return pinv<|MERGE_RESOLUTION|>--- conflicted
+++ resolved
@@ -14,13 +14,10 @@
 
 import numpy as _np
 import numpy.linalg as _nla
-<<<<<<< HEAD
 import random as _random
-=======
 import scipy.linalg as _sla
 import itertools
 from math import floor
->>>>>>> 6d02f101
 
 from pygsti.algorithms import grasp as _grasp
 from pygsti.algorithms import scoring as _scoring

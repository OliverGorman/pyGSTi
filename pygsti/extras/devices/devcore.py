""" Functions for interfacing pyGSTi with external devices, including IBM Q and Rigetti """
#***************************************************************************************************
# Copyright 2015, 2019 National Technology & Engineering Solutions of Sandia, LLC (NTESS).
# Under the terms of Contract DE-NA0003525 with NTESS, the U.S. Government retains certain rights
# in this software.
# Licensed under the Apache License, Version 2.0 (the "License"); you may not use this file except
# in compliance with the License.  You may obtain a copy of the License at
# http://www.apache.org/licenses/LICENSE-2.0 or in the LICENSE file in the root pyGSTi directory.
#***************************************************************************************************

import numpy as _np


from . import ibmq_athens
from . import ibmq_belem
from . import ibmq_bogota
from . import ibmq_burlington
from . import ibmq_cambridge
from . import ibmq_casablanca
from . import ibmq_essex
from . import ibmq_guadalupe
from . import ibmq_lima
from . import ibmq_london
from . import ibmq_manhattan
from . import ibmq_melbourne
from . import ibmq_montreal
from . import ibmq_ourense
from . import ibmq_quito
from . import ibmq_rome
from . import ibmq_rueschlikon
from . import ibmq_santiago
from . import ibmq_sydney
from . import ibmq_tenerife
from . import ibmq_toronto
from . import ibmq_vigo
from . import ibmq_yorktown
from . import rigetti_agave
from . import rigetti_aspen4
from . import rigetti_aspen6
from . import rigetti_aspen7
from pygsti.processors import QubitProcessorSpec as _QubitProcessorSpec
from pygsti.processors import CliffordCompilationRules as _CliffordCompilationRules
from pygsti.models import oplessmodel as _oplessmodel, modelconstruction as _mconst
from pygsti.modelmembers.povms import povm as _povm
from pygsti.tools import rbtools as _anl


def get_device_specs(devname):
    return _get_dev_specs(devname)


def _get_dev_specs(devname):

    if devname == 'ibmq_athens': dev = ibmq_athens
    elif devname == 'ibmq_belem': dev = ibmq_belem
    elif devname == 'ibmq_bogota': dev = ibmq_bogota
    elif devname == 'ibmq_burlington': dev = ibmq_burlington
    elif devname == 'ibmq_cambridge': dev = ibmq_cambridge
    elif devname == 'ibmq_casablanca': dev = ibmq_casablanca
    elif devname == 'ibmq_essex': dev = ibmq_essex
    elif devname == 'ibmq_guadalupe': dev = ibmq_guadalupe
    elif devname == 'ibmq_lima': dev = ibmq_lima
    elif devname == 'ibmq_london': dev = ibmq_london
    elif devname == 'ibmq_manhattan': dev = ibmq_manhattan
    elif devname == 'ibmq_melbourne' or devname == 'ibmq_16_melbourne': dev = ibmq_melbourne
    elif devname == 'ibmq_montreal': dev = ibmq_montreal
    elif devname == 'ibmq_ourense': dev = ibmq_ourense
    elif devname == 'ibmq_quito': dev = ibmq_quito
    elif devname == 'ibmq_rome': dev = ibmq_rome
    elif devname == 'ibmq_rueschlikon': dev = ibmq_rueschlikon
    elif devname == 'ibmq_santiago': dev = ibmq_santiago
    elif devname == 'ibmq_sydney': dev = ibmq_sydney
    elif devname == 'ibmq_tenerife': dev = ibmq_tenerife
    elif devname == 'ibmq_toronto': dev = ibmq_toronto
    elif devname == 'ibmq_vigo': dev = ibmq_vigo
    elif devname == 'ibmq_yorktown' or devname == 'ibmqx2': dev = ibmq_yorktown
    elif devname == 'rigetti_agave': dev = rigetti_agave
    elif devname == 'rigetti_aspen4': dev = rigetti_aspen4
    elif devname == 'rigetti_aspen6': dev = rigetti_aspen6
    elif devname == 'rigetti_aspen7': dev = rigetti_aspen7
    else:
        raise ValueError("This device name is not known!")

    return dev


def get_edgelist(device):

    specs = _get_dev_specs(device)

    return specs.edgelist


def create_clifford_processor_spec(device, one_qubit_gates, qubitsubset=None, removeedges=(),
                                   clifford_compilation_type='absolute', what_to_compile=('1Qcliffords',),
                                   verbosity=0):
    """
    TODO: docstring

    Parameters
    ----------
    device
    one_qubit_gates
    qubitsubset
    removeedges
    clifford_compilation_type
    what_to_compile
    verbosity

    Returns
    -------
    QubitProcessorSpec
    """
    native_pspec = create_processor_spec(device, one_qubit_gates, qubitsubset, removeedges)
    clifford_compilation = _CliffordCompilationRules.create_standard(
        native_pspec, clifford_compilation_type, what_to_compile, verbosity)
    clifford_pspec = clifford_compilation.apply_to_processorspec(native_pspec)
    return clifford_pspec


def create_processor_spec(device, one_qubit_gates, qubitsubset=None, removeedges=()):
    """
    todo

    clifford compilation type & what_to_compile = {'paulieq': ('1Qcliffords',),
                                           'absolute': ('paulis', '1Qcliffords')}
    """
    dev = _get_dev_specs(device)

    if qubitsubset is not None:
        qubits = qubitsubset
        assert(set(qubitsubset).issubset(set(dev.qubits)))
    else:
        qubits = dev.qubits.copy()

    total_qubits = len(qubits)
    two_qubit_gate = dev.two_qubit_gate
    gate_names = [two_qubit_gate] + one_qubit_gates

    edgelist = dev.edgelist.copy()

    if qubitsubset is not None:
        subset_edgelist = []
        for edge in edgelist:
            if edge[0] in qubits and edge[1] in qubits:
                subset_edgelist.append(edge)

        edgelist = subset_edgelist

    for edge in removeedges: del edgelist[edgelist.index(edge)]

    availability = {two_qubit_gate: edgelist}
    #print(availability)
<<<<<<< HEAD
    pspec = _pspec.ProcessorPack(total_qubits, gate_names, availability=availability,
                                 construct_clifford_compilations=construct_clifford_compilations,
                                 construct_models=construct_models,
                                 verbosity=verbosity, qubit_labels=qubits)

    return pspec
=======
    return _QubitProcessorSpec(total_qubits, gate_names, availability=availability, qubit_labels=qubits)
>>>>>>> bce1dfe9


def create_error_rates_model(caldata, device, one_qubit_gates, one_qubit_gates_to_native={}, calformat=None,
                             model_type='TwirledLayers', idle_name=None):
    """
    calformat: 'ibmq-v2018', 'ibmq-v2019', 'rigetti', 'native'.
    """

    specs = _get_dev_specs(device)
    two_qubit_gate = specs.two_qubit_gate
    if 'Gc0' in one_qubit_gates:
        assert('Gi' not in one_qubit_gates), "Cannot ascertain idle gate name!"
        idle_name = 'Gc0'
    elif 'Gi' in one_qubit_gates:
        assert('Gc0' not in one_qubit_gates), "Cannot ascertain idle gate name!"
        idle_name = 'Gi'
    else:
        if model_type == 'dict':
            pass
        else:
            raise ValueError("Must specify the idle gate!")

    assert(not ((calformat is None) and (device is None))), "Must specify `calformat` or `device`"
    if calformat is None:
        calformat = specs.spec_format

    def average_gate_infidelity_to_entanglement_infidelity(agi, numqubits):

        dep = _anl.r_to_p(agi, 2**numqubits, 'AGI')
        ent_inf = _anl.p_to_r(dep, 2**numqubits, 'EI')

        return ent_inf

    error_rates = {}
    error_rates['gates'] = {}
    error_rates['readout'] = {}

    if calformat == 'ibmq-v2018':

        assert(one_qubit_gates_to_native == {}), \
            "There is only a single one-qubit gate error rate for this calibration data format!"
        # This goes through the multi-qubit gates and records their error rates
        for dct in caldata['multiQubitGates']:

            # Converts to our gate name convention.
            gatename = (two_qubit_gate, 'Q' + str(dct['qubits'][0]), 'Q' + str(dct['qubits'][1]))
            # Assumes that the error rate is an average gate infidelity (as stated in qiskit docs).
            agi = dct['gateError']['value']
            # Maps the AGI to an entanglement infidelity.
            error_rates['gates'][gatename] = average_gate_infidelity_to_entanglement_infidelity(agi, 2)

        # This goes through the 1-qubit gates and readouts and stores their error rates.
        for dct in caldata['qubits']:

            q = dct['name']
            agi = dct['gateError']['value']
            error_rates['gates'][q] = average_gate_infidelity_to_entanglement_infidelity(agi, 1)

            # This assumes that this error rate is the rate of bit-flips.
            error_rates['readout'][q] = dct['readoutError']['value']

        # Because the one-qubit gates are all set to the same error rate, we have an alias dict that maps each one-qubit
        # gate on each qubit to that qubits label (the error rates key in error_rates['gates'])
        alias_dict = {}
        for q in specs.qubits:
            alias_dict.update({(oneQgate, q): q for oneQgate in one_qubit_gates})

    elif calformat == 'ibmq-v2019':

        # These'll be the keys in the error model, with the pyGSTi gate names aliased to these keys. If unspecified,
        # we set the error rate of a gate to the 'u3' gate error rate.
        oneQgatekeys = []
        for oneQgate in one_qubit_gates:
            try:
                nativekey = one_qubit_gates_to_native[oneQgate]
            except:
                one_qubit_gates_to_native[oneQgate] = 'u3'
                nativekey = 'u3'
            assert(nativekey in ('id', 'u1', 'u2', 'u3')
                   ), "{} is not a gate specified in the IBM Q calibration data".format(nativekey)
            if nativekey not in oneQgatekeys:
                oneQgatekeys.append(nativekey)

        alias_dict = {}
        for q in specs.qubits:
            alias_dict.update({(oneQgate, q): (one_qubit_gates_to_native[oneQgate], q)
                               for oneQgate in one_qubit_gates})

        # Loop through all the gates, and record the error rates that we use in our error model.
        for gatecal in caldata['gates']:

            if gatecal['gate'] == 'cx':

                # The qubits the gate is on, in the IBM Q notation
                qubits = gatecal['qubits']
                # Converts to our gate name convention.
                gatename = (two_qubit_gate, 'Q' + str(qubits[0]), 'Q' + str(qubits[1]))
                # Assumes that the error rate is an average gate infidelity (as stated in qiskit docs).
                agi = gatecal['parameters'][0]['value']
                # Maps the AGI to an entanglement infidelity.
                error_rates['gates'][gatename] = average_gate_infidelity_to_entanglement_infidelity(agi, 2)

            if gatecal['gate'] in oneQgatekeys:

                # The qubits the gate is on, in the IBM Q notation
                qubits = gatecal['qubits']
                # Converts to pyGSTi-like gate name convention, but using the IBM Q name.
                gatename = (gatecal['gate'], 'Q' + str(qubits[0]))
                # Assumes that the error rate is an average gate infidelity (as stated in qiskit docs).
                agi = gatecal['parameters'][0]['value']
                # Maps the AGI to an entanglement infidelity.
                error_rates['gates'][gatename] = average_gate_infidelity_to_entanglement_infidelity(agi, 1)

        # Record the readout error rates. Because we don't do any rescaling, this assumes that this error
        # rate is the rate of bit-flips.
        for q, qcal in enumerate(caldata['qubits']):

            for qcaldatum in qcal:
                if qcaldatum['name'] == 'readout_error':
                    error_rates['readout']['Q' + str(q)] = qcaldatum['value']

    elif calformat == 'rigetti':

        # This goes through the multi-qubit gates and records their error rates
        for qs, gatedata in caldata['2Q'].items():

            # The qubits the qubit is on.
            qslist = qs.split('-')
            # Converts to our gate name convention. Do both orderings of the qubits as symmetric and we
            # are not necessarily consistent with Rigetti's ordering in the cal dict.
            gatename1 = (two_qubit_gate, 'Q' + qslist[0], 'Q' + qslist[1])
            gatename2 = (two_qubit_gate, 'Q' + qslist[1], 'Q' + qslist[0])

            # We use the controlled-Z fidelity if available, and the Bell state fidelity otherwise.
            # Here we are assuming that this is an average gate fidelity (as stated in the pyQuil docs)
            if gatedata['fCZ'] is not None:
                agi = 1 - gatedata['fCZ']
            else:
                agi = 1 - gatedata['fBellState']
            # We map the infidelity to 0 if it is less than 0 (sometimes this occurs with Rigetti
            # calibration data).
            agi = max([0, agi])
            # Maps the AGI to an entanglement infidelity.
            error_rates['gates'][gatename1] = average_gate_infidelity_to_entanglement_infidelity(agi, 2)
            error_rates['gates'][gatename2] = average_gate_infidelity_to_entanglement_infidelity(agi, 2)

        for q, qdata in caldata['1Q'].items():

            qlabel = 'Q' + q
            # We are assuming that this is an average gate fidelity (as stated in the pyQuil docs).
            agi = 1 - qdata['f1QRB']
            # We map the infidelity to 0 if it is less than 0 (sometimes this occurs with Rigetti
            # calibration data).
            agi = max([0, agi])
            # Maps the AGI to an entanglement infidelity. Use the qlabel, ..... TODO
            error_rates['gates'][qlabel] = average_gate_infidelity_to_entanglement_infidelity(agi, 1)
            # Record the readout error rates. Because we don't do any rescaling (except forcing to be
            # non-negative) this assumes that this error rate is the rate of bit-flips.
            error_rates['readout'][qlabel] = 1 - min([1, qdata['fRO']])

        # Because the one-qubit gates are all set to the same error rate, we have an alias dict that maps each one-qubit
        # gate on each qubit to that qubits label (the error rates key in error_rates['gates'])
        alias_dict = {}
        for q in specs.qubits:
            alias_dict.update({(oneQgate, q): q for oneQgate in one_qubit_gates})

    elif calformat == 'native':
        error_rates = caldata['error_rates'].copy()
        alias_dict = caldata['alias_dict'].copy()

    else:
        raise ValueError("Calibration data format not understood!")

    nQubits = len(specs.qubits)
    if model_type == 'dict':
        model = {'error_rates': error_rates, 'alias_dict': alias_dict}

    elif model_type == 'TwirledLayers':
        model = _oplessmodel.TwirledLayersModel(error_rates, nQubits, state_space_labels=specs.qubits,
                                                alias_dict=alias_dict, idle_name=idle_name)
    elif model_type == 'TwirledGates':
        model = _oplessmodel.TwirledGatesModel(error_rates, nQubits, state_space_labels=specs.qubits,
                                               alias_dict=alias_dict, idle_name=idle_name)
    elif model_type == 'AnyErrorCausesFailure':
        model = _oplessmodel.AnyErrorCausesFailureModel(error_rates, nQubits, state_space_labels=specs.qubits,
                                                        alias_dict=alias_dict, idle_name=idle_name)
    elif model_type == 'AnyErrorCausesRandomOutput':
        model = _oplessmodel.AnyErrorCausesRandomOutputModel(error_rates, nQubits, state_space_labels=specs.qubits,
                                                             alias_dict=alias_dict, idle_name=idle_name)
    else:
        raise ValueError("Model type not understood!")

    return model


def create_local_depolarizing_model(caldata, device, one_qubit_gates, one_qubit_gates_to_native={},
                                    calformat=None, qubits=None):
    """
    todo

    Note: this model is *** NOT *** suitable for optimization: it is not aware that it is a local depolarization
    with non-independent error rates model.
    """

    def get_local_depolarization_channel(rate, num_qubits):

        if num_qubits == 1:

            channel = _np.identity(4, float)
            channel[1, 1] = _anl.r_to_p(rate, 2, 'EI')
            channel[2, 2] = _anl.r_to_p(rate, 2, 'EI')
            channel[3, 3] = _anl.r_to_p(rate, 2, 'EI')

            return channel

        if num_qubits == 2:

            perQrate = 1 - _np.sqrt(1 - rate)
            channel = _np.identity(4, float)
            channel[1, 1] = _anl.r_to_p(perQrate, 2, 'EI')
            channel[2, 2] = _anl.r_to_p(perQrate, 2, 'EI')
            channel[3, 3] = _anl.r_to_p(perQrate, 2, 'EI')

            return _np.kron(channel, channel)

    def get_local_povm(rate):

        # Increase the error rate of X,Y,Z, as rate correpsonds to bit-flip rate.
        deprate = 3 * rate / 2
        p = _anl.r_to_p(deprate, 2, 'EI')
        povm = _povm.UnconstrainedPOVM({'0': [1 / _np.sqrt(2), 0, 0, p / _np.sqrt(2)],
                                        '1': [1 / _np.sqrt(2), 0, 0, -p / _np.sqrt(2)]
                                        })
        return povm

    tempdict = create_error_rates_model(caldata, device, one_qubit_gates,
                                        one_qubit_gates_to_native=one_qubit_gates_to_native,
                                        calformat=calformat, model_type='dict')

    error_rates = tempdict['error_rates']
    alias_dict = tempdict['alias_dict']
    devspecs = get_device_specs(device)

    if qubits is None:
        qubits = devspecs.qubits
        edgelist = devspecs.edgelist
    else:
        edgelist = [edge for edge in devspecs.edgelist if set(edge).issubset(set(qubits))]

    #print(qubits)
    #print(edgelist)

    model = _mconst.create_localnoise_model(n_qubits=len(qubits),
                                            qubit_labels=qubits,
                                            gate_names=[devspecs.two_qubit_gate] + one_qubit_gates,
                                            availability={devspecs.two_qubit_gate: edgelist},
                                            parameterization='full', independent_gates=True)

    for lbl in model.operation_blks['gates'].keys():

        gatestr = str(lbl)

        if len(lbl.qubits) == 1:
            errormap = get_local_depolarization_channel(error_rates['gates'][alias_dict.get(gatestr, gatestr)], 1)
            model.operation_blks['gates'][lbl] = _np.dot(errormap, model.operation_blks['gates'][lbl])

        if len(lbl.qubits) == 2:
            errormap = get_local_depolarization_channel(error_rates['gates'][alias_dict.get(gatestr, gatestr)], 2)
            model.operation_blks['gates'][lbl] = _np.dot(errormap, model.operation_blks['gates'][lbl])

    povms = [get_local_povm(error_rates['readout'][q]) for q in model.qubit_labels]
    model.povm_blks['layers']['Mdefault'] = _povm.TensorProdPOVM(povms)

    return model<|MERGE_RESOLUTION|>--- conflicted
+++ resolved
@@ -151,16 +151,7 @@
 
     availability = {two_qubit_gate: edgelist}
     #print(availability)
-<<<<<<< HEAD
-    pspec = _pspec.ProcessorPack(total_qubits, gate_names, availability=availability,
-                                 construct_clifford_compilations=construct_clifford_compilations,
-                                 construct_models=construct_models,
-                                 verbosity=verbosity, qubit_labels=qubits)
-
-    return pspec
-=======
     return _QubitProcessorSpec(total_qubits, gate_names, availability=availability, qubit_labels=qubits)
->>>>>>> bce1dfe9
 
 
 def create_error_rates_model(caldata, device, one_qubit_gates, one_qubit_gates_to_native={}, calformat=None,

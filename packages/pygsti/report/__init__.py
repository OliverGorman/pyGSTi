--- conflicted
+++ resolved
@@ -11,9 +11,4 @@
 from .reportables import *
 from .factory import *
 from .results import Results
-<<<<<<< HEAD
-from .datasetcomparison import *
-#from .datasetcomparisons import *
-=======
-from .workspace import Workspace
->>>>>>> a20d583e
+from .workspace import Workspace
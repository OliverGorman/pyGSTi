--- conflicted
+++ resolved
@@ -260,7 +260,6 @@
 
         # comment
         self.comment = comment
-<<<<<<< HEAD
 
         # measurement gates & labels
         if measurementGates is not None:
@@ -273,10 +272,6 @@
             self.measurementGates = None
             self.measurementLabels = None
             self.totals = None
-
-=======
-        
->>>>>>> 0e4695da
 
     def __iter__(self):
         return self.gsIndex.__iter__() #iterator over gate strings

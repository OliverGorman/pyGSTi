--- conflicted
+++ resolved
@@ -71,10 +71,7 @@
         output += '\n'
     return output
 
-<<<<<<< HEAD
-=======
-
->>>>>>> 175887df
+
 def _num_to_rqc_str(num):
     """Convert float to string to be included in RQC quil DEFGATE block
     (as written by _np_to_quil_def_str)."""

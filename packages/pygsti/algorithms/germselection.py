--- conflicted
+++ resolved
@@ -11,22 +11,10 @@
 import numpy as _np
 import numpy.linalg as _nla
 
-<<<<<<< HEAD
-def num_non_spam_gauge_params(gateset):
-    """Returns number of non-gauge parameters in a gateset, not including SPAM parameters"""
-    gateset = gateset.copy()
-    for prepLabel in gateset.preps.keys():  
-        del gateset.preps[prepLabel]
-    for effectLabel in gateset.effects.keys():  
-        del gateset.effects[effectLabel]
-    return gateset.num_gauge_params()
-
-=======
 from .. import objects as _objs
 from .. import construction as _constr
 from . import grasp as _grasp
 from . import scoring as _scoring
->>>>>>> d0ced98f
 
 
 def generate_germs(gs_target, randomize=True, randomizationStrength=1e-2,
@@ -34,58 +22,47 @@
                    force="singletons", algorithm='greedy',
                    algorithm_kwargs=None, verbosity=1):
     """Generate a germ set for doing GST with a given target gateset.
-
     This function provides a streamlined interface to a variety of germ
     selection algorithms. It's goal is to provide a method that typical users
     can run by simply providing a target gateset and leaving all other settings
     at their default values, while providing flexibility for users desiring
     more control to fine tune some of the general and algorithm-specific
     details.
-
     Currently, to break troublesome degeneracies and provide some confidence
     that the chosen germ set is amplificationally complete (AC) for all
     gatesets in a neighborhood of the target gateset (rather than only the
     target gateset), an ensemble of gatesets with random unitary perturbations
     to their gates must be provided or generated.
-
     Parameters
     ----------
     gs_target : GateSet or list of GateSet
         The gateset you are aiming to implement, or a list of gatesets that are
         copies of the gateset you are trying to implement (either with or
         without random unitary perturbations applied to the gatesets).
-
     randomize : bool, optional
         Whether or not to add random unitary perturbations to the gateset(s)
         provided.
-
     randomizationStrength : float, optional
         The size of the random unitary perturbations applied to gates in the
         gateset. See :meth:`~pygsti.objects.GateSet.randomize_with_unitary`
         for more details.
-
     numGSCopies : int, optional
         The number of copies of the original gateset that should be used.
-
     seed : int, optional
         Seed for generating random unitary perturbations to gatesets. Also
         passed along to stochastic germ-selection algorithms.
-
     maxGermsLength : int, optional
         The maximum length (in terms of gates) of any germ allowed in the germ
         set. Currently will construct a list of all non-equivalent germs of
         length up to `maxGermsLength` for the germ selection algorithms to play
         around with.
-
     force : str or list, optional
         A list of GateStrings which *must* be included in the final germ set.
         If set to the special string "singletons" then all length-1 strings will
         be included.  Seting to None is the same as an empty list.
-
     algorithm : {'greedy', 'grasp', 'slack'}, optional
         Specifies the algorithm to use to generate the germ set. Current
         options are:
-
         'greedy'
             Add germs one-at-a-time until the set is AC, picking the germ that
             improves the germ-set score by the largest amount at each step. See
@@ -100,22 +77,18 @@
             degrade the score in an attempt to escape local optima as long as
             the degredation is within some specified amount of "slack". See
             :func:`optimize_integer_germs_slack` for more details.
-
     algorithm_kwargs : dict
         Dictionary of ``{'keyword': keyword_arg}`` pairs providing keyword
         arguments for the specified `algorithm` function. See the documentation
         for functions referred to in the `algorithm` keyword documentation for
         what options are available for each algorithm.
-
     verbosity : int, optional
         The verbosity level of the :class:`~pygsti.objects.VerbosityPrinter`
         used to print log messages.
-
     Returns
     -------
     list of GateString
         A list containing the germs making up the germ set.
-
     """
     printer = _objs.VerbosityPrinter.build_printer(verbosity)
     gatesetList = setup_gateset_list(gs_target, randomize,
@@ -223,7 +196,6 @@
                             randomizationStrength=1e-2, scoreFunc='all',
                             gatePenalty=0.0, l1Penalty=0.0):
     """Calculate the score of a germ set with respect to a gate set.
-
     """
     scoreFn = lambda x: _scoring.list_score(x, scoreFunc=scoreFunc)
     if neighborhood is None:
@@ -240,33 +212,25 @@
 
 def get_gateset_params(gatesetList):
     """Get the number of gates and gauge parameters of the gatesets in a list.
-
     Also verify all gatesets have the same number of gates and gauge parameters.
-
     Parameters
     ----------
     gatesetList : list of GateSet
         A list of gatesets for which you want an AC germ set.
-
     Returns
     -------
     reducedGatesetList : list of GateSet
         The original list of gatesets with SPAM removed
-
     numGaugeParams : int
         The number of non-SPAM gauge parameters for all gatesets.
-
     numNonGaugeParams : int
         The number of non-SPAM non-gauge parameters for all gatesets.
-
     numGates : int
         The number of gates for all gatesets.
-
     Raises
     ------
     ValueError
         If the number of gauge parameters or gates varies among the gatesets.
-
     """
     # We don't care about SPAM, since it can't be amplified.
     reducedGatesetList = [removeSPAMVectors(gateset)
@@ -321,7 +285,6 @@
                          partialGermsList=None, eps=None, numGaugeParams=None,
                          gatePenalty=0.0, germLengths=None, l1Penalty=0.0):
     """Compute the score for a germ set when it is not AC against a gateset.
-
     Normally scores computed for germ sets against gatesets for which they are
     not AC will simply be astronomically large. This is fine if AC is all you
     care about, but not so useful if you want to compare partial germ sets
@@ -330,11 +293,9 @@
     largest `N` eigenvalues for increasing `N` until it finds a value of `N`
     for which the germ set is not AC or all the non gauge parameters are
     accounted for and report the value of `N` as well as the score.
-
     This allows partial germ set scores to be compared against one-another
     sensibly, where a larger value of `N` always beats a smaller value of `N`,
     and ties in the value of `N` are broken by the score for that value of `N`.
-
     Parameters
     ----------
     scoreFn : callable
@@ -342,58 +303,45 @@
         a score for the partial germ set based on those eigenvalues, with lower
         scores indicating better germ sets. Usually some flavor of
         :func:`~pygsti.algorithms.scoring.list_score`.
-
     thresholdAC : float, optional
         Value which the score (before penalties are applied) must be lower than
         for the germ set to be considered AC.
-
     initN : int
         The number of largest eigenvalues to begin with checking.
-
     partialDerivDaggerDeriv : numpy.array, optional
         Array with three axes, where the first axis indexes individual germs
         within the partial germ set and the remaining axes index entries in the
         positive square of the Jacobian of each individual germ's parameters
         with respect to the gateset parameters.
-
         If this array is not supplied it will need to be computed from
         `germsList` and `gateset`, which will take longer, so it is recommended
         to precompute this array if this routine will be called multiple times.
-
     gateset : GateSet, optional
         The gateset against which the germ set is to be scored. Not needed if
         `partialDerivDaggerDeriv` is provided.
-
     partialGermsList : list of GateString, optional
         The list of germs in the partial germ set to be evaluated. Not needed
         if `partialDerivDaggerDeriv` (and `germLengths` when
         ``gatePenalty > 0``) are provided.
-
     eps : float, optional
         Used when calculating `partialDerivDaggerDeriv` to determine if two
         eigenvalues are equal (see :func:`bulk_twirled_deriv` for details). Not
         used if `partialDerivDaggerDeriv` is provided.
-
     numGaugeParams : int
         The number of gauge parameters of the gateset. Not needed if `gateset`
         is provided.
-
     gatePenalty : float, optional
         Coefficient for a penalty linear in the sum of the germ lengths.
-
     germLengths : numpy.array, optional
         The length of each germ. Not needed if `gatePenalty` is ``0.0`` or
         `partialGermsList` is provided.
-
     l1Penalty : float, optional
         Coefficient for a penalty linear in the number of germs.
-
     Returns
     -------
     CompositeScore
         The score for the germ set indicating how many parameters it amplifies
         and its numerical score restricted to those parameters.
-
     """
     if partialDerivDaggerDeriv is None:
         if gateset is None or partialGermsList is None:
@@ -450,11 +398,9 @@
 def calc_twirled_DDD(gateset, germsList, eps=None, check=False,
                      germLengths=None):
     """Calculate the positive squares of the germ Jacobians.
-
     twirledDerivDaggerDeriv == array J.H*J contributions from each germ
     (J=Jacobian) indexed by (iGerm, iGatesetParam1, iGatesetParam2)
     size (nGerms, vec_gateset_dim, vec_gateset_dim)
-
     """
     if germLengths is None:
         germLengths = _np.array([len(germ) for germ in germsList])
@@ -475,11 +421,9 @@
     """Returns a germ set "score" in which smaller is better.  Also returns
     intentionally bad score (`forceScore`) if `weights` is zero on any of
     the "forced" germs (i.e. at any index in `forcedIndices`).
-
     This function is included for use by :func:`optimize_integer_germs_slack`,
     but is not convenient for just computing the score of a germ set. For that,
     use :func:`calculate_germset_score`.
-
     """
     if forceIndices and _np.any(weights[forceIndices] <= 0):
         score = forceScore
@@ -518,11 +462,9 @@
 
 def checkGermsListCompleteness(gatesetList, germsList, scoreFunc, threshold):
     """Check to see if the germsList is amplificationally complete (AC)
-
     Checks for AC with respect to all the GateSets in `gatesetList`, returning
     the index of the first GateSet for which it is not AC or `-1` if it is AC
     for all GateSets.
-
     """
     for gatesetNum, gateset in enumerate(gatesetList):
         initial_test = test_germ_list_infl(gateset, germsList,
@@ -553,7 +495,6 @@
 
 def num_non_spam_gauge_params(gateset):
     """Return number of non-gauge, non-SPAM parameters in a GateSet.
-
     """
     return removeSPAMVectors(gateset).num_gauge_params()
 
@@ -564,7 +505,6 @@
 #     vec( A * X * B ) = A tensor B^T * vec( X )
 def _SuperOpForPerfectTwirl(wrt, eps):
     """Return super operator for doing a perfect twirl with respect to wrt.
-
     """
     assert wrt.shape[0] == wrt.shape[1] # only square matrices allowed
     dim = wrt.shape[0]
@@ -596,7 +536,6 @@
 
 def sq_sing_vals_from_deriv(deriv, weights=None):
     """Calculate the squared singulare values of the Jacobian of the germ set.
-
     Parameters
     ----------
     deriv : numpy.array
@@ -605,18 +544,15 @@
         vectorized gate representation of that germ raised to some power with
         respect to the gateset parameters, normalized by dividing by the length
         of each germ after repetition.
-
     weights : numpy.array
         Array of length ``nGerms``, giving the relative contributions of each
         individual germ's Jacobian to the combined Jacobian (which is calculated
         as a convex combination of the individual Jacobians).
-
     Returns
     -------
     numpy.array
         The sorted squared singular values of the combined Jacobian of the germ
         set.
-
     """
     # shape (nGerms, vec_gateset_dim, vec_gateset_dim)
     derivDaggerDeriv = _np.einsum('ijk,ijl->ikl', _np.conjugate(deriv), deriv)
@@ -631,27 +567,21 @@
 
 def twirled_deriv(gateset, gatestring, eps=1e-6):
     """Compute the "Twirled Derivative" of a gatestring.
-
     The twirled derivative is obtained by acting on the standard derivative of
     a gate string with the twirling superoperator.
-
     Parameters
     ----------
     gateset : Gateset object
         The GateSet which associates gate labels with operators.
-
     gatestring : GateString object
         The gate string to take a twirled derivative of.
-
     eps : float, optional
         Tolerance used for testing whether two eigenvectors are degenerate
         (i.e. abs(eval1 - eval2) < eps ? )
-
     Returns
     -------
     numpy array
       An array of shape (gate_dim^2, num_gateset_params)
-
     """
     prod = gateset.product(gatestring)
 
@@ -667,31 +597,24 @@
 
 def bulk_twirled_deriv(gateset, gatestrings, eps=1e-6, check=False):
     """Compute the "Twirled Derivative" of a set of gatestrings.
-
     The twirled derivative is obtained by acting on the standard derivative of
     a gate string with the twirling superoperator.
-
     Parameters
     ----------
     gateset : Gateset object
         The GateSet which associates gate labels with operators.
-
     gatestrings : list of GateString objects
         The gate string to take a twirled derivative of.
-
     eps : float, optional
         Tolerance used for testing whether two eigenvectors are degenerate
         (i.e. abs(eval1 - eval2) < eps ? )
-
     check : bool, optional
         Whether to perform internal consistency checks, at the expense of
         making the function slower.
-
     Returns
     -------
     numpy array
         An array of shape (num_gate_strings, gate_dim^2, num_gateset_params)
-
     """
     evalTree = gateset.bulk_evaltree(gatestrings)
     dProds, prods = gateset.bulk_dproduct(evalTree, flat=True, bReturnProds=True)#, memLimit=None)
@@ -723,43 +646,34 @@
 def test_germ_list_finitel(gateset, germsToTest, L, weights=None,
                            returnSpectrum=False, tol=1e-6):
     """Test whether a set of germs is able to amplify all non-gauge parameters.
-
     Parameters
     ----------
     gateset : GateSet
         The GateSet (associates gate matrices with gate labels).
-
     germsToTest : list of GateStrings
         List of germs gate sequences to test for completeness.
-
     L : int
         The finite length to use in amplification testing.  Larger
         values take longer to compute but give more robust results.
-
     weights : numpy array, optional
         A 1-D array of weights with length equal len(germsToTest),
         which multiply the contribution of each germ to the total
         jacobian matrix determining parameter amplification. If
         None, a uniform weighting of 1.0/len(germsToTest) is applied.
-
     returnSpectrum : bool, optional
         If True, return the jacobian^T*jacobian spectrum in addition
         to the success flag.
-
     tol : float, optional
         Tolerance: an eigenvalue of jacobian^T*jacobian is considered
         zero and thus a parameter un-amplified when it is less than tol.
-
     Returns
     -------
     success : bool
         Whether all non-gauge parameters were amplified.
-
     spectrum : numpy array
         Only returned when `returnSpectrum` is ``True``.  Sorted array of
         eigenvalues (from small to large) of the jacobian^T * jacobian
         matrix used to determine parameter amplification.
-
     """
     # Remove any SPAM vectors from gateset since we only want
     # to consider the set of *gate* parameters for amplification
@@ -790,63 +704,44 @@
 
     bSuccess = bool(_scoring.list_score(observableEigenvals, 'worst') < 1/tol)
 
-<<<<<<< HEAD
-
-def test_germ_list_infl(gateset, germsToTest, weights=None, 
-                           returnSpectrum=False, tol=1e-6, check=False):
-    """
-    Test whether a set of germs is able to amplify all of the gateset's non-gauge parameters.
-=======
     return (bSuccess, sortedEigenvals) if returnSpectrum else bSuccess
 
 
 def test_germ_list_infl(gateset, germsToTest, scoreFunc='all', weights=None,
                         returnSpectrum=False, threshold=1e6, check=False):
     """Test whether a set of germs is able to amplify all non-gauge parameters.
->>>>>>> d0ced98f
-
     Parameters
     ----------
     gateset : GateSet
         The GateSet (associates gate matrices with gate labels).
-
     germsToTest : list of GateString
         List of germs gate sequences to test for completeness.
-
     scoreFunc : string
         Label to indicate how a germ set is scored. See
         :func:`~pygsti.algorithms.scoring.list_score` for details.
-
     weights : numpy array, optional
         A 1-D array of weights with length equal len(germsToTest),
         which multiply the contribution of each germ to the total
         jacobian matrix determining parameter amplification. If
         None, a uniform weighting of 1.0/len(germsToTest) is applied.
-
     returnSpectrum : bool, optional
         If ``True``, return the jacobian^T*jacobian spectrum in addition
         to the success flag.
-
     threshold : float, optional
         An eigenvalue of jacobian^T*jacobian is considered zero and thus a
         parameter un-amplified when its reciprocal is greater than threshold.
         Also used for eigenvector degeneracy testing in twirling operation.
-
     check : bool, optional
       Whether to perform internal consistency checks, at the
       expense of making the function slower.
-
-
     Returns
     -------
     success : bool
         Whether all non-gauge parameters were amplified.
-
     spectrum : numpy array
         Only returned when `returnSpectrum` is ``True``.  Sorted array of
         eigenvalues (from small to large) of the jacobian^T * jacobian
         matrix used to determine parameter amplification.
-
     """
     # Remove any SPAM vectors from gateset since we only want
     # to consider the set of *gate* parameters for amplification
@@ -863,24 +758,6 @@
        # result[i,k,l] = sum_j twirledDerivH[i,k,j] * twirledDeriv(i,j,l)
        # result[i,k,l] = sum_j twirledDeriv_conj[i,j,k] * twirledDeriv(i,j,l)
 
-<<<<<<< HEAD
-    #Remove any SPAM vectors from gateset since we only want
-    # to consider the set of *gate* parameters for amplification
-    # and this makes sure our parameter counting is correct
-    gateset = gateset.copy()
-    for prepLabel in gateset.preps.keys():  del gateset.preps[prepLabel]
-    for effectLabel in gateset.effects.keys():  del gateset.effects[effectLabel]
-
-
-    germLengths = _np.array( map(len,germsToTest), 'i')
-    twirledDeriv = bulk_twirled_deriv(gateset, germsToTest, tol, check) / germLengths[:,None,None]
-    twirledDerivDaggerDeriv = _np.einsum('ijk,ijl->ikl', _np.conjugate(twirledDeriv), twirledDeriv) #is conjugate needed? -- all should be real
-       #result[i] = _np.dot( twirledDeriv[i].H, twirledDeriv[i] ) i.e. matrix product
-       #result[i,k,l] = sum_j twirledDerivH[i,k,j] * twirledDeriv(i,j,l)
-       #result[i,k,l] = sum_j twirledDeriv_conj[i,j,k] * twirledDeriv(i,j,l)
-    
-=======
->>>>>>> d0ced98f
     if weights is None:
         nGerms = len(germsToTest)
         # weights = _np.array( [1.0/nGerms]*nGerms, 'd')
@@ -892,13 +769,6 @@
     nGaugeParams = gateset.num_gauge_params()
     observableEigenvals = sortedEigenvals[nGaugeParams:]
 
-<<<<<<< HEAD
-def optimize_integer_germs_slack(gateset, germsList, initialWeights=None, 
-                                 maxIter=100, fixedSlack=False, slackFrac=False, 
-                                 returnAll=False, tol=1e-6, check=False,
-                                 forceSingletons = True, forceSingletonsScore = 1e100,
-                                 verbosity=1):
-=======
     bSuccess = bool(_scoring.list_score(observableEigenvals, scoreFunc)
                     < threshold)
 
@@ -910,13 +780,10 @@
              scoreFunc='all', tol=1e-6, threshold=1e6, check=False,
              force="singletons", verbosity=0):
     """Greedy algorithm starting with 0 germs.
-
     Tries to minimize the number of germs needed to achieve amplificational
     completeness (AC). Begins with 0 germs and adds the germ that increases the
     score used to check for AC by the largest amount at each step, stopping when
     the threshold for AC is achieved.
-
->>>>>>> d0ced98f
     """
     printer = _objs.VerbosityPrinter.build_printer(verbosity)
 
@@ -1010,7 +877,6 @@
                      gatePenalty=0, scoreFunc='all', tol=1e-6, threshold=1e6,
                      check=False, force="singletons", verbosity=0):
     """Greedy algorithm starting with 0 germs.
-
     Tries to minimize the number of germs needed to achieve amplificational
     completeness (AC). Begins with 0 germs and adds the germ that increases the
     score used to check for AC by the largest amount (for the gateset that
@@ -1019,12 +885,10 @@
     approach, in contrast to :func:`build_up`, which only looks at the
     scores for one gateset at a time until that gateset achieves AC, then
     turning it's attention to the remaining gatesets.
-
     Parameters
     ----------
     germsList : list of GateString
         The list of germs to contruct a germ set from.
-
     """
     printer = _objs.VerbosityPrinter.build_printer(verbosity)
 
@@ -1139,13 +1003,11 @@
                                  forceScore=1e100, threshold=1e6,
                                  verbosity=1):
     """Find a locally optimal subset of the germs in germsList.
-
     Locally optimal here means that no single germ can be excluded
     without making the smallest non-gauge eigenvalue of the
     Jacobian.H*Jacobian matrix smaller, i.e. less amplified,
     by more than a fixed or variable amount of "slack", as
     specified by `fixedSlack` or `slackFrac`.
-
     Parameters
     ----------
     gatesetList : GateSet or list of GateSet
@@ -1156,12 +1018,8 @@
         be made (set by the kwarg `numCopies`), or the user may specify their
         own list of GateSets, each of which in turn may or may not be
         randomized (set by the kwarg `randomize`).
-
     germsList : list of GateString
         List of all germs gate sequences to consider.
-        IMPORTANT:  If forceSingletons is True, the first k elements of
-        germsList must be all k gates in gateset.
-
     randomize : Bool, optional
         Whether or not the input GateSet(s) are first subject to unitary
         randomization.  If ``False``, the user should perform the unitary
@@ -1172,172 +1030,89 @@
         will fail, as we score amplificational completeness in the limit of
         infinite sequence length (so any stochastic noise will completely
         depolarize any sequence in that limit).  Default is ``True``.
-
     randomizationStrength : float, optional
         The strength of the unitary noise used to randomize input GateSet(s);
         is passed to :func:`~pygsti.objects.GateSet.randomize_with_unitary`.
         Default is ``1e-3``.
-
     numCopies : int, optional
         The number of GateSet copies to be made of the input GateSet (prior to
         unitary randomization).  If more than one GateSet is passed in,
         `numCopies` should be ``None``.  If only one GateSet is passed in and
         `numCopies` is ``None``, no extra copies are made.
-
     seed : float, optional
         The starting seed used for unitary randomization.  If multiple GateSets
         are to be randomized, ``gatesetList[i]`` is randomized with ``seed +
         i``.  Default is 0.
-
     l1Penalty : float, optional
         How strong the penalty should be for increasing the germ set list by a
         single germ.  Default is 1e-2.
-
     gatePenalty : float, optional
         How strong the penalty should be for increasing a germ in the germ set
         list by a single gate.  Default is 0.
-
     initialWeights : list-like
         List or array of either booleans or (0 or 1) integers
         specifying which germs in `germList` comprise the initial
         germ set.  If ``None``, then starting point includes all
         germs.
-
     scoreFunc : string
         Label to indicate how a germ set is scored. See
         :func:`~pygsti.algorithms.scoring.list_score` for details.
-
     maxIter : int, optional
         The maximum number of iterations before giving up.
-
     fixedSlack : float, optional
         If not ``None``, a floating point number which specifies that excluding
         a germ is allowed to increase 1.0/smallest-non-gauge-eigenvalue by
         `fixedSlack`.  You must specify *either* `fixedSlack` or `slackFrac`.
-
     slackFrac : float, optional
         If not ``None``, a floating point number which specifies that excluding
         a germ is allowed to increase 1.0/smallest-non-gauge-eigenvalue by
         `fixedFrac`*100 percent.  You must specify *either* `fixedSlack` or
         `slackFrac`.
-
     returnAll : bool, optional
         If ``True``, return the final ``weights`` vector and score dictionary
         in addition to the optimal germ list (see below).
-
     tol : float, optional
         Tolerance used for eigenvector degeneracy testing in twirling
         operation.
-
     check : bool, optional
         Whether to perform internal consistency checks, at the
         expense of making the function slower.
-
     force : str or list, optional
         A list of GateStrings which *must* be included in the final germ set.
         If set to the special string "singletons" then all length-1 strings will
         be included.  Seting to None is the same as an empty list.
-
     forceScore : float, optional (default is 1e100)
         When `force` designates a non-empty set of gate strings, the score to
         assign any germ set that does not contain each and every required germ.
-
     threshold : float, optional (default is 1e6)
         Specifies a maximum score for the score matrix, above which the germ
         set is rejected as amplificationally incomplete.
-
-    forceSingletons : bool, optional (default is True)
-        Whether or not to force all germ sets to contain each gate as a germ.
-        IMPORTANT:  This only works if, for a gate set of k gates, the first k elements
-        of germsList are the k gates.
-    
-    forceSingletonsScore : float, optional (default is 1e100)
-        When forceSingletons is True, what score to assign any germ set
-        that does not contain each gate as a germ.
-
     verbosity : int, optional
         Integer >= 0 indicating the amount of detail to print.
-
     Returns
     -------
     finalGermList : list
         Sublist of `germList` specifying the final, optimal set of germs.
-
     weights : array
         Integer array, of length ``len(germList)``, containing 0s and 1s to
         indicate which elements of `germList` were chosen as `finalGermList`.
         Only returned when `returnAll` is ``True``.
-
     scoreDictionary : dict
         Dictionary with keys which are tuples of 0s and 1s of length
         ``len(germList)``, specifying a subset of germs, and values ==
         1.0/smallest-non-gauge-eigenvalue "scores".
-
     See Also
     --------
     :class:`~pygsti.objects.GateSet`
     :class:`~pygsti.objects.GateString`
-
-    """
-<<<<<<< HEAD
-    
-    #Remove any SPAM vectors from gateset since we only want
-    # to consider the set of *gate* parameters for amplification
-    # and this makes sure our parameter counting is correct
-    gateset = gateset.copy()
-    for prepLabel in gateset.preps.keys():  del gateset.preps[prepLabel]
-    for effectLabel in gateset.effects.keys():  del gateset.effects[effectLabel]
-    
+    """
+    printer = _objs.VerbosityPrinter.build_printer(verbosity)
+
+    gatesetList = setup_gateset_list(gatesetList, randomize,
+                                     randomizationStrength, numCopies, seed)
+
     if (fixedSlack and slackFrac) or (not fixedSlack and not slackFrac):
         raise ValueError("Either fixedSlack *or* slackFrac should be specified")
-    lessWeightOnly = False  #Initially allow adding to weight. -- maybe make this an argument??
-
-    nGaugeParams = gateset.num_gauge_params()
-    nGerms = len(germsList)
-
-    if verbosity > 0:
-        print "Starting germ set optimization. Lower score is better."
-        print "Gateset has %d gauge params." % nGaugeParams
-
-    #score dictionary:
-    #  keys = tuple-ized weight vector of 1's and 0's only
-    #  values = 1.0/critical_eval
-    scoreD = {} 
-    numGates = len(gateset.gates.keys())
-    #twirledDerivDaggerDeriv == array J.H*J contributions from each germ (J=Jacobian)
-    # indexed by (iGerm, iGatesetParam1, iGatesetParam2)
-    # size (nGerms, vec_gateset_dim, vec_gateset_dim)
-    germLengths = _np.array( map(len,germsList), 'i')
-    twirledDeriv = bulk_twirled_deriv(gateset, germsList, tol, check) / germLengths[:,None,None]
-    twirledDerivDaggerDeriv = _np.einsum('ijk,ijl->ikl', _np.conjugate(twirledDeriv), twirledDeriv)
-    
-    def compute_score(wts):
-        """ Returns the 1/(first non-gauge eigenvalue) == a "score" in which smaller is better.
-        Also returns intentionally bad score if wts do not include all individual gates as
-        individual germs, if forceSingletons is True. """
-        if forceSingletons and _np.count_nonzero(wts[:numGates]) != numGates:
-            score = forceSingletonsScore
-        else:
-            combinedTDDD = _np.einsum('i,ijk',wts,twirledDerivDaggerDeriv)
-            sortedEigenvals = _np.sort(_np.real(_np.linalg.eigvalsh(combinedTDDD)))
-            score = 1.0/sortedEigenvals[nGaugeParams]
-        scoreD[tuple(wts)] = score # side affect: calling compute_score caches result in scoreD
-        return score
-
-    def get_neighbors(boolVec):
-        for i in xrange(nGerms):
-            v = boolVec.copy()
-            v[i] = (v[i] + 1) % 2 #toggle v[i] btwn 0 and 1
-            yield v
-=======
-    printer = _objs.VerbosityPrinter.build_printer(verbosity)
-
-    gatesetList = setup_gateset_list(gatesetList, randomize,
-                                     randomizationStrength, numCopies, seed)
-
-    if (fixedSlack and slackFrac) or (not fixedSlack and not slackFrac):
-        raise ValueError("Either fixedSlack *or* slackFrac should be specified")
->>>>>>> d0ced98f
 
     if initialWeights is not None:
         if len(germsList) != len(initialWeights):
@@ -1360,28 +1135,8 @@
         printer.log("Aborting search.", 1)
         return (None, None, None) if returnAll else None
 
-<<<<<<< HEAD
-    for iIter in xrange(maxIter):
-        scoreD_keys = scoreD.keys() #list of weight tuples already computed
-
-        if verbosity > 0:
-            print "Iteration %d: score=%g, nGerms=%d" % (iIter, score, L1)
-        
-        bFoundBetterNeighbor = False
-        for neighborNum, neighbor in enumerate(get_neighbors(weights)):
-#            if force_singletons:
-#                if _np.count_nonzeros(neighbor[:numGates]) != numGates
-#                    continue
-            if tuple(neighbor) not in scoreD_keys:
-                neighborL1 = sum(neighbor)
-                neighborScore = compute_score(neighbor)
-            else:
-                neighborL1 = sum(neighbor)
-                neighborScore = scoreD[tuple(neighbor)]
-=======
     printer.log("Complete initial germ set succeeds on all input gatesets.", 1)
     printer.log("Now searching for best germ set.", 1)
->>>>>>> d0ced98f
 
     num_gatesets = len(gatesetList)
 
@@ -1514,110 +1269,36 @@
     if returnAll:
         return goodGerms, weights, scoreD
     else:
-<<<<<<< HEAD
-        return goodGermsList
-
-def optimize_integer_germs_slack_multiple_gatesets(gatesetList, germsList, initialWeights=None, 
-                                 maxIter=100, fixedSlack=False, slackFrac=False, 
-                                 returnAll=False, tol=1e-6, check=False,
-                                 forceSingletons = True, forceSingletonsScore = 1e100,
-                                 verbosity=1):
-    """
-    Find a locally optimal subset of the germs in germsList.
-
-    Locally optimal here means that no single germ can be excluded
-    without making the smallest non-gauge eigenvalue of the 
-    Jacobian.H*Jacobian matrix smaller, i.e. less amplified,
-    by more than a fixed or variable amount of "slack", as
-    specified by fixedSlack or slackFrac.
-
-    Parameters
-    ----------
-    gateset : GateSet
-        The gate set (associates gate matrices with gate labels).
-
-    germsList : list of GateStrings
-        List of all germs gate sequences to consider.
-        IMPORTANT:  If forceSingletons is True, the first k elements of
-        germsList must be all k gates in gateset.
-
-    initialWeights : list-like
-        List or array of either booleans or (0 or 1) integers
-        specifying which germs in germList comprise the initial
-        germ set.  If None, then starting point includes all
-        germs.
-
-    maxIter : int, optional
-        The maximum number of iterations before giving up.
-
-    fixedSlack : float, optional
-        If not None, a floating point number which specifies that excluding a 
-        germ is allowed to increase 1.0/smallest-non-gauge-eigenvalue by
-        fixedSlack.  You must specify *either* fixedSlack or slackFrac.
-
-    slackFrac : float, optional
-        If not None, a floating point number which specifies that excluding a 
-        germ is allowed to increase 1.0/smallest-non-gauge-eigenvalue by
-        fixedFrac*100 percent.  You must specify *either* fixedSlack or slackFrac.
-
-    returnAll : bool, optional
-        If True, return the final "weights" vector and score dictionary
-        in addition to the optimal germ list (see below).
-
-    tol : float, optional
-        Tolerance used for eigenvector degeneracy testing in twirling operation.
-
-    check : bool, optional
-      Whether to perform internal consistency checks, at the
-      expense of making the function slower.
-
-    forceSingletons : bool, optional (default is True)
-        Whether or not to force all germ sets to contain each gate as a germ.
-        IMPORTANT:  This only works if, for a gate set of k gates, the first k elements
-        of germsList are the k gates.
-    
-    forceSingletonsScore : float, optional (default is 1e100)
-        When forceSingletons is True, what score to assign any germ set
-        that does not contain each gate as a germ.
-=======
         return goodGerms
 
 
 def germ_breadth_score_fn(germSet, germsList, twirledDerivDaggerDerivList,
                           nonAC_kwargs, initN=1):
     """Score a germ set against a collection of gatesets.
-
     Calculate the score of the germ set with respect to each member of a
     collection of gatesets and return the worst score among that collection.
-
     Parameters
     ----------
     germSet : list of GateString
         The set of germs to score.
-
     germsList : list of GateString
         The list of all germs whose Jacobians are provided in
         `twirledDerivDaggerDerivList`.
-
     twirledDerivDaggerDerivList : numpy.array
         Jacobians for all the germs in `germsList` stored as a 3-dimensional
         array, where the first index indexes the particular germ.
-
     nonAC_kwargs : dict
         Dictionary containing further arguments to pass to
         :func:`compute_non_AC_score` for the scoring of the germ set against
         individual gatesets.
-
     initN : int
         The number of eigenvalues to begin checking for amplificational
         completeness with respect to. Passed as an argument to
         :func:`compute_non_AC_score`.
-
     Returns
     -------
     CompositeScore
         The worst score over all gatesets of the germ set.
-
     """
     weights = _np.zeros(len(germsList))
     for germ in germSet:
@@ -1641,7 +1322,6 @@
                                 iterations=5, returnAll=False, shuffle=False,
                                 verbosity=0):
     """Use GRASP to find a high-performing germ set.
-
     Parameters
     ----------
     gatesetList : GateSet or list of GateSet
@@ -1652,10 +1332,8 @@
         be made (set by the kwarg `numCopies`, or the user may specify their
         own list of GateSets, each of which in turn may or may not be
         randomized (set by the kwarg `randomize`).
-
     germsList : list of GateString
         List of all germs gate sequences to consider.
-
     alpha : float
         A number between 0 and 1 that roughly specifies a score theshold
         relative to the spread of scores that a germ must score better than in
@@ -1663,9 +1341,7 @@
         to a purely greedy algorithm (only the best-scoring germ set is
         included in the RCL), while a value of 1 for `alpha` will include all
         germs in the RCL.
-
         See :func:`pygsti.algorithms.scoring.composite_rcl_fn` for more details.
-
     randomize : Bool, optional
         Whether or not the input GateSet(s) are first subject to unitary
         randomization.  If ``False``, the user should perform the unitary
@@ -1676,240 +1352,59 @@
         will fail, as we score amplificational completeness in the limit of
         infinite sequence length (so any stochastic noise will completely
         depolarize any sequence in that limit).
-
     randomizationStrength : float, optional
         The strength of the unitary noise used to randomize input GateSet(s);
         is passed to :func:`~pygsti.objects.GateSet.randomize_with_unitary`.
         Default is ``1e-3``.
-
     numCopies : int, optional
         The number of GateSet copies to be made of the input GateSet (prior to
         unitary randomization).  If more than one GateSet is passed in,
         `numCopies` should be ``None``.  If only one GateSet is passed in and
         `numCopies` is ``None``, no extra copies are made.
-
     seed : float, optional
         The starting seed used for unitary randomization.  If multiple GateSets
         are to be randomized, ``gatesetList[i]`` is randomized with ``seed +
         i``.
-
     l1Penalty : float, optional
         How strong the penalty should be for increasing the germ set list by a
         single germ. Used for choosing between outputs of various GRASP
         iterations.
-
     gatePenalty : float, optional
         How strong the penalty should be for increasing a germ in the germ set
         list by a single gate.
-
     scoreFunc : string
         Label to indicate how a germ set is scored. See
         :func:`~pygsti.algorithms.scoring.list_score` for details.
-
     tol : float, optional
         Tolerance used for eigenvector degeneracy testing in twirling
         operation.
-
     threshold : float, optional (default is 1e6)
         Specifies a maximum score for the score matrix, above which the germ
         set is rejected as amplificationally incomplete.
-
     check : bool, optional
         Whether to perform internal consistency checks, at the
         expense of making the function slower.
-
     force : str or list, optional
         A list of GateStrings which *must* be included in the final germ set.
         If set to the special string "singletons" then all length-1 strings will
         be included.  Seting to None is the same as an empty list.
-
     iterations : int, optional
         The number of GRASP iterations to perform.
-
     returnAll : bool, optional
         Flag set to tell the routine if it should return lists of all
         initial constructions and local optimizations in addition to the
         optimal solution (useful for diagnostic purposes or if you're not sure
         what your `finalScoreFn` should really be).
-
     shuffle : bool, optional
         Whether the neighborhood should be presented to the optimizer in a
         random order (important since currently the local optimizer updates the
         solution to the first better solution it finds in the neighborhood).
->>>>>>> d0ced98f
-
     verbosity : int, optional
         Integer >= 0 indicating the amount of detail to print.
-
-<<<<<<< HEAD
-
-    Returns
-    -------
-    finalGermList : list
-        Sublist of germList specifying the final, optimal, set of germs.
-
-    weights : array
-        Integer array, of length len(germList), containing 0s and 1s to
-        indicate which elements of germList were chosen as finalGermList.
-        Only returned when returnAll == True.
-
-    scoreDictionary : dict
-        Dictionary with keys == tuples of 0s and 1s of length len(germList),
-        specifying a subset of germs, and values == 1.0/smallest-non-gauge-
-        eigenvalue "scores".  
-    """
-    
-    #Remove any SPAM vectors from gateset since we only want
-    # to consider the set of *gate* parameters for amplification
-    # and this makes sure our parameter counting is correct
-    
-    num_gatesets = len(gatesetList)
-    
-    gateset0 = gatesetList[0].copy()
-    for prepLabel in gateset0.preps.keys():  del gateset0.preps[prepLabel]
-    for effectLabel in gateset0.effects.keys():  del gateset0.effects[effectLabel]
-    
-    if (fixedSlack and slackFrac) or (not fixedSlack and not slackFrac):
-        raise ValueError("Either fixedSlack *or* slackFrac should be specified")
-    lessWeightOnly = False  #Initially allow adding to weight. -- maybe make this an argument??
-
-    nGaugeParams = gateset0.num_gauge_params()
-    nGerms = len(germsList)
-
-    if verbosity > 0:
-        print "Starting germ set optimization. Lower score is better."
-        print "Gateset has %d gauge params." % nGaugeParams
-
-    #score dictionary:
-    #  keys = tuple-ized weight vector of 1's and 0's only
-    #  values = 1.0/critical_eval
-    scoreD = {} 
-    numGates = len(gateset0.gates.keys())
-    #twirledDerivDaggerDeriv == array J.H*J contributions from each germ (J=Jacobian)
-    # indexed by (iGerm, iGatesetParam1, iGatesetParam2)
-    # size (nGerms, vec_gateset_dim, vec_gateset_dim)
-    
-    germLengths = _np.array( map(len,germsList), 'i')
-    
-    twirledDerivDaggerDerivList = []
-    
-    for gateset in gatesetList:
-        twirledDeriv = bulk_twirled_deriv(gateset, germsList, tol, check) / germLengths[:,None,None]        
-        twirledDerivDaggerDerivList.append(_np.einsum('ijk,ijl->ikl', _np.conjugate(twirledDeriv), twirledDeriv))
-    
-    def compute_score(wts,gateset_num):
-        """ Returns the 1/(first non-gauge eigenvalue) == a "score" in which smaller is better.
-        Also returns intentionally bad score if wts do not include all individual gates as
-        individual germs, if forceSingletons is True. """
-        if forceSingletons and _np.count_nonzero(wts[:numGates]) != numGates:
-            score = forceSingletonsScore
-        else:
-            combinedTDDD = _np.einsum('i,ijk',wts,twirledDerivDaggerDerivList[gateset_num])
-            sortedEigenvals = _np.sort(_np.real(_np.linalg.eigvalsh(combinedTDDD)))
-#            print sortedEigenvals
-            score = 1.0/sortedEigenvals[nGaugeParams]
-#            print gateset_num, score
-        scoreD[gateset_num,tuple(wts)] = score # side affect: calling compute_score caches result in scoreD
-        return score
-
-    def get_neighbors(boolVec):
-        for i in xrange(nGerms):
-            v = boolVec.copy()
-            v[i] = (v[i] + 1) % 2 #toggle v[i] btwn 0 and 1
-            yield v
-
-    if initialWeights is not None:
-        weights = _np.array( [1 if x else 0 for x in initialWeights ] )
-    else:
-        weights = _np.ones( nGerms, 'i' ) #default: start with all germs
-        lessWeightOnly = True #we're starting at the max-weight vector
-
-    scoreList = [compute_score(weights,gateset_num) for gateset_num in xrange(num_gatesets)]
-    score = _np.max(scoreList)
-#    print "scoreList:", scoreList
-#    print score
-    L1 = sum(weights) # ~ L1 norm of weights
-
-    for iIter in xrange(maxIter):
-        scoreD_keys = scoreD.keys() #list of weight tuples already computed
-
-        if verbosity > 0:
-            print "Iteration %d: score=%g, nGerms=%d" % (iIter, score, L1)
-        
-        bFoundBetterNeighbor = False
-        for neighborNum, neighbor in enumerate(get_neighbors(weights)):
-#            if force_singletons:
-#                if _np.count_nonzeros(neighbor[:numGates]) != numGates
-#                    continue
-            neighborScoreList = []
-            for gateset_num, gateset in enumerate(gatesetList):
-                if (gateset_num,tuple(neighbor)) not in scoreD_keys:
-                    neighborL1 = sum(neighbor)
-                    neighborScoreList.append(compute_score(neighbor,gateset_num))
-                else:
-                    neighborL1 = sum(neighbor)
-                    neighborScoreList.append(scoreD[gateset_num,tuple(neighbor)])
-
-            neighborScore = _np.max(neighborScoreList)#Take worst case.
-#            print "neighborScore:", neighborScore
-#            print "score:", score
-            #Move if we've found better position; if we've relaxed, we only move when L1 is improved.
-            if neighborScore <= score and (neighborL1 < L1 or lessWeightOnly == False):
-                weights, score, L1 = neighbor, neighborScore, neighborL1
-                bFoundBetterNeighbor = True
-
-                if verbosity > 1: print "Found better neighbor: nGerms = %d score = %g" % (L1,score)
-
-        if not bFoundBetterNeighbor: # Time to relax our search.
-            lessWeightOnly=True #from now on, don't allow increasing weight L1
-
-            if fixedSlack==False:
-                slack = score*slackFrac #Note score is positive (for sum of 1/lambda)
-#                print "slack =", slack
-            else:
-                slack = fixedSlack
-            assert(slack > 0)
-
-            if verbosity > 1:
-                print "No better neighbor. Relaxing score w/slack: %g => %g" % (score, score+slack)
-            score += slack #artificially increase score and see if any neighbor is better now...
-
-            for neighborNum, neighbor in enumerate(get_neighbors(weights)):
-                scoreList = [scoreD[gateset_num,tuple(neighbor)] for gateset_num in xrange(len(gatesetList))]
-                maxScore = _np.max(scoreList)
-                if sum(neighbor) < L1 and maxScore < score:
-                    weights, score, L1 = neighbor, maxScore, sum(neighbor)
-                    bFoundBetterNeighbor = True
-                    if verbosity > 1: print "Found better neighbor: nGerms = %d score = %g" % (L1,score)
-
-            if not bFoundBetterNeighbor: #Relaxing didn't help!
-                print "Stationary point found!";
-                break #end main for loop
-        
-        print "Moving to better neighbor"
-#        print score
-    else:
-        print "Hit max. iterations"
-    
-    print "score = ", score
-    print "weights = ",weights
-    print "L1(weights) = ",sum(weights)
-
-    goodGermsList = []
-    for index,val in enumerate(weights):
-        if val==1:
-            goodGermsList.append(germsList[index])
-
-    if returnAll:
-        return goodGermsList, weights, scoreD
-    else:
-        return goodGermsList
-=======
     Returns
     -------
     finalGermList : list of GateString
         Sublist of `germsList` specifying the final, optimal set of germs.
-
     """
     printer = _objs.VerbosityPrinter.build_printer(verbosity)
 
@@ -2017,5 +1512,4 @@
                              for localSoln in localSolns])
     bestSoln = localSolns[_np.argmin(finalScores)]
 
-    return (bestSoln, initialSolns, localSolns) if returnAll else bestSoln
->>>>>>> d0ced98f
+    return (bestSoln, initialSolns, localSolns) if returnAll else bestSoln
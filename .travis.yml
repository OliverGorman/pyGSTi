dist: precise
language: python
dist: precise

python:
  - "2.7"
  - "3.5"

branches:
  only:
    - master
    - beta
    - develop
<<<<<<< HEAD
    - feature-basis-dim-removal-working
=======
    - feature-report-optimization
>>>>>>> ac29b16a

env:
    - Drivers=True    # First in build mx because long duration
    - Algorithms=True 
    - AlgorithmsB=True
    - Default=True    # construction, io, objects, tools, optimize
    - Report=True      
    - ReportB=True
    - MPI=True        

before_install:
  - sudo apt-get -qq update
  - sudo apt-get -qq install gfortran libblas-dev liblapack-dev
  - sudo apt-get -qq install openmpi-bin openmpi-common openssh-client openssh-server libopenmpi1.3 libopenmpi-dbg libopenmpi-dev >/dev/null
  - sudo bash CI/install.sh # Only install texlive and extensions if we need them
  - "export DISPLAY=:99.0"
  - "sh -e /etc/init.d/xvfb start" #some tests require a display
  - sleep 3 # give xvfb some time to start

install:
  - travis_retry travis_wait pip install -r requirements.txt
  - pip install --global-option=build_ext --global-option="-I/usr/include/suitesparse" cvxpy cvxopt >/dev/null
  - pip install ipython mpi4py zmq coverage >/dev/null
  - pip install -e . >/dev/null
  
cache:
  pip: true
  timeout: 1000

script:
  - cd test
  - travis_wait 50 python travisTests.py # Tests may take some time!
  - cd ..

after_script:
    - |
        declare exitCode
        
        curl -sSL https://raw.githubusercontent.com/alrra/travis-after-all/1.4.4/lib/travis-after-all.js | node
        exitCode=$?

        if [ $exitCode -eq 0 ]; then
            python CI/deploy
        fi

        if [ $exitCode -eq 1 ]; then
            echo "Build failed - not deploying!!!!!!"
        fi

notifications:
    email:
        on_success: change
        on_failure: always

<|MERGE_RESOLUTION|>--- conflicted
+++ resolved
@@ -11,11 +11,6 @@
     - master
     - beta
     - develop
-<<<<<<< HEAD
-    - feature-basis-dim-removal-working
-=======
-    - feature-report-optimization
->>>>>>> ac29b16a
 
 env:
     - Drivers=True    # First in build mx because long duration
